--- conflicted
+++ resolved
@@ -47,17 +47,10 @@
     "eslint-plugin-react-native": "^3.2.1",
     "husky": "^2.2.0",
     "lint-staged": "^8.1.5",
-<<<<<<< HEAD
-    "prettier": "^1.16.4"
-  },
-  "dependencies": {
-    "snyk": "^1.151.1"
-=======
     "prettier": "^1.17.0"
   },
   "dependencies": {
     "snyk": "^1.161.1"
->>>>>>> 6569ed68
   },
   "resolutions": {
     "request": ">=2.88.0",
