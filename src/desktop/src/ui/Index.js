/* global Electron */
import React from 'react';
import PropTypes from 'prop-types';
import { connect } from 'react-redux';
import { Switch, Route, withRouter } from 'react-router-dom';
import { TransitionGroup, CSSTransition } from 'react-transition-group';
import i18next from 'libs/i18next';
import { translate } from 'react-i18next';

import { parseAddress } from 'libs/iota/utils';
import { ACC_MAIN } from 'libs/crypto';

import { getAccountNamesFromState } from 'selectors/accounts';

import { setPassword, clearWalletData, setDeepLink, setSeedIndex, setAdditionalAccountInfo } from 'actions/wallet';
import { updateTheme } from 'actions/settings';
import { fetchNodeList } from 'actions/polling';
import { disposeOffAlert, generateAlert } from 'actions/alerts';

import Theme from 'ui/global/Theme';
import Idle from 'ui/global/Idle';
import Titlebar from 'ui/global/Titlebar';
import FatalError from 'ui/global/FatalError';
import About from 'ui/global/About';
import ErrorLog from 'ui/global/ErrorLog';

import Loading from 'ui/components/Loading';

import Onboarding from 'ui/views/onboarding/Index';
import Wallet from 'ui/views/wallet/Index';
import Settings from 'ui/views/settings/Index';
import Account from 'ui/views/account/Index';
import Ledger from 'ui/global/seedStore/Ledger';

import withAutoNodeSwitching from 'containers/global/AutoNodeSwitching';

import css from './index.scss';

/**
 * Wallet wrapper component
 **/
class App extends React.Component {
    static propTypes = {
        /** @ignore */
        accountNames: PropTypes.array.isRequired,
        /** @ignore */
        isBusy: PropTypes.bool.isRequired,
        /** @ignore */
        location: PropTypes.object,
        /** @ignore */
        history: PropTypes.object.isRequired,
        /** @ignore */
        locale: PropTypes.string.isRequired,
        /** @ignore */
        wallet: PropTypes.object.isRequired,
        /** @ignore */
        generateAlert: PropTypes.func.isRequired,
        /** @ignore */
        disposeOffAlert: PropTypes.func.isRequired,
        /** @ignore */
        clearWalletData: PropTypes.func.isRequired,
        /** @ignore */
        setPassword: PropTypes.func.isRequired,
        /** @ignore */
        fetchNodeList: PropTypes.func.isRequired,
        /** @ignore */
        themeName: PropTypes.string.isRequired,
        /** @ignore */
        updateTheme: PropTypes.func.isRequired,
        /** @ignore */
        setSeedIndex: PropTypes.func.isRequired,
        /** @ignore */
        setAdditionalAccountInfo: PropTypes.func.isRequired,
        /** @ignore */
        t: PropTypes.func.isRequired,
        /** @ignore */
        setDeepLink: PropTypes.func.isRequired
    };

    constructor(props) {
        super(props);
        this.state = {
            fatalError: false
        };
    }

    componentDidMount() {
        this.onMenuToggle = this.menuToggle.bind(this);
        this.onAccountSwitch = this.accountSwitch.bind(this);
        this.props.fetchNodeList();

        Electron.onEvent('menu', this.onMenuToggle);
        Electron.onEvent('account.switch', this.onAccountSwitch);

        Electron.changeLanguage(this.props.t);

        this.onSetDeepUrl = this.setDeepUrl.bind(this);
        Electron.onEvent('url-params', this.onSetDeepUrl);
        Electron.requestDeepLink();

        this.checkVaultAvailability();
    }

    componentWillReceiveProps(nextProps) {
        /* On language change */
        if (nextProps.locale !== this.props.locale) {
            i18next.changeLanguage(nextProps.locale);
            Electron.changeLanguage(this.props.t);
        }

        const currentKey = this.props.location.pathname.split('/')[1] || '/';

        /* On Login */
        if (!this.props.wallet.ready && nextProps.wallet.ready && currentKey === 'onboarding') {
            Electron.updateMenu('authorised', true);

            // If there was an error adding additional seed, go back to onboarding
            if (
                this.props.wallet.addingAdditionalAccount &&
                !nextProps.wallet.addingAdditionalAccount &&
                nextProps.wallet.additionalAccountName.length
            ) {
                return this.props.history.push('/onboarding/account-name');
            }

            this.props.history.push('/wallet/');
        }

        // Dispose alerts on route change
        if (this.props.location.pathname !== nextProps.location.pathname) {
            this.props.disposeOffAlert();
        }
    }

    componentWillUnmount() {
        Electron.removeEvent('menu', this.onMenuToggle);
        Electron.removeEvent('url-params', this.onSetDeepUrl);
        Electron.removeEvent('account.switch', this.onAccountSwitch);
    }

    /**
     * Parse and verify deep link
     * Set valid deep link data to state
     * Navigate to Send view if wallet authenticated
     * @param {string} Data - data passed
     */
    setDeepUrl(data) {
        const { generateAlert, t } = this.props;

        const parsedData = parseAddress(data);

        if (parsedData) {
            this.props.setDeepLink(
                parsedData.amount ? String(parsedData.amount) : '0',
                parsedData.address,
                parsedData.message || ''
            );
            if (this.props.wallet.ready === true) {
                this.props.history.push('/wallet/send');
            }
        } else {
            generateAlert('error', t('send:invalidAddress'), t('send:invalidAddressExplanation1'));
        }
    }

    /**
     * Check if key chain is available
     */
    async checkVaultAvailability() {
        try {
            await Electron.readKeychain(ACC_MAIN);
        } catch (err) {
            this.setState({
                fatalError: true
            });
        }
    }

    /**
     * Switch to an account based on account name
     * @param {string} accountName - target account name
     */
    accountSwitch(accountName) {
        const accountIndex = this.props.accountNames.indexOf(accountName);
        if (accountIndex > -1 && !this.props.isBusy) {
            this.props.setSeedIndex(accountIndex);
            this.props.history.push('/wallet');
        }
    }

    /**
     * Proxy native menu triggers to an action
     * @param {string} item - Triggered menu item
     */
    menuToggle(item) {
        if (!item) {
            return;
        }

        switch (item) {
            case 'about':
                // Is processed in ui/global/About
                break;
            case 'errorlog':
                // Is processed in ui/global/ErrorLog
                break;
            case 'feedback':
                // Is processed in ui/global/Feedback
                break;
            case 'addAccount':
                this.props.history.push('/onboarding/seed-intro');
                break;
            case 'logout':
                this.props.clearWalletData();
                this.props.setPassword({});
                this.props.setAdditionalAccountInfo({
                    additionalAccountName: '',
<<<<<<< HEAD
                    addingAdditionalAccount: false
=======
                    addingAdditionalAccount: false,
                    additionalAccountType: ''
>>>>>>> 95e421db
                });
                Electron.setOnboardingSeed(null);
                this.props.history.push('/onboarding/login');
                break;
            default:
                this.props.history.push(`/${item}`);
                break;
        }
    }

    Init = (props) => {
        return (
            <Loading inline transparent {...props} loop={false} onEnd={() => this.props.history.push('/onboarding/')} />
        );
    };

    render() {
        const { location, history } = this.props;

        const currentKey = location.pathname.split('/')[1] || '/';

        if (this.state.fatalError) {
            return (
                <div className={css.trintiy}>
                    <Theme history={history} />
                    <Titlebar />
                    <FatalError />
                </div>
            );
        }

        return (
            <div className={css.trintiy}>
                <Titlebar />
                <About />
                <ErrorLog />
                <Idle />
                <Theme history={history} />
                <Ledger />
                <TransitionGroup>
                    <CSSTransition key={currentKey} classNames="fade" timeout={300}>
                        <div>
                            <Switch location={location}>
                                <Route exact path="/settings/:setting?" component={Settings} />
                                <Route exact path="/account/:setting?" component={Account} />
                                <Route path="/wallet" component={Wallet} />
                                <Route path="/onboarding" component={Onboarding} />
                                <Route exact path="/" loop={false} component={this.Init} />
                            </Switch>
                        </div>
                    </CSSTransition>
                </TransitionGroup>
            </div>
        );
    }
}

const mapStateToProps = (state) => ({
    accountNames: getAccountNamesFromState(state),
    locale: state.settings.locale,
    wallet: state.wallet,
    themeName: state.settings.themeName,
    isBusy:
        !state.wallet.ready || state.ui.isSyncing || state.ui.isSendingTransfer || state.ui.isGeneratingReceiveAddress
});

const mapDispatchToProps = {
    clearWalletData,
    setPassword,
    setDeepLink,
    setSeedIndex,
    disposeOffAlert,
    generateAlert,
    fetchNodeList,
    updateTheme,
    setAdditionalAccountInfo
};

export default withRouter(connect(mapStateToProps, mapDispatchToProps)(translate()(withAutoNodeSwitching(App))));<|MERGE_RESOLUTION|>--- conflicted
+++ resolved
@@ -215,12 +215,8 @@
                 this.props.setPassword({});
                 this.props.setAdditionalAccountInfo({
                     additionalAccountName: '',
-<<<<<<< HEAD
-                    addingAdditionalAccount: false
-=======
                     addingAdditionalAccount: false,
                     additionalAccountType: ''
->>>>>>> 95e421db
                 });
                 Electron.setOnboardingSeed(null);
                 this.props.history.push('/onboarding/login');
