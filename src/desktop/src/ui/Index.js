--- conflicted
+++ resolved
@@ -306,13 +306,8 @@
     generateAlert,
     fetchNodeList,
     updateTheme,
-<<<<<<< HEAD
-    setAdditionalAccountInfo,
-    setOnboardingComplete,
-=======
     setOnboardingComplete,
     setAccountInfoDuringSetup,
->>>>>>> fb1b3d36
 };
 
 export default withRouter(connect(mapStateToProps, mapDispatchToProps)(withI18n()(withAutoNodeSwitching(App))));