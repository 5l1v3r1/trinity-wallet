--- conflicted
+++ resolved
@@ -304,10 +304,7 @@
     fetchNodeList,
     updateTheme,
     setAdditionalAccountInfo,
-<<<<<<< HEAD
-=======
     setOnboardingComplete
->>>>>>> 736e2eaa
 };
 
 export default withRouter(connect(mapStateToProps, mapDispatchToProps)(withI18n()(withAutoNodeSwitching(App))));