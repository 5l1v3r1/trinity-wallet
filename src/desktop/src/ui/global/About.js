--- conflicted
+++ resolved
@@ -59,26 +59,16 @@
 
                     <article>
                         <Scrollbar>
-<<<<<<< HEAD
-=======
                             <h5>0.6.0-RC1</h5>
                             <ul>
                                 <li>
                                     Update: New automatic node management and lots of configurability for advanced users
                                 </li>
                             </ul>
->>>>>>> a226372d
                             <h5>0.5.2</h5>
                             <ul>
                                 <li>Fix: Chart and price API calls</li>
                                 <li>Fix: Skip retry failed transactions when password is not available </li>
-<<<<<<< HEAD
-                                <li>Fix: Ledger onboarding loads forever without reporting an error</li>
-                                <li>Fix: Linux wallet incorrectly reports &quot;Missing security dependencies&quot;</li>
-                                <li>
-                                    Update: Add Snapshot Transition reminder warning for new accounts that use existing
-                                    seeds
-=======
                                 <li>Fix: Fix: Ledger onboarding loading forever without reporting an error</li>
                                 <li>
                                     Fix: Linux wallet incorrectly reporting &quot;Missing security dependencies&quot;
@@ -86,7 +76,6 @@
                                 <li>
                                     Update: Add Snapshot Transition reminder when an existing seed is added with 0
                                     balance
->>>>>>> a226372d
                                 </li>
                             </ul>
                             <h5>0.5.1</h5>
