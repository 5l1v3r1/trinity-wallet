--- conflicted
+++ resolved
@@ -59,56 +59,6 @@
 
                     <article>
                         <Scrollbar>
-<<<<<<< HEAD
-                            <h5>0.5.0-RC2</h5>
-                            <ul>
-                                <li>- Fix: Use local time for SeedVault export file</li>
-                                <li>
-                                    - Fix: Manually assign account index as a fallback strategy during Realm migration
-                                </li>
-                                <li>- Fix: Disable quorum on login</li>
-                                <li>- Update: Add polling service for automatically retrying failed transactions</li>
-                                <li>- Fix: Update dependencies</li>
-                                <li>- Fix: Reduce quorum size</li>
-                                <li>- Fix: Realm undefined at launch on some Linux versions</li>
-                                <li>- Fix: Bugs related to local PoW</li>
-                                <li>- Fix: Minor bugs in Realm and polling</li>
-                                <li>- Fix: Snapshot transition showing 0 balance</li>
-                                <li>- Fix: Colon in 2FA QR code scan</li>
-                                <li>- Update: Deep link support</li>
-                                <li>- Fix: Add missing domains to external link whitelist</li>
-                                <li>- Fix: Disable quorum on initial account load, manual sync, and migration</li>
-                                <li>- Fix: Increase timeout for getTransactionsToApprove requests</li>
-                                <li>- Fix: Improve performance by not reconstructing bundles unnecessarily</li>
-                                <li>- Update: Remove 2FA</li>
-                                <li>- Update: Show modal for Ledger errors related to udev</li>
-                                <li>- Fix: Linux app icon</li>
-                                <li>- Fix: Only trigger notifications for new transactions</li>
-                                <li>- Update: Validate SeedVault before attemtping to import</li>
-                                <li>- Update: Add seed export unavailable explanation</li>
-                                <li>- Update: Transaction history search</li>
-                                <li>- Fix: Various Realm migration bugs</li>
-                                <li>- Fix: Update account indexes in Realm if an account is deleted</li>
-                                <li>- Fix: Use less strict threshold for out-of-sync checks</li>
-                                <li>- Fix: Align Entangled trunk/branch assignment with IRI</li>
-                                <li>- Update: Add iota.org node cluster</li>
-                            </ul>
-                            <h5>0.5.0-RC1</h5>
-                            <ul>
-                                <li>- Update: Add data migration Retry and Change node functionallity</li>
-                                <li>- Fix: Account transition broken</li>
-                                <li>- Fix: Onboarding unique seed check raises error</li>
-                                <li>- Fix: Additional account onboarding freezes after first unsucsefull try</li>
-                                <li>- Fix: Unable to cancel history refresh without Ledger device</li>
-                                <li>- Fix: Receive closes automatically on Ledger account</li>
-                            </ul>
-                            <h5>0.5.0 alpha</h5>
-                            <ul>
-                                <li>- Update: Add node quorum</li>
-                                <li>- Update: Use Realm for account data persistance</li>
-                                <li>- Fix: Account names containing [] crashes wallet</li>
-                                <li>- Fix: Remove drag region from update bar on Windows</li>
-=======
                             <h5>0.5.0</h5>
                             <ul>
                                 <li>- Add: Node quorum - Trinity will query multiple nodes on particular API calls and only accept a result with 67% consensus, otherwise fallback to a safe result</li>
@@ -139,7 +89,6 @@
                                 <li>- Fix: Unable to cancel history refresh without Ledger device</li>
                                 <li>- Fix: Receive closes automatically on Ledger account</li>
                                 <li>- Fix: Various other bug fixes, changes and improvements</li>
->>>>>>> 24aa4125
                             </ul>
                             <h5>0.4.6</h5>
                             <ul>
