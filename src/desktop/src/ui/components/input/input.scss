.input {
    display: block;
    width: 100%;
    max-width: 520px;
    margin: 0 auto;
    padding: 25px 0 30px;
    transition: opacity 0.4s cubic-bezier(0.165, 0.84, 0.44, 1);
    position: relative;

    fieldset {
        border: none;
        position: relative;
        input,
        textarea,
        select,
        .editable,
        .selectable {
            font-family: 'SourceSansPro';
            font-weight: 300;
            font-size: var(--font-size-default);
            line-height: 46px;
            width: 100%;
            border: 1px solid var(--input-border);
            background: var(--input-bg);
            color: var(--input);
            padding: 0 20px 0 14px;
            resize: none;
            -webkit-appearance: none;
            border-radius: 4px;
            transition: border 0.2s cubic-bezier(0.165, 0.84, 0.44, 1);
            &:focus {
                outline: none;
                border-color: var(--input-focus);
            }
            &:disabled {
                pointer-events: none;
                opacity: 0.5;
            }
        }

        input[type='number'] {
            &::-webkit-inner-spin-button,
            &::-webkit-outer-spin-button {
                -webkit-appearance: none;
                margin: 0;
            }
        }

        .editable {
            display: block;
            font-family: 'SourceCodePro';
            white-space: nowrap;
            overflow: hidden;
            height: 46px;
            text-align: left;
            max-width: 520px;
            padding: 0 40px 0 0;

            > div {
                padding: 0 20px;
                overflow: hidden;

                span {
                    display: inline-block;
                    position: relative;
                    height: 100%;
                    &:before {
                        display: inline-block;
                        position: absolute;
                        left: 0px;
                        content: attr(data-letter);
                        pointer-events: none;
                        line-height: 44px;
                    }
                }
            }
        }
        .selectable {
            position: relative;
            text-align: left;
            height: 46px;
            cursor: pointer;
            &:after {
                content: '';
                display: block;
                width: 0;
                height: 0;
                border-style: solid;
                border-width: 6px 4px 0 4px;
                border-color: var(--input-alt) transparent transparent transparent;
                position: absolute;
                right: 12px;
                top: calc(50% - 2px);
                pointer-events: none;
            }
        }
        small {
            position: absolute;
            white-space: nowrap;
            left: 1px;
            top: -24px;
            color: var(--label);
            text-transform: uppercase;
            transition: color 0.2s ease-out;
            font-size: 13px;
            letter-spacing: 0.2px;
        }
        input:focus + small,
        textarea:focus + small,
        select:focus + small {
            color: var(--label-hover);
        }
        a {
            display: flex;
            position: absolute;
            align-items: center;
            justify-content: center;
            position: absolute;
            height: 100%;
            min-width: 35px;
            top: 0px;
            right: 0px;
            cursor: pointer;
            user-select: none;
            color: var(--input-alt);
            &:before {
                content: '';
                position: absolute;
                width: 2px;
                height: 22px;
                top: 50%;
                left: -2px;
                border-radius: 4px;
                background: var(--input-alt);
                transform: translate(0, -50%);
            }
            > strong {
                font-size: 11px;
                > span {
                    margin-left: 4px;
                }
            }
            &:hover {
                color: var(--input);
            }
            &.right {
                left: 0px;
                right: auto;
                z-index: 2;
                width: 42px;
                background: var(--input-bg);
                border-radius: 4px 0 0 4px;
                border: 1px solid var(--input-border);
                border-right: none;
                &:before {
                    display: none;
                }
            }
        }
        p {
            display: block;
            position: absolute;
            top: 0px;
            right: 0px;
            right: 50px;
            line-height: 38px;
            white-space: nowrap;
            color: var(--input-alt);
            pointer-events: none;
        }
        a + input {
            padding-right: 40px;
        }
    }

    h5 {
        display: block;
        width: 100%;
        border: 1px dashed var(--body-alt);
        font-size: 12px;
        line-height: 12px;
        margin: 32px 0 0 0;
        padding: 24px 0;
        font-size: 14px;
        text-align: center;
        cursor: pointer;

        svg {
            display: block;
            margin: 0 auto 20px;
            pointer-events: none;
        }
        span {
            display: block;
            pointer-events: none;
            line-height: 18px;
        }
    }

    > fieldset > strong {
        display: none;
        position: absolute;
        top: 58px;
        left: 8px;
        text-align: left;
        pointer-events: none;
        font-weight: 300;
        font-size: 12px;
        line-height: 12px;
        color: var(--body);
        span {
            float: left;
            margin: -1px 4px 0 0;
        }
    }

    &.disabled {
        opacity: 0.25;
        pointer-events: none;
    }

    &.padded {
        margin-bottom: 18px;
    }

    &.seed {
        fieldset .editable {
            padding: 0 32px 0 21px;
        }
    }

    &.capsLock {
        input:focus + small + strong {
            display: block;
        }
        > :before {
            content: '';
            display: block;
            position: absolute;
            top: 1px;
            right: 40px;
            width: 46px;
            height: 46px;
            background: var(--input-bg);
        }
    }
}

.info {
    display: block;
    position: absolute;
    top: 71px;
    right: -5px;
    font-size: 11px;
    color: var(--input);
    line-height: 14px;
    padding: 4px 8px 2px;
    border-radius: 0 0 4px 4px;
    background: var(--input-bg);
    margin: -1px 38px 0 0;
    border: 1px solid var(--input-border);
    border-top: none;
}

.checkbox {
    display: block;
    position: absolute;
    bottom: -10px;
    right: 0px;
    float: right;
    font-size: 10px;
    line-height: 14px;
    padding: 0 38px 2px 0;
    text-transform: uppercase;
    cursor: pointer;
    &:after {
        content: '';
        width: 28px;
        height: 15px;
        position: absolute;
        top: 0px;
        right: 1px;
        border-radius: 15px;
        border: 1px solid var(--body);
    }
    &:before {
        content: '';
        width: 9px;
        height: 9px;
        position: absolute;
        top: 3px;
        right: 16px;
        border-radius: 9px;
        border: 1px solid var(--body);
        transition: all 0.2s cubic-bezier(0, 0, 0.2, 1);
    }
    &.on {
        color: var(--primary);
        &:before {
            border-color: var(--primary);
            background: var(--primary);
            right: 4px;
        }
    }
}

.dropdown {
    position: absolute;
    top: 0;
    left: 0px;
    width: 100%;
    padding: 38px 0 0 0;
    z-index: 2;
    max-height: 40px;
    overflow: hidden;
    li {
        display: block;
        list-style: none;
        padding-left: 8px;
        width: 100%;
        text-align: left;
        line-height: 28px;
        background: var(--input-bg);
        color: var(--input-alt);
        &.selected {
            color: var(--input);
        }
        &:last-of-type {
            padding-bottom: 8px;
            border-radius: 0 0 4px 4px;
        }
        &:hover {
            color: var(--input);
        }
    }
    &:hover {
        max-height: none;
    }
}

.strike {
    &:after {
        content: '';
        position: absolute;
        width: 1px;
        height: 16px;
        border-radius: 2px;
        background: var(--input-alt);
        transform: rotate(45deg);
    }
    &:hover:after {
        background: var(--input);
    }
}

.down {
    position: relative;
    z-index: 2;
    pointer-events: none;
    &:before {
        display: none;
    }
    &:after {
        content: '';
        display: block;
        width: 0;
        height: 0;
        border-style: solid;
        border-width: 6px 4px 0 4px;
        border-color: var(--input) transparent transparent transparent;
        position: absolute;
        right: 12px;
        top: calc(50% - 2px);
    }
}

.qrScanner {
    display: block;
    margin: 0 auto;
    width: 320px;
    text-align: center;
    video {
        transform: rotateY(180deg);
        max-width: 100%;
        margin-bottom: 50px;
        border: 2px solid var(--input);
    }
    > section {
        margin-bottom: 40px;
    }
}

.score {
    display: flex;
    position: absolute;
    top: -17px;
    right: 0px;
    span {
        display: block;
        height: 4px;
        width: 50px;
        background: var(--body-alt);
        margin-left: 2px;
    }
    &[data-strength='1'] {
        span:nth-child(1) {
            background: var(--negative);
        }
    }
    &[data-strength='3'],
    &[data-strength='2'],
    &[data-strength='1'] {
        span:nth-child(1),
        span:nth-child(2) {
            background: var(--negative);
        }
    }
    &[data-strength='4'] {
        span {
            background: var(--positive);
        }
    }
}

.hint {
    position: absolute;
    bottom: -28px;
    right: 0;
    font-size: 14px;
}

.valid {
    position: absolute;
    top: 11px;
    right: -40px;
    opacity: 0.25;
    &.isValid {
        opacity: 1;
    }

    @media screen and (max-width: 860px) {
        right: 46px;
    }
}

.select {
    position: relative;
    z-index: 9;
    ul {
        display: none;
    }

    &.open {
        ul {
            display: block;
            position: absolute;
            width: 100%;
            height: 300px;
            top: -32px;
            left: 0px;
            background: var(--box-bg);
            border-radius: 4px;
            padding: 10px 0px 10px 0;
            z-index: 2;

            :global {
                .ps {
                    margin-right: 0px;
                }
            }

            li {
                display: block;
                list-style: none;
                text-align: left;
                line-height: 36px;
                font-size: 14px;
                cursor: pointer;
                padding-left: 30px;
                &:hover {
                    background: var(--box-alt);
                }
                &.selected {
                    font-weight: 600;
                    position: relative;

                    &:after {
                        position: absolute;
                        top: 12px;
                        left: 13px;
                        content: '';
                        display: block;
                        width: 5px;
                        height: 9px;
                        border: solid var(--body);
                        border-width: 0 2px 2px 0;
                        transform: rotate(45deg);
                    }
                }
            }
        }
    }
}

<<<<<<< HEAD
.tooltip {
    background: var(--box-bg) !important;
    color: var(--box-body) !important;
    width: auto !important;

    &:after {
        border-bottom-color: var(--box-bg) !important;
    }
}

.addressHidden {
    visibility: hidden;
    font-size: 14px;
    padding-left: 10px;
    padding-right: 40px;
=======
.number {
    small {
        width: 100%;
    }

    fieldset > div {
        display: flex;
        justify-content: center;
        align-items: center;
        width: 100%;

        input {
            width: 68px;
            font-size: 28px;
            text-align: center;
            padding: 8px 0;
        }
    }
    div > span {
        display: block;
        width: 26px;
        height: 26px;
        line-height: 24px;
        border-radius: 4px;
        cursor: pointer;
        color: var(--body);
        text-align: center;
        background: var(--box-bg);
        border: 1px solid var(--box-alt);
        margin: 0 18px;
        &:hover {
            background: 1px solid var(--box-alt);
        }
        span {
            cursor: pointer;
        }
    }
>>>>>>> 7a936280
}<|MERGE_RESOLUTION|>--- conflicted
+++ resolved
@@ -502,23 +502,6 @@
     }
 }
 
-<<<<<<< HEAD
-.tooltip {
-    background: var(--box-bg) !important;
-    color: var(--box-body) !important;
-    width: auto !important;
-
-    &:after {
-        border-bottom-color: var(--box-bg) !important;
-    }
-}
-
-.addressHidden {
-    visibility: hidden;
-    font-size: 14px;
-    padding-left: 10px;
-    padding-right: 40px;
-=======
 .number {
     small {
         width: 100%;
@@ -556,5 +539,21 @@
             cursor: pointer;
         }
     }
->>>>>>> 7a936280
+}
+
+.tooltip {
+    background: var(--box-bg) !important;
+    color: var(--box-body) !important;
+    width: auto !important;
+
+    &:after {
+        border-bottom-color: var(--box-bg) !important;
+    }
+}
+
+.addressHidden {
+    visibility: hidden;
+    font-size: 14px;
+    padding-left: 10px;
+    padding-right: 40px;
 }