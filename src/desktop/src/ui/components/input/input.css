--- conflicted
+++ resolved
@@ -1,11 +1,7 @@
 .input {
     display: block;
     width: 100%;
-<<<<<<< HEAD
-    margin: 25px auto 30px;
-=======
     padding: 25px 0 30px;
->>>>>>> 1dc65d4b
     text-align: right;
     fieldset {
         padding: 0px;
@@ -113,10 +109,6 @@
     }
 }
 
-.input + .input {
-    margin-top: 50px;
-}
-
 .info {
     display: block;
     float: right;
