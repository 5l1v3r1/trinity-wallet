.wrapper {
    display: inline-block;
<<<<<<< HEAD
    border-radius: 4px;
    background: var(--body-alt);
    border-top: 20px solid var(--input-bg);
    font-size: var(--font-size-small);
=======
>>>>>>> f0af8829
    margin: 0 0 20px;
    padding: 0 0 0 38px;
    text-align: left;
    position: relative;
    width: 100%;
    text-align: left;

    > p {
        text-align: left;
        font-size: 16px;
        line-height: 24px;
        font-weight: 300;
    }
    > span {
        position: absolute;
        top: 0px;
        left: 0px;
        color: var(--body);
    }
}<|MERGE_RESOLUTION|>--- conflicted
+++ resolved
@@ -1,12 +1,5 @@
 .wrapper {
     display: inline-block;
-<<<<<<< HEAD
-    border-radius: 4px;
-    background: var(--body-alt);
-    border-top: 20px solid var(--input-bg);
-    font-size: var(--font-size-small);
-=======
->>>>>>> f0af8829
     margin: 0 0 20px;
     padding: 0 0 0 38px;
     text-align: left;
