--- conflicted
+++ resolved
@@ -42,19 +42,8 @@
         /** Toggle hide empty transactions */
         toggleEmptyTransactions: PropTypes.func.isRequired,
         /** Transaction history */
-<<<<<<< HEAD
-        transfers: PropTypes.object.isRequired,
+        transfers: PropTypes.array.isRequired,
         /** @ignore */
-=======
-        transfers: PropTypes.array.isRequired,
-        /** Create a notification message
-         * @param {string} type - notification type - success, error
-         * @param {string} title - notification title
-         * @param {string} text - notification explanation
-         * @ignore
-         */
-        generateAlert: PropTypes.func.isRequired,
->>>>>>> 8777ff8c
         failedHashes: PropTypes.object.isRequired,
         /** Promotes bundle
          * @param {string} bundle - bundle hash
