--- conflicted
+++ resolved
@@ -41,11 +41,7 @@
             &:hover {
                 position: relative;
                 cursor: pointer;
-<<<<<<< HEAD
-                background: var(--body-alt);
-=======
                 background: var(--body-hover);
->>>>>>> 669d3bc5
             }
 
             &:focus {
