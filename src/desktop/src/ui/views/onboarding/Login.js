--- conflicted
+++ resolved
@@ -141,19 +141,11 @@
             throw e;
         }
 
-<<<<<<< HEAD
-        this.props.getPrice();
-        this.props.getChartData();
-        this.props.getMarketData();
-        this.props.getCurrencyData(currency);
-
         // MoonPay related actions
         this.props.fetchMoonPayCountries();
         this.props.fetchMoonPayCurrencies();
         this.props.checkIPAddress();
 
-=======
->>>>>>> 43eed6a3
         if (addingAdditionalAccount) {
             this.props.getFullAccountInfo(seedStore, accountName);
         } else {
