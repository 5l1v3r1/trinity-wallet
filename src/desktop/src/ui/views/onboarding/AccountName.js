/* global Electron */
import React from 'react';
import PropTypes from 'prop-types';
import { connect } from 'react-redux';
import { withI18n } from 'react-i18next';

import { getAccountNamesFromState } from 'selectors/accounts';

import { MAX_ACC_LENGTH } from 'libs/crypto';
import SeedStore from 'libs/SeedStore';

import { generateAlert } from 'actions/alerts';
import { setAdditionalAccountInfo } from 'actions/wallet';

import Button from 'ui/components/Button';
import Input from 'ui/components/input/Text';

/**
 * Onboarding, Set account name
 */
class AccountName extends React.PureComponent {
    static propTypes = {
        /** @ignore */
        wallet: PropTypes.object.isRequired,
        /** @ignore */
        accountNames: PropTypes.array.isRequired,
        /** @ignore */
        setAdditionalAccountInfo: PropTypes.func.isRequired,
        /** @ignore */
        history: PropTypes.object.isRequired,
        /** @ignore */
        generateAlert: PropTypes.func.isRequired,
        /** @ignore */
        t: PropTypes.func.isRequired
    };

    state = {
        name:
            this.props.wallet.additionalAccountName && this.props.wallet.additionalAccountName.length
                ? this.props.wallet.additionalAccountName
<<<<<<< HEAD
                : ''
=======
                : '',
>>>>>>> b6045dfc
    };

    /**
     * 1. Check for valid accout name
     * 2. In case onboarding seed does not exists, navigate to Seed generation view
     * 3. In case of additional seed, navigate to Login view
     * 4. In case of first seed, but seed already set, navigate to Account name view
     * @param {Event} event - Form submit event
     * @returns {undefined}
     */
    setName = async (event) => {
        event.preventDefault();

        const { wallet, setAdditionalAccountInfo, accountNames, history, generateAlert, t } = this.props;

        const name = this.state.name.replace(/^\s+|\s+$/g, '');

        if (!name.length) {
            generateAlert('error', t('addAdditionalSeed:noNickname'), t('addAdditionalSeed:noNicknameExplanation'));
            return;
        }

        if (name.length > MAX_ACC_LENGTH) {
            generateAlert(
                'error',
                t('addAdditionalSeed:accountNameTooLong'),
                t('addAdditionalSeed:accountNameTooLongExplanation', { maxLength: MAX_ACC_LENGTH })
            );
            return;
        }

        if (accountNames.map((accountName) => accountName.toLowerCase()).indexOf(name.toLowerCase()) > -1) {
            generateAlert('error', t('addAdditionalSeed:nameInUse'), t('addAdditionalSeed:nameInUseExplanation'));
            return;
        }

        setAdditionalAccountInfo({
            addingAdditionalAccount: true,
            additionalAccountName: this.state.name
        });

        if (Electron.getOnboardingGenerated()) {
            history.push('/onboarding/seed-save');
        } else {
            if (accountNames.length > 0) {
                const seedStore = await new SeedStore.keychain(wallet.password);
                await seedStore.addAccount(this.state.name, Electron.getOnboardingSeed());

                Electron.setOnboardingSeed(null);

                history.push('/onboarding/login');
            } else {
                history.push('/onboarding/account-password');
            }
        }
    };

    stepBack = (e) => {
        if (e) {
            e.preventDefault();
        }

        const { history, wallet } = this.props;

        if (wallet.additionalAccountMeta.type === 'ledger') {
            history.push('/onboarding/seed-ledger');
        } else if (Electron.getOnboardingGenerated()) {
            history.push('/onboarding/seed-generate');
        } else {
            Electron.setOnboardingSeed(null);
            history.push('/onboarding/seed-verify');
        }
    };

    render() {
        const { t } = this.props;
        const { name } = this.state;
        return (
            <form onSubmit={this.setName}>
                <section>
                    <h1>{t('setSeedName:letsAddName')}</h1>
                    <p>{t('setSeedName:canUseMultipleSeeds')}</p>
                    <Input
                        value={name}
                        focus
                        label={t('addAdditionalSeed:accountName')}
                        onChange={(value) => this.setState({ name: value })}
                    />
                </section>
                <footer>
                    <Button onClick={this.stepBack} className="square" variant="dark">
                        {t('goBackStep')}
                    </Button>
                    <Button type="submit" className="square" variant="primary">
                        {t('continue')}
                    </Button>
                </footer>
            </form>
        );
    }
}

const mapStateToProps = (state) => ({
    accountNames: getAccountNamesFromState(state),
    wallet: state.wallet
});

const mapDispatchToProps = {
    generateAlert,
    setAdditionalAccountInfo
};

export default connect(mapStateToProps, mapDispatchToProps)(withI18n()(AccountName));<|MERGE_RESOLUTION|>--- conflicted
+++ resolved
@@ -31,18 +31,14 @@
         /** @ignore */
         generateAlert: PropTypes.func.isRequired,
         /** @ignore */
-        t: PropTypes.func.isRequired
+        t: PropTypes.func.isRequired,
     };
 
     state = {
         name:
             this.props.wallet.additionalAccountName && this.props.wallet.additionalAccountName.length
                 ? this.props.wallet.additionalAccountName
-<<<<<<< HEAD
-                : ''
-=======
                 : '',
->>>>>>> b6045dfc
     };
 
     /**
@@ -69,7 +65,7 @@
             generateAlert(
                 'error',
                 t('addAdditionalSeed:accountNameTooLong'),
-                t('addAdditionalSeed:accountNameTooLongExplanation', { maxLength: MAX_ACC_LENGTH })
+                t('addAdditionalSeed:accountNameTooLongExplanation', { maxLength: MAX_ACC_LENGTH }),
             );
             return;
         }
@@ -81,7 +77,8 @@
 
         setAdditionalAccountInfo({
             addingAdditionalAccount: true,
-            additionalAccountName: this.state.name
+            additionalAccountName: this.state.name,
+            additionalAccountType: 'keychain',
         });
 
         if (Electron.getOnboardingGenerated()) {
@@ -105,11 +102,9 @@
             e.preventDefault();
         }
 
-        const { history, wallet } = this.props;
+        const { history } = this.props;
 
-        if (wallet.additionalAccountMeta.type === 'ledger') {
-            history.push('/onboarding/seed-ledger');
-        } else if (Electron.getOnboardingGenerated()) {
+        if (Electron.getOnboardingGenerated()) {
             history.push('/onboarding/seed-generate');
         } else {
             Electron.setOnboardingSeed(null);
@@ -147,12 +142,12 @@
 
 const mapStateToProps = (state) => ({
     accountNames: getAccountNamesFromState(state),
-    wallet: state.wallet
+    wallet: state.wallet,
 });
 
 const mapDispatchToProps = {
     generateAlert,
-    setAdditionalAccountInfo
+    setAdditionalAccountInfo,
 };
 
 export default connect(mapStateToProps, mapDispatchToProps)(withI18n()(AccountName));