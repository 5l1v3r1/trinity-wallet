--- conflicted
+++ resolved
@@ -137,11 +137,4 @@
     setAccountInfoDuringSetup,
 };
 
-<<<<<<< HEAD
-export default connect(
-    null,
-    mapDispatchToProps,
-)(withI18n()(SeedIntro));
-=======
-export default connect(null, mapDispatchToProps)(withTranslation()(SeedIntro));
->>>>>>> 7e7d092b
+export default connect(null, mapDispatchToProps)(withTranslation()(SeedIntro));