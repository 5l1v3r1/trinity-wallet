--- conflicted
+++ resolved
@@ -108,16 +108,11 @@
                         </Button>
                     </div>
                     <div>
-<<<<<<< HEAD
-                        <Button id="to-seed-ledger" to="/onboarding/seed-ledger" className="square" variant="primary">
-                            {t('ledger:proceedWithLedger')}
-=======
                         <Button to="/onboarding/seed-ledger" onClick={() => setAccountInfoDuringSetup({usedExistingSeed: true})} className="square" variant="dark">
                             {t('ledger:restoreLedgerAccount')}
                         </Button>
-                        <Button to="/onboarding/seed-ledger" onClick={() => setAccountInfoDuringSetup({usedExistingSeed: false})} className="square" variant="primary">
+                        <Button id="to-seed-ledger" to="/onboarding/seed-ledger" onClick={() => setAccountInfoDuringSetup({usedExistingSeed: false})} className="square" variant="primary">
                             {t('ledger:createNewLedgerAccount')}
->>>>>>> 4f9c8ccc
                         </Button>
                     </div>
                 </footer>
