/*global Electron*/
import React from 'react';
import PropTypes from 'prop-types';
import { connect } from 'react-redux';
import { translate } from 'react-i18next';
import { isValidSeed } from 'libs/util';

import { generateAlert } from 'actions/alerts';
import { setNewSeed } from 'actions/seeds';

import Button from 'ui/components/Button';
import Infobox from 'ui/components/Info';
import SeedInput from 'ui/components/input/Seed';

/**
 * Onboarding, Seed correct backup validation or existing seed input component
 */
class SeedVerify extends React.PureComponent {
    static propTypes = {
        /** Current generated seed */
        newSeed: PropTypes.string,
        /** Accept current generated seed
         * @param {String} seed - New seed
         */
        setNewSeed: PropTypes.func.isRequired,
        /** Browser History object */
        history: PropTypes.shape({
            push: PropTypes.func.isRequired,
        }).isRequired,
        /** Create a notification message
         * @param {String} type - notification type - success, error
         * @param {String} title - notification title
         * @param {String} text - notification explanation
         * @ignore
         */
        generateAlert: PropTypes.func.isRequired,
        /** Translation helper
         * @param {string} translationString - locale string identifier to be translated
         * @ignore
         */
        t: PropTypes.func.isRequired,
    };

    state = {
        seed: '',
    };

    componentDidMount() {
        Electron.clipboard('');
    }

    onChange = (value) => {
        this.setState(() => ({
            seed: value.replace(/[^a-zA-Z9]*/g, '').toUpperCase(),
        }));
    };

    setSeed = (e) => {
        if (e) {
            e.preventDefault();
        }

        const { history, setNewSeed, generateAlert, newSeed, t } = this.props;
        const { seed } = this.state;

        if (newSeed && seed !== newSeed) {
            generateAlert('error', t('seedReentry:incorrectSeed'), t('seedReentry:incorrectSeedExplanation'));
            return;
        }

        if (!isValidSeed(seed)) {
            generateAlert('error', t('seedReentry:incorrectSeed'), t('enterSeed:seedTooShort'));
            return;
        }

        setNewSeed(seed);
        history.push('/onboarding/account-name');
    };

    render() {
        const { newSeed, t } = this.props;
        const { seed = '' } = this.state;
        return (
<<<<<<< HEAD
            <form onSubmit={this.setSeed}>
=======
            <form onSubmit={(e) => this.setSeed(e)}>
>>>>>>> 1dc65d4b
                <div />
                <section>
                    <SeedInput
                        seed={seed}
                        onChange={this.onChange}
                        label={t('global:seed')}
                        closeLabel={t('global:back')}
                    />
                    <Infobox>
<<<<<<< HEAD
                        <p>{t('seedReentry:thisIsACheck')}</p>
                        <p>{t('seedReentry:ifYouHaveNotSaved')}</p>
=======
                        {newSeed ? (
                            <React.Fragment>
                                <p>{t('seedReentry:thisIsACheck')}</p>
                                <p>{t('seedReentry:ifYouHaveNotSaved')}</p>
                            </React.Fragment>
                        ) : (
                            <React.Fragment>
                                <p>{t('enterSeed:seedExplanation')}</p>
                                <p>{t('enterSeed:neverShare')}</p>
                            </React.Fragment>
                        )}
>>>>>>> 1dc65d4b
                    </Infobox>
                </section>
                <footer>
                    <Button
<<<<<<< HEAD
                        to={`/onboarding/seed-${selectedSeed.seed ? 'save' : 'intro'}`}
                        className="outline"
                        variant="highlight"
=======
                        to={`/onboarding/seed-${newSeed ? 'save' : 'intro'}`}
                        className="outline"
                        variant="secondary"
>>>>>>> 1dc65d4b
                    >
                        {t('global:back')}
                    </Button>
                    <Button type="submit" className="outline" variant="primary">
                        {t('global:next')}
                    </Button>
                </footer>
            </form>
        );
    }
}

const mapStateToProps = (state) => ({
    newSeed: state.seeds.newSeed,
});

const mapDispatchToProps = {
    generateAlert,
    setNewSeed,
};

export default translate()(connect(mapStateToProps, mapDispatchToProps)(SeedVerify));<|MERGE_RESOLUTION|>--- conflicted
+++ resolved
@@ -81,11 +81,7 @@
         const { newSeed, t } = this.props;
         const { seed = '' } = this.state;
         return (
-<<<<<<< HEAD
-            <form onSubmit={this.setSeed}>
-=======
             <form onSubmit={(e) => this.setSeed(e)}>
->>>>>>> 1dc65d4b
                 <div />
                 <section>
                     <SeedInput
@@ -95,10 +91,6 @@
                         closeLabel={t('global:back')}
                     />
                     <Infobox>
-<<<<<<< HEAD
-                        <p>{t('seedReentry:thisIsACheck')}</p>
-                        <p>{t('seedReentry:ifYouHaveNotSaved')}</p>
-=======
                         {newSeed ? (
                             <React.Fragment>
                                 <p>{t('seedReentry:thisIsACheck')}</p>
@@ -110,20 +102,13 @@
                                 <p>{t('enterSeed:neverShare')}</p>
                             </React.Fragment>
                         )}
->>>>>>> 1dc65d4b
                     </Infobox>
                 </section>
                 <footer>
                     <Button
-<<<<<<< HEAD
-                        to={`/onboarding/seed-${selectedSeed.seed ? 'save' : 'intro'}`}
-                        className="outline"
-                        variant="highlight"
-=======
                         to={`/onboarding/seed-${newSeed ? 'save' : 'intro'}`}
                         className="outline"
                         variant="secondary"
->>>>>>> 1dc65d4b
                     >
                         {t('global:back')}
                     </Button>
