--- conflicted
+++ resolved
@@ -3,11 +3,7 @@
 import { translate, Trans } from 'react-i18next';
 import { connect } from 'react-redux';
 
-<<<<<<< HEAD
-import { showError } from 'actions/notifications';
-=======
 import { generateAlert } from 'actions/alerts';
->>>>>>> 1dc65d4b
 import { getVault } from 'libs/crypto';
 
 import Password from 'ui/components/input/Password';
