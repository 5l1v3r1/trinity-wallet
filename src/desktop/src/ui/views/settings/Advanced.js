--- conflicted
+++ resolved
@@ -103,13 +103,7 @@
             localStorage.clear();
             Electron.clearStorage();
 
-<<<<<<< HEAD
-            location.reload();
-=======
-            await reinitialiseStorage(getEncryptionKey);
-
             Electron.reload();
->>>>>>> 45551bd5
         } catch (_err) {
             generateAlert(
                 'error',
