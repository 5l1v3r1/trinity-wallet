/* global Electron */
import pick from 'lodash/pick';
import React, { PureComponent } from 'react';
import PropTypes from 'prop-types';
import { withTranslation, Trans } from 'react-i18next';
import { connect } from 'react-redux';

import { clearVault } from 'libs/crypto';
<<<<<<< HEAD
import { ALIAS_REALM } from 'libs/realm';
=======
import ALIAS_REALM from 'libs/constants';
import getEncryptionKey from 'libs/realm';
>>>>>>> 71655066
import { serialise } from 'libs/utils';
import { iota, quorum } from 'libs/iota';
import Errors from 'libs/errors';

import {
    changePowSettings,
    changeAutoPromotionSettings,
    changeDeepLinkingSettings,
    setLockScreenTimeout,
    setTray,
    setNotifications,
    setProxy,
} from 'actions/settings';

import { generateAlert } from 'actions/alerts';

import Button from 'ui/components/Button';
import Confirm from 'ui/components/modal/Confirm';
import ModalPassword from 'ui/components/modal/Password';
import Toggle from 'ui/components/Toggle';
import Checkbox from 'ui/components/Checkbox';
import TextInput from 'ui/components/input/Text';
import Scrollbar from 'ui/components/Scrollbar';

import css from './index.scss';

/**
 * Advanced user settings component, including - wallet reset
 */
class Advanced extends PureComponent {
    static propTypes = {
        /** @ignore */
        settings: PropTypes.object.isRequired,
        /** @ignore */
        wallet: PropTypes.object,
        /** @ignore */
        accounts: PropTypes.object.isRequired,
        /** @ignore */
        notificationLog: PropTypes.array.isRequired,
        /** @ignore */
        setTray: PropTypes.func.isRequired,
        /** @ignore */
        setProxy: PropTypes.func.isRequired,
        /** @ignore */
        setNotifications: PropTypes.func.isRequired,
        /** @ignore */
        changePowSettings: PropTypes.func.isRequired,
        /** @ignore */
        changeAutoPromotionSettings: PropTypes.func.isRequired,
        /** @ignore */
        changeDeepLinkingSettings: PropTypes.func.isRequired,
        /** @ignore */
        setLockScreenTimeout: PropTypes.func.isRequired,
        /** @ignore */
        lockScreenTimeout: PropTypes.number.isRequired,
        /** @ignore */
        generateAlert: PropTypes.func.isRequired,
        /** @ignore */
        t: PropTypes.func.isRequired,
    };

    state = {
        resetConfirm: false,
        resetCountdown: 0,
    };

    componentWillUnmount() {
        if (this.interval) {
            clearInterval(this.interval);
        }
    }

    /**
     * Enable/disable global system proxy bypass
     * @returns {undefined}
     */
    setProxy = () => {
        const enabled = !this.props.settings.ignoreProxy;
        Electron.setStorage('ignore-proxy', enabled);
        this.props.setProxy(enabled);
    };

    /**
     * Enable/disable Tray application
     * @returns {undefined}
     */
    setTray = () => {
        const enabled = !this.props.settings.isTrayEnabled;
        Electron.setTray(enabled);
        this.props.setTray(enabled);
    };

    /**
     * Hard reset wallet
     * @returns {undefined}
     */
    resetWallet = async () => {
        const { t, generateAlert } = this.props;

        try {
            await clearVault(ALIAS_REALM);
            localStorage.clear();
            Electron.clearStorage();

            Electron.reload();
        } catch (_err) {
            generateAlert(
                'error',
                t('changePassword:incorrectPassword'),
                t('changePassword:incorrectPasswordExplanation'),
            );
            return;
        }
    };

    /**
     * Update wallet lock timeout in interval 1 - 60 minutes
     * @param {number} value - Timeout in miniutes
     * @returns {undefined}
     */
    changeLockScreenTimeout = (value) => {
        const timeout = Math.abs(parseInt(value)) || 1;
        this.props.setLockScreenTimeout(timeout > 60 ? 60 : timeout);
    };

    confirmReset = () => {
        const { wallet } = this.props;

        this.setState((prevState) => ({ resetConfirm: !prevState.resetConfirm, resetCountdown: 15 }));

        if (!wallet || !wallet.isOpen) {
            this.interval = setInterval(() => {
                if (this.state.resetCountdown === 1) {
                    clearInterval(this.interval);
                }

                this.setState((prevState) => ({
                    resetCountdown: prevState.resetCountdown - 1,
                }));
            }, 1000);
        }
    };

    /**
     * Exports wallet's state
     *
     * @method exportState
     *
     * @returns {void}
     */
    exportState = () => {
        const { accounts, settings, notificationLog, t } = this.props;

        const content = serialise(
            {
                notificationLog,
                settings,
                accounts: pick(accounts, ['onboardingComplete', 'accountInfo']),
                __globals__: {
                    quorumNodes: quorum.nodes,
                    quorumSize: quorum.size,
                    iotaNode: iota.provider,
                },
            },
            null,
            4,
        );

        Electron.exportState(content)
            .then(() => {
                this.props.generateAlert(
                    'success',
                    t('stateExport:exportSuccess'),
                    t('stateExport:exportSuccessExplanation'),
                );
            })
            .catch((error) => {
                if (error.message !== Errors.EXPORT_CANCELLED) {
                    this.props.generateAlert(
                        'error',
                        t('global:somethingWentWrong'),
                        t('global:somethingWentWrongTryAgain'),
                        10000,
                        error,
                    );
                }
            });
    };

    render() {
        const {
            settings,
            wallet,
            changePowSettings,
            changeAutoPromotionSettings,
            changeDeepLinkingSettings,
            lockScreenTimeout,
            setNotifications,
            t,
        } = this.props;

        const { resetConfirm, resetCountdown } = this.state;

        return (
            <div className={css.scroll}>
                <Scrollbar>
                    <article>
                        <React.Fragment>
                            <h3>{t('advancedSettings:deepLinking')}</h3>
                            <Toggle
                                checked={settings.deepLinking}
                                onChange={() => changeDeepLinkingSettings()}
                                on={t('enabled')}
                                off={t('disabled')}
                            />
                            <p>{t('deepLink:deepLinkingOverview')}</p>
                            <p>{t('deepLink:deepLinkingWarning')}</p>
                            <hr />
                        </React.Fragment>

                        {wallet && wallet.ready ? (
                            <React.Fragment>
                                <h3>{t('pow:powUpdated')}</h3>
                                <Toggle
                                    checked={settings.remotePoW}
                                    onChange={() => changePowSettings()}
                                    on={t('pow:remote')}
                                    off={t('pow:local')}
                                />
                                <p>
                                    {t('pow:feeless')} {t('pow:localOrRemote')}
                                </p>
                                <hr />

                                <h3>{t('advancedSettings:autoPromotion')}</h3>
                                <Toggle
                                    checked={settings.autoPromotion}
                                    onChange={() => changeAutoPromotionSettings()}
                                    on={t('enabled')}
                                    off={t('disabled')}
                                />
                                <p>{t('advancedSettings:autoPromotionExplanation')}</p>
                                <hr />

                                {Electron.getOS() === 'darwin' && (
                                    <React.Fragment>
                                        <h3>{t('tray:trayApplication')}</h3>
                                        <Toggle
                                            checked={settings.isTrayEnabled}
                                            onChange={this.setTray}
                                            on={t('enabled')}
                                            off={t('disabled')}
                                        />
                                        <p>{t('tray:trayExplanation')}</p>
                                        <hr />
                                    </React.Fragment>
                                )}

                                <h3>{t('notifications:notifications')}</h3>
                                <Toggle
                                    checked={settings.notifications.general}
                                    onChange={() =>
                                        setNotifications({ type: 'general', enabled: !settings.notifications.general })
                                    }
                                    on={t('enabled')}
                                    off={t('disabled')}
                                />
                                <Checkbox
                                    disabled={!settings.notifications.general}
                                    checked={settings.notifications.confirmations}
                                    label={t('notifications:typeConfirmations')}
                                    className="small"
                                    onChange={(value) => setNotifications({ type: 'confirmations', enabled: value })}
                                />
                                <Checkbox
                                    disabled={!settings.notifications.general}
                                    checked={settings.notifications.messages}
                                    label={t('notifications:typeMessages')}
                                    className="small"
                                    onChange={(value) => setNotifications({ type: 'messages', enabled: value })}
                                />
                                <p>{t('notifications:notificationExplanation')}</p>
                                <hr />

                                <TextInput
                                    value={lockScreenTimeout.toString()}
                                    label={t('settings:lockScreenTimeout')}
                                    onChange={this.changeLockScreenTimeout}
                                />
                                <hr />
                            </React.Fragment>
                        ) : null}

                        <React.Fragment>
                            <h3>{t('proxy:proxy')}</h3>
                            <Toggle
                                checked={!settings.ignoreProxy}
                                onChange={this.setProxy}
                                on={t('enabled')}
                                off={t('disabled')}
                            />
                            <p>{t('proxy:proxyExplanation')}</p>
                            <hr />
                        </React.Fragment>

                        <React.Fragment>
                            <h3>{t('advancedSettings:stateExport')}</h3>
                            <p>
                                <React.Fragment>{t('stateExport:stateExportExplanation')}</React.Fragment>
                            </p>
                            <Button className="small" onClick={this.exportState} variant="positive">
                                {t('global:export')}
                            </Button>
                            <hr />
                        </React.Fragment>

                        <h3>{t('settings:reset')}</h3>
                        <Trans i18nKey="walletResetConfirmation:warning">
                            <p>
                                <React.Fragment>All of your wallet data including your </React.Fragment>
                                <strong>seeds, password,</strong>
                                <React.Fragment>and </React.Fragment>
                                <strong>other account information</strong>
                                <React.Fragment> will be lost.</React.Fragment>
                            </p>
                        </Trans>
                        <Button className="small" onClick={this.confirmReset} variant="negative">
                            {t('settings:reset')}
                        </Button>
                        {wallet && wallet.ready ? (
                            <ModalPassword
                                isOpen={resetConfirm}
                                category="negative"
                                onSuccess={() => this.resetWallet()}
                                onClose={() => this.setState({ resetConfirm: false })}
                                content={{
                                    title: t('walletResetConfirmation:cannotUndo'),
                                    message: (
                                        <Trans i18nKey="walletResetConfirmation:warning">
                                            <React.Fragment>
                                                <React.Fragment>All of your wallet data including your </React.Fragment>
                                                <strong>seeds, password,</strong>
                                                <React.Fragment>and </React.Fragment>
                                                <strong>other account information</strong>
                                                <React.Fragment> will be lost.</React.Fragment>
                                            </React.Fragment>
                                        </Trans>
                                    ),
                                    confirm: t('settings:reset'),
                                }}
                            />
                        ) : (
                            <Confirm
                                isOpen={resetConfirm}
                                category="negative"
                                content={{
                                    title: t('walletResetConfirmation:cannotUndo'),
                                    message: (
                                        <Trans i18nKey="walletResetConfirmation:warning">
                                            <React.Fragment>
                                                <React.Fragment>All of your wallet data including your </React.Fragment>
                                                <strong>seeds, password,</strong>
                                                <React.Fragment>and </React.Fragment>
                                                <strong>other account information</strong>
                                                <React.Fragment> will be lost.</React.Fragment>
                                            </React.Fragment>
                                        </Trans>
                                    ),
                                    cancel: t('cancel'),
                                    confirm: t('settings:reset'),
                                }}
                                onCancel={() => this.setState({ resetConfirm: false })}
                                countdown={resetCountdown}
                                onConfirm={() => this.resetWallet()}
                            />
                        )}
                    </article>
                </Scrollbar>
            </div>
        );
    }
}

const mapStateToProps = (state) => ({
    accounts: state.accounts,
    notificationLog: state.alerts.notificationLog,
    settings: state.settings,
    wallet: state.wallet,
    lockScreenTimeout: state.settings.lockScreenTimeout,
});

const mapDispatchToProps = {
    generateAlert,
    changePowSettings,
    changeAutoPromotionSettings,
    changeDeepLinkingSettings,
    setLockScreenTimeout,
    setTray,
    setNotifications,
    setProxy,
};

export default connect(
    mapStateToProps,
    mapDispatchToProps,
)(withTranslation()(Advanced));<|MERGE_RESOLUTION|>--- conflicted
+++ resolved
@@ -6,12 +6,7 @@
 import { connect } from 'react-redux';
 
 import { clearVault } from 'libs/crypto';
-<<<<<<< HEAD
-import { ALIAS_REALM } from 'libs/realm';
-=======
 import ALIAS_REALM from 'libs/constants';
-import getEncryptionKey from 'libs/realm';
->>>>>>> 71655066
 import { serialise } from 'libs/utils';
 import { iota, quorum } from 'libs/iota';
 import Errors from 'libs/errors';
