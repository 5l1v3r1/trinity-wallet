import React from 'react';
import PropTypes from 'prop-types';
import { formatValue, formatUnit } from 'libs/iota/utils';
import Curl from 'curl.lib.js';

import { getVault } from 'libs/crypto';

import AddressInput from 'ui/components/input/Address';
import AmountInput from 'ui/components/input/Amount';
import TextInput from 'ui/components/input/Text';
import Icon from 'ui/components/Icon';
import Button from 'ui/components/Button';
import Progress from 'ui/components/Progress';
import Confirm from 'ui/components/modal/Confirm';
import withSendData from 'containers/wallet/Send';

import css from './index.css';

/**
 * Send transaction component
 */
class Send extends React.PureComponent {
    static propTypes = {
        /** Current Send transaction fields state */
        fields: PropTypes.shape({
            address: PropTypes.string.isRequired,
            amount: PropTypes.string.isRequired,
            message: PropTypes.string.isRequired,
        }),
        /** Current send status */
        isSending: PropTypes.bool.isRequired,
        /** Current password value */
        password: PropTypes.string.isRequired,
        /** Current seed index */
        seedIndex: PropTypes.number.isRequired,
        /** Total current account wallet ballance in iotas */
        balance: PropTypes.number.isRequired,
        /** Fiat currency settings
         * @property {bool} remotePow - Local PoW enable state
         * @property {string} conversionRate - Active currency conversion rate to MIota
         * @property {string} currency - Active currency name
         */
        settings: PropTypes.shape({
            conversionRate: PropTypes.number.isRequired,
            currency: PropTypes.string.isRequired,
        }),
        /** Send progress and description
         * @property {number} progress - Current percentage progress
         * @property {string} title - Current progress description
         */
        progress: PropTypes.shape({
            progress: PropTypes.number,
            title: PropTypes.string,
        }),
        /** Validate the transaction inputs
         *  @param {string} address - receiver address
         *  @param {number} value - transaction value in iotas
         */
        validateInputs: PropTypes.func.isRequired,
        /** Send the transaction
         *  @param {string} seed - seed to be used for the transaction signing
         *  @param {string} address - receiver address
         *  @param {number} value - transaction value in iotas
         *  @param {string} message - transaction message
         *  @param {function} taskRunner - task manager
         *  @param {function} powFn - local PoW function
         */
        sendTransfer: PropTypes.func.isRequired,
        /** Update address field value
         *  @param {string} address - receiver address
         */
        setSendAddressField: PropTypes.func.isRequired,
        /** Update amount field value
         *  @param {string} amount - receiver address
         */
        setSendAmountField: PropTypes.func.isRequired,
        /** Update message field value
         *  @param {string} message - receiver address
         */
        setSendMessageField: PropTypes.func.isRequired,
        /** Translation helper
         * @param {string} translationString - locale string identifier to be translated
         * @ignore
         */
        t: PropTypes.func.isRequired,
    };

    state = {
        isTransferModalVisible: false,
        isUnitsVisible: false,
    };

    validateInputs = (e) => {
        const { validateInputs } = this.props;

        e.preventDefault();

        this.setState({
            isTransferModalVisible: validateInputs(),
        });
    };

    updateFields(address, message, amount) {
        this.props.setSendAddressField(address);
        if (message) {
            this.props.setSendMessageField(message);
        }
        if (amount) {
            this.props.setSendAmountField(amount);
        }
    }

    confirmTransfer = async () => {
        const { fields, password, seedIndex, sendTransfer, settings, generateAlert, t } = this.props;

        this.setState({
            isTransferModalVisible: false,
        });

        let powFn = null;

        if (!settings.remotePoW) {
            // Temporarily return an error if WebGL cannot be initialized
            // Remove once we implement more PoW methods
            try {
                Curl.init();
            } catch (e) {
                return generateAlert('error', t('pow:noWebGLSupport'), t('pow:noWebGLSupportExplanation'));
            }
            powFn = (trytes, minWeight) => {
                return Curl.pow({ trytes, minWeight });
            };
        }

        const vault = await getVault(password);
        const seed = vault.seeds[seedIndex];

        sendTransfer(seed, fields.address, parseInt(fields.amount) || 0, fields.message, null, powFn);
    };

    render() {
<<<<<<< HEAD
        const { fields, isSending, balance, settings, progress, t } = this.props;
        const { isTransferModalVisible } = this.state;
=======
        const { fields, isSending, balance, settings, t } = this.props;
        const { isTransferModalVisible, isUnitsVisible } = this.state;
>>>>>>> 6c72a9b0

        const transferContents =
            parseInt(fields.amount) > 0
                ? `${formatValue(fields.amount)} ${formatUnit(fields.amount)}`
                : t('transferConfirmation:aMessage');

        return (
            <form onSubmit={(e) => this.validateInputs(e)}>
                <div className={isSending ? css.sending : null}>
                    <Confirm
                        category="primary"
                        isOpen={isTransferModalVisible}
                        onCancel={() => this.setState({ isTransferModalVisible: false })}
                        onConfirm={() => this.confirmTransfer()}
                        content={{
                            title: t('transferConfirmation:youAreAbout', { contents: transferContents }),
                            message: fields.address,
                            confirm: t('send'),
                            cancel: t('cancel'),
                        }}
                    />
                    <AddressInput
                        address={fields.address}
                        onChange={(address, message, amount) => {
                            this.updateFields(address, message, amount);
                        }}
                        label={t('send:recipientAddress')}
                        closeLabel={t('back')}
                    />
                    <AmountInput
                        amount={fields.amount}
                        settings={settings}
                        label={t('send:amount')}
                        labelMax={t('send:max')}
                        balance={balance}
                        onChange={(value) => this.props.setSendAmountField(value)}
                    />
                    <TextInput
                        value={fields.message}
                        label={t('send:message')}
                        onChange={(value) => this.props.setSendMessageField(value)}
                    />
                </div>
                <fieldset>
<<<<<<< HEAD
                    {!isSending ? (
                        <Button type="submit" variant="primary">
                            {t('send:send')}
                        </Button>
                    ) : (
                        <Progress {...progress} />
                    )}
=======
                    <Button type="submit" loading={isSending} variant="primary">
                        {t('send:send')}
                    </Button>
                    <small onClick={() => this.setState({ isUnitsVisible: true })}>
                        <Icon icon="info" size={16} />
                        {t('send:iotaUnits')}
                    </small>
>>>>>>> 6c72a9b0
                </fieldset>
                {!isUnitsVisible ? null : (
                    <div className={css.units} onClick={() => this.setState({ isUnitsVisible: false })}>
                        <div>
                            <h3>
                                <Icon icon="iota" size={32} />
                                {t('unitInfoModal:unitSystem')}
                            </h3>
                            <dl>
                                <dt>Ti</dt>
                                <dd>{t('unitInfoModal:trillion')}</dd>
                                <dd>1 000 000 000 000</dd>
                            </dl>
                            <dl>
                                <dt>Gi</dt>
                                <dd>{t('unitInfoModal:billion')}</dd>
                                <dd>1 000 000 000</dd>
                            </dl>
                            <dl>
                                <dt>Mi</dt>
                                <dd>{t('unitInfoModal:million')}</dd>
                                <dd>1 000 000</dd>
                            </dl>
                            <dl>
                                <dt>Ki</dt>
                                <dd>{t('unitInfoModal:thousand')}</dd>
                                <dd>1 000</dd>
                            </dl>
                            <dl>
                                <dt>i</dt>
                                <dd>{t('unitInfoModal:one')}</dd>
                                <dd>1</dd>
                            </dl>
                        </div>
                    </div>
                )}
            </form>
        );
    }
}

export default withSendData(Send);<|MERGE_RESOLUTION|>--- conflicted
+++ resolved
@@ -139,13 +139,8 @@
     };
 
     render() {
-<<<<<<< HEAD
         const { fields, isSending, balance, settings, progress, t } = this.props;
-        const { isTransferModalVisible } = this.state;
-=======
-        const { fields, isSending, balance, settings, t } = this.props;
         const { isTransferModalVisible, isUnitsVisible } = this.state;
->>>>>>> 6c72a9b0
 
         const transferContents =
             parseInt(fields.amount) > 0
@@ -190,23 +185,19 @@
                     />
                 </div>
                 <fieldset>
-<<<<<<< HEAD
                     {!isSending ? (
                         <Button type="submit" variant="primary">
                             {t('send:send')}
                         </Button>
                     ) : (
-                        <Progress {...progress} />
+                        <React.Fragment>
+                            <Progress {...progress} />
+                            <small onClick={() => this.setState({ isUnitsVisible: true })}>
+                                <Icon icon="info" size={16} />
+                                {t('send:iotaUnits')}
+                            </small>
+                        </React.Fragment>
                     )}
-=======
-                    <Button type="submit" loading={isSending} variant="primary">
-                        {t('send:send')}
-                    </Button>
-                    <small onClick={() => this.setState({ isUnitsVisible: true })}>
-                        <Icon icon="info" size={16} />
-                        {t('send:iotaUnits')}
-                    </small>
->>>>>>> 6c72a9b0
                 </fieldset>
                 {!isUnitsVisible ? null : (
                     <div className={css.units} onClick={() => this.setState({ isUnitsVisible: false })}>
