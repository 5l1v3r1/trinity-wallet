import React from 'react';
import PropTypes from 'prop-types';
import { connect } from 'react-redux';
import { translate } from 'react-i18next';
<<<<<<< HEAD
import BoxedSeed from '../UI/BoxedSeed';
=======
import { CopyToClipboard } from 'react-copy-to-clipboard';
import { showNotification } from 'actions/notifications';
import { getSelectedSeed } from 'selectors/seeds';
import BoxedSeed from './BoxedSeed';
>>>>>>> 59dda1eb
import Header from './Header';
import Button from '../UI/Button';
import Steps from '../UI/Steps';
import css from './SeedCopyToClipboard.css';

class SeedCopyToClipboard extends React.PureComponent {
    static propTypes = {
        t: PropTypes.func.isRequired,
        seed: PropTypes.string,
    };

    render() {
        const { t, seed } = this.props;

        return (
            <div>
                <Header headline={t('title')} />
                <Steps currentStep="clipboard" />
                <main>
                    <p>
                        Click the button below to copy your seed to a password manager. It will stay in your clipboard
                        until you continue to your next screen.
                    </p>
                    <BoxedSeed t={t} seed={seed} />
                    <div className={css.buttonWrapper}>
                        <CopyToClipboard text={seed}>
                            <Button
                                variant="success"
                                onClick={() =>
                                    this.props.showNotification({
                                        type: 'success',
                                        title: 'Seed copied to clipboard!',
                                    })}
                            >
                                {t('button1')}
                            </Button>
                        </CopyToClipboard>
                    </div>
                </main>
                <footer>
                    <Button to="/onboarding/seed/save" variant="warning">
                        {t('button2')}
                    </Button>
                </footer>
            </div>
        );
    }
}

const mapStateToProps = state => ({
    seed: getSelectedSeed(state).seed,
});

const mapDispatchToProps = {
    showNotification,
};

export default translate('saveYourSeed3')(connect(mapStateToProps, mapDispatchToProps)(SeedCopyToClipboard));<|MERGE_RESOLUTION|>--- conflicted
+++ resolved
@@ -2,14 +2,10 @@
 import PropTypes from 'prop-types';
 import { connect } from 'react-redux';
 import { translate } from 'react-i18next';
-<<<<<<< HEAD
 import BoxedSeed from '../UI/BoxedSeed';
-=======
 import { CopyToClipboard } from 'react-copy-to-clipboard';
 import { showNotification } from 'actions/notifications';
 import { getSelectedSeed } from 'selectors/seeds';
-import BoxedSeed from './BoxedSeed';
->>>>>>> 59dda1eb
 import Header from './Header';
 import Button from '../UI/Button';
 import Steps from '../UI/Steps';
@@ -19,6 +15,7 @@
     static propTypes = {
         t: PropTypes.func.isRequired,
         seed: PropTypes.string,
+        showNotification: PropTypes.func.isRequired,
     };
 
     render() {
