--- conflicted
+++ resolved
@@ -1,15 +1,10 @@
 import map from 'lodash/map';
-import toUpper from 'lodash/toUpper';
 import React, { PureComponent } from 'react';
 import PropTypes from 'prop-types';
 import { translate } from 'react-i18next';
 import OnboardingTemplate from './OnboardingTemplate';
-<<<<<<< HEAD
 import Button from '../UI/Button';
-=======
-import ButtonLink from '../UI/ButtonLink';
 import css from './OnboardingTemplate.css';
->>>>>>> 9841cb48
 
 class SaveYourSeedOptions extends PureComponent {
     static propTypes = {
@@ -55,23 +50,13 @@
                 subHeader={<h3>You must save your seed with at least one of the options below</h3>}
                 main={<div className={css['options-wrapper']}>{options}</div>}
                 footer={
-<<<<<<< HEAD
-                    <div style={{ display: 'flex', justifyContent: 'space-between', alignItems: 'center' }}>
+                    <div className={css['options-links']}>
                         <Button to="/" variant="warning">
                             {t('Go Back')}
                         </Button>
                         <Button to="/" variant="success">
                             {t('Next')}
                         </Button>
-=======
-                    <div className={css['options-links']}>
-                        <ButtonLink to="/" variant="warning">
-                            {t(toUpper('Go Back'))}
-                        </ButtonLink>
-                        <ButtonLink to="/" variant="success">
-                            {t(toUpper('Next'))}
-                        </ButtonLink>
->>>>>>> 9841cb48
                     </div>
                 }
             />
