import React from 'react';
import Logo from 'components/UI/Logo';
import css from './Loading.css';

<<<<<<< HEAD
export default class Loading extends React.PureComponent {
    render() {
        return (
            <div className={css.loading}>
                <Logo width={168} className="animated" />
=======
export default function Loading() {
    return (
        <div className={css.wrapper}>
            <div>
                <div className={css.animation}>
                    <Logo />
                </div>
>>>>>>> 214fa409
            </div>
        </div>
    );
}<|MERGE_RESOLUTION|>--- conflicted
+++ resolved
@@ -2,21 +2,11 @@
 import Logo from 'components/UI/Logo';
 import css from './Loading.css';
 
-<<<<<<< HEAD
 export default class Loading extends React.PureComponent {
     render() {
         return (
             <div className={css.loading}>
                 <Logo width={168} className="animated" />
-=======
-export default function Loading() {
-    return (
-        <div className={css.wrapper}>
-            <div>
-                <div className={css.animation}>
-                    <Logo />
-                </div>
->>>>>>> 214fa409
             </div>
         </div>
     );
