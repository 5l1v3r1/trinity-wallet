/* global Electron */
import get from 'lodash/get';
import isEmpty from 'lodash/isEmpty';
import React from 'react';
import { render } from 'react-dom';
import { I18nextProvider } from 'react-i18next';
import { Provider as Redux } from 'react-redux';
import { BrowserRouter as Router } from 'react-router-dom';
import i18next from 'libs/i18next';
import store from 'store';
import { assignAccountIndexIfNecessary } from 'actions/accounts';
import { mapStorageToState as mapStorageToStateAction } from 'actions/wallet';
import { getEncryptionKey } from 'libs/realm';
import { changeIotaNode } from 'libs/iota';
<<<<<<< HEAD
import { initialise as initialiseStorage } from 'storage';
=======
import { bugsnagClient, ErrorBoundary } from 'libs/bugsnag';
import { initialise as initialiseStorage, realm } from 'storage';
>>>>>>> c415e627

import Index from 'ui/Index';
import Tray from 'ui/Tray';

import Alerts from 'ui/global/Alerts';
import FatalError from 'ui/global/FatalError';

<<<<<<< HEAD
import settings from '../package.json';
import { decrypt } from './libs/crypto.js';
=======
import './ui/index.scss';
>>>>>>> c415e627

const init = () => {
    if (typeof Electron === 'undefined') {
        return render(<FatalError error="Failed to load Electron preload script" />, document.getElementById('root'));
    }

    if (Electron.mode === 'tray') {
        Electron.onEvent('store.update', (payload) => {
            const data = JSON.parse(payload);
            store.dispatch(mapStorageToStateAction(data));
        });
    } else {
        initialiseStorage(getEncryptionKey)
<<<<<<< HEAD
            .then(async (key) => {
                const persistedData = Electron.getStorage('__STATE__');
=======
            .then(() => {
                const oldPersistedData = Electron.getAllStorage();
                const hasDataToMigrate = !isEmpty(oldPersistedData);

                if (hasDataToMigrate) {
                    Object.assign(oldPersistedData.settings, {
                        completedMigration: false,
                    });
                }

                // Get persisted data from Realm storage if no old persisted data present
                const data = hasDataToMigrate ? oldPersistedData : mapStorageToState();
>>>>>>> c415e627

                if (!persistedData) {
                    return null;
                }

                const data = await decrypt(persistedData, key);

                return JSON.parse(data);
            })
            .then((data) => {
                if (!isEmpty(data)) {
                    // Change provider on global iota instance
                    const node = get(data, 'settings.node');
                    changeIotaNode(node);

                    // Update store with persisted state
                    store.dispatch(mapStorageToStateAction(data));

                    // Assign accountIndex to every account in accountInfo if it is not assigned already
                    store.dispatch(assignAccountIndexIfNecessary(get(data, 'accounts.accountInfo')));
                }

                // Show Wallet window after inital store update
                Electron.focus();
            })

            .catch((err) => {
                Electron.focus();
                render(<FatalError error={err.message || err} />, document.getElementById('root'));
                bugsnagClient.notify(err);
            });
    }

    const rootEl = document.createElement('div');
    rootEl.id = 'root';
    document.body.appendChild(rootEl);

    const modalEl = document.createElement('div');
    modalEl.id = 'modal';
    document.body.appendChild(modalEl);

    render(
        <ErrorBoundary>
            <Redux store={store}>
                <I18nextProvider i18n={i18next}>
                    <Router>
                        {Electron.mode === 'tray' ? (
                            <Tray />
                        ) : (
                            <React.Fragment>
                                <Alerts />
                                <Index />
                            </React.Fragment>
                        )}
                    </Router>
                </I18nextProvider>
            </Redux>
        </ErrorBoundary>,
        rootEl,
    );
};

init();<|MERGE_RESOLUTION|>--- conflicted
+++ resolved
@@ -12,12 +12,8 @@
 import { mapStorageToState as mapStorageToStateAction } from 'actions/wallet';
 import { getEncryptionKey } from 'libs/realm';
 import { changeIotaNode } from 'libs/iota';
-<<<<<<< HEAD
 import { initialise as initialiseStorage } from 'storage';
-=======
 import { bugsnagClient, ErrorBoundary } from 'libs/bugsnag';
-import { initialise as initialiseStorage, realm } from 'storage';
->>>>>>> c415e627
 
 import Index from 'ui/Index';
 import Tray from 'ui/Tray';
@@ -25,12 +21,8 @@
 import Alerts from 'ui/global/Alerts';
 import FatalError from 'ui/global/FatalError';
 
-<<<<<<< HEAD
-import settings from '../package.json';
 import { decrypt } from './libs/crypto.js';
-=======
 import './ui/index.scss';
->>>>>>> c415e627
 
 const init = () => {
     if (typeof Electron === 'undefined') {
@@ -44,23 +36,8 @@
         });
     } else {
         initialiseStorage(getEncryptionKey)
-<<<<<<< HEAD
             .then(async (key) => {
                 const persistedData = Electron.getStorage('__STATE__');
-=======
-            .then(() => {
-                const oldPersistedData = Electron.getAllStorage();
-                const hasDataToMigrate = !isEmpty(oldPersistedData);
-
-                if (hasDataToMigrate) {
-                    Object.assign(oldPersistedData.settings, {
-                        completedMigration: false,
-                    });
-                }
-
-                // Get persisted data from Realm storage if no old persisted data present
-                const data = hasDataToMigrate ? oldPersistedData : mapStorageToState();
->>>>>>> c415e627
 
                 if (!persistedData) {
                     return null;
