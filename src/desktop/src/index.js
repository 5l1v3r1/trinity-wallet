/* global Electron */
import assign from 'lodash/assign';
import get from 'lodash/get';
import isEmpty from 'lodash/isEmpty';
import React from 'react';
import { render } from 'react-dom';
import { I18nextProvider } from 'react-i18next';
import { Provider as Redux } from 'react-redux';
import { BrowserRouter as Router } from 'react-router-dom';
import i18next, { i18nextInit } from 'libs/i18next';
import store from 'store';
import Themes from 'themes/themes';
import { assignAccountIndexIfNecessary } from 'actions/accounts';
import { updateTheme } from 'actions/settings';
import mapStorageToState from 'libs/storageToStateMappers';
import getEncryptionKey from 'libs/realm';
import { changeIotaNode, quorum } from 'libs/iota';
import { initialise as initialiseStorage } from 'storage';
import { bugsnagClient, ErrorBoundary } from 'libs/bugsnag';
<<<<<<< HEAD
=======
import { initialise as initialiseStorage } from 'storage';
>>>>>>> 5de148ed
import { updateSchema } from 'schemas';

import Index from 'ui/Index';
import Tray from 'ui/Tray';

import Alerts from 'ui/global/Alerts';
import FatalError from 'ui/global/FatalError';

import { decrypt } from './libs/crypto';
import './ui/index.scss';

const init = () => {
    const rootEl = document.createElement('div');
    rootEl.id = 'root';
    document.body.appendChild(rootEl);

    const modalEl = document.createElement('div');
    modalEl.id = 'modal';
    document.body.appendChild(modalEl);

    if (typeof Electron === 'undefined') {
        return render(<FatalError error="Failed to load Electron preload script" />, rootEl);
    }

    if (Electron.mode === 'tray') {
        Electron.onEvent('store.update', (payload) => {
            const data = JSON.parse(payload);
            store.dispatch(mapStorageToState(data));
        });

        render(
            <ErrorBoundary>
                <Redux store={store}>
                    <I18nextProvider i18n={i18next}>
                        <Router>
                            <Tray />
                        </Router>
                    </I18nextProvider>
                </Redux>
            </ErrorBoundary>,
            rootEl,
        );
    } else {
        initialiseStorage(getEncryptionKey)
<<<<<<< HEAD
            .then(async (key) => {
                const persistedData = Electron.getStorage('__STATE__');

                if (!persistedData) {
                    return null;
=======
            .then(async () => {
                const oldPersistedData = Electron.getAllStorage();
                const hasDataToMigrate = !isEmpty(oldPersistedData);

                if (hasDataToMigrate) {
                    Object.assign(oldPersistedData.settings, {
                        completedMigration: false,
                    });
>>>>>>> 5de148ed
                }

                const data = await decrypt(persistedData, key);

                return JSON.parse(data);
            })
            .then((persistedData) => {
                if (!isEmpty(persistedData)) {
                    const data = updateSchema(persistedData);

                    // Change provider on global iota instance
                    const node = get(data, 'settings.node');
                    changeIotaNode(assign({}, node, { provider: node.url }));

                    // Set quorum size
                    quorum.setSize(get(data, 'settings.quorum.size'));

                    // Update store with persisted state
                    store.dispatch(mapStorageToState(data));

<<<<<<< HEAD
                    // Set theme to default if current theme does not exist
                    if (!get(Themes, store.getState().settings.themeName)) {
                        store.dispatch(updateTheme('Default'));
                    }
=======
                // Proxy state changes to Tray application
                store.subscribe(() => {
                    const { settings, accounts, marketData } = store.getState();
                    Electron.storeUpdate(JSON.stringify({ settings, accounts, marketData }));
                });
>>>>>>> 5de148ed

                    // Update language to initial setting
                    i18next.changeLanguage(data.settings.locale);

<<<<<<< HEAD
                    // Assign accountIndex to every account in accountInfo if it is not assigned already
                    store.dispatch(assignAccountIndexIfNecessary(get(data, 'accounts.accountInfo')));
                }
=======
                // Initialize i18next
                await i18nextInit();

                // Update language to initial setting
                i18next.changeLanguage(data.settings.locale);

                // Start Tray application if enabled in settings
                const isTrayEnabled = get(data, 'settings.isTrayEnabled');
                Electron.setTray(isTrayEnabled);
>>>>>>> 5de148ed

                render(
                    <ErrorBoundary>
                        <Redux store={store}>
                            <I18nextProvider i18n={i18next}>
                                <Router>
                                    <React.Fragment>
                                        <Alerts />
                                        <Index />
                                    </React.Fragment>
                                </Router>
                            </I18nextProvider>
                        </Redux>
                    </ErrorBoundary>,
                    rootEl,
                );

                // Show Wallet window after inital store update
                Electron.focus();
            })

            .catch((err) => {
                Electron.focus();
                render(<FatalError error={err.message || err} />, rootEl);
                bugsnagClient.notify(err);
            });
    }
};

init();<|MERGE_RESOLUTION|>--- conflicted
+++ resolved
@@ -15,12 +15,8 @@
 import mapStorageToState from 'libs/storageToStateMappers';
 import getEncryptionKey from 'libs/realm';
 import { changeIotaNode, quorum } from 'libs/iota';
+import { bugsnagClient, ErrorBoundary } from 'libs/bugsnag';
 import { initialise as initialiseStorage } from 'storage';
-import { bugsnagClient, ErrorBoundary } from 'libs/bugsnag';
-<<<<<<< HEAD
-=======
-import { initialise as initialiseStorage } from 'storage';
->>>>>>> 5de148ed
 import { updateSchema } from 'schemas';
 
 import Index from 'ui/Index';
@@ -65,22 +61,11 @@
         );
     } else {
         initialiseStorage(getEncryptionKey)
-<<<<<<< HEAD
             .then(async (key) => {
                 const persistedData = Electron.getStorage('__STATE__');
 
                 if (!persistedData) {
                     return null;
-=======
-            .then(async () => {
-                const oldPersistedData = Electron.getAllStorage();
-                const hasDataToMigrate = !isEmpty(oldPersistedData);
-
-                if (hasDataToMigrate) {
-                    Object.assign(oldPersistedData.settings, {
-                        completedMigration: false,
-                    });
->>>>>>> 5de148ed
                 }
 
                 const data = await decrypt(persistedData, key);
@@ -88,6 +73,11 @@
                 return JSON.parse(data);
             })
             .then((persistedData) => {
+
+                // Initialize i18next
+                await i18nextInit();
+
+
                 if (!isEmpty(persistedData)) {
                     const data = updateSchema(persistedData);
 
@@ -101,37 +91,17 @@
                     // Update store with persisted state
                     store.dispatch(mapStorageToState(data));
 
-<<<<<<< HEAD
                     // Set theme to default if current theme does not exist
                     if (!get(Themes, store.getState().settings.themeName)) {
                         store.dispatch(updateTheme('Default'));
                     }
-=======
-                // Proxy state changes to Tray application
-                store.subscribe(() => {
-                    const { settings, accounts, marketData } = store.getState();
-                    Electron.storeUpdate(JSON.stringify({ settings, accounts, marketData }));
-                });
->>>>>>> 5de148ed
 
                     // Update language to initial setting
                     i18next.changeLanguage(data.settings.locale);
 
-<<<<<<< HEAD
                     // Assign accountIndex to every account in accountInfo if it is not assigned already
                     store.dispatch(assignAccountIndexIfNecessary(get(data, 'accounts.accountInfo')));
                 }
-=======
-                // Initialize i18next
-                await i18nextInit();
-
-                // Update language to initial setting
-                i18next.changeLanguage(data.settings.locale);
-
-                // Start Tray application if enabled in settings
-                const isTrayEnabled = get(data, 'settings.isTrayEnabled');
-                Electron.setTray(isTrayEnabled);
->>>>>>> 5de148ed
 
                 render(
                     <ErrorBoundary>
