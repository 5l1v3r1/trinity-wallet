--- conflicted
+++ resolved
@@ -25,56 +25,27 @@
 
 import settings from '../package.json';
 
-<<<<<<< HEAD
-import css from './ui/index.scss'; // eslint-disable-line
+import './ui/index.scss';
 
-export const bugsnagClient = bugsnag({
-    apiKey: 'fakeAPIkey',
-    appVersion: settings.version,
-    interactionBreadcrumbsEnabled: false,
-    collectUserIp: false,
-    user: { id: Electron.getUuid() },
-});
-bugsnagClient.use(bugsnagReact, React);
-
-const ErrorBoundary = bugsnagClient.getPlugin('react');
-
-if (Electron.mode === 'tray') {
-    Electron.onEvent('store.update', (payload) => {
-        const data = JSON.parse(payload);
-        store.dispatch(mapStorageToStateAction(data));
-    });
-} else {
-    initialiseStorage(getEncryptionKey)
-        .then(() => {
-            const oldPersistedData = Electron.getAllStorage();
-            const hasDataToMigrate = !isEmpty(oldPersistedData);
-
-            if (hasDataToMigrate) {
-                Object.assign(oldPersistedData.settings, {
-                    completedMigration: false,
-                });
-            }
-
-            // Get persisted data from Realm storage
-            const data = hasDataToMigrate ? oldPersistedData : mapStorageToState();
-=======
 const init = () => {
     if (typeof Electron === 'undefined') {
         return render(<FatalError error="Failed to load Electron preload script" />, document.getElementById('root'));
     }
 
-    const bugsnagClient = bugsnag({
-        apiKey: 'fakeAPIkey',
-        appVersion: settings.version,
-        interactionBreadcrumbsEnabled: false,
-        collectUserIp: false,
-        user: { id: Electron.getUuid() },
-    });
-    bugsnagClient.use(bugsnagReact, React);
->>>>>>> 7a889a36
+    const bugsnagKey = process.env.BUGSNAG_API_KEY;
+    let ErrorBoundary = React.Fragment;
 
-    const ErrorBoundary = bugsnagClient.getPlugin('react');
+    if (bugsnagKey.length) {
+        const bugsnagClient = bugsnag({
+            apiKey: bugsnagKey,
+            appVersion: settings.version,
+            interactionBreadcrumbsEnabled: false,
+            collectUserIp: false,
+            user: { id: Electron.getUuid() },
+        });
+        bugsnagClient.use(bugsnagReact, React);
+        ErrorBoundary = bugsnagClient.getPlugin('react');
+    }
 
     if (Electron.mode === 'tray') {
         Electron.onEvent('store.update', (payload) => {
@@ -124,9 +95,17 @@
             .catch((err) => {
                 Electron.focus();
                 render(<FatalError error={err.message || err} />, document.getElementById('root'));
-                bugsnagClient.notify(err);
+                bugsnagKey && bugsnagClient.notify(err);
             });
     }
+
+    const rootEl = document.createElement('div');
+    rootEl.id = 'root';
+    document.body.appendChild(rootEl);
+
+    const modalEl = document.createElement('div');
+    modalEl.id = 'modal';
+    document.body.appendChild(modalEl);
 
     render(
         <ErrorBoundary>
@@ -145,49 +124,8 @@
                 </I18nextProvider>
             </Redux>
         </ErrorBoundary>,
-        document.getElementById('root'),
+        rootEl,
     );
 };
 
-<<<<<<< HEAD
-            // Start Tray application if enabled in settings
-            const isTrayEnabled = get(data, 'settings.isTrayEnabled');
-            Electron.setTray(isTrayEnabled);
-
-            // Show Wallet window after inital store update
-            Electron.focus();
-        })
-        // eslint-disable-next-line no-console
-        .catch((err) => console.log(err));
-}
-
-const rootEl = document.createElement('div');
-rootEl.id = 'root';
-document.body.appendChild(rootEl);
-
-const modalEl = document.createElement('div');
-modalEl.id = 'modal';
-document.body.appendChild(modalEl);
-
-render(
-    <ErrorBoundary>
-        <Redux store={store}>
-            <I18nextProvider i18n={i18next}>
-                <Router>
-                    {Electron.mode === 'tray' ? (
-                        <Tray />
-                    ) : (
-                        <React.Fragment>
-                            <Alerts />
-                            <Index />
-                        </React.Fragment>
-                    )}
-                </Router>
-            </I18nextProvider>
-        </Redux>
-    </ErrorBoundary>,
-    rootEl,
-);
-=======
-init();
->>>>>>> 7a889a36
+init();