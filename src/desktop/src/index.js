/* global Electron */
import assign from 'lodash/assign';
import get from 'lodash/get';
import isEmpty from 'lodash/isEmpty';
import React from 'react';
import { render } from 'react-dom';
import { I18nextProvider } from 'react-i18next';
import { Provider as Redux } from 'react-redux';
import { BrowserRouter as Router } from 'react-router-dom';
import i18next from 'libs/i18next';
import store from 'store';
import { assignAccountIndexIfNecessary } from 'actions/accounts';
import { mapStorageToState as mapStorageToStateAction } from 'actions/wallet';
import { mapStorageToState } from 'libs/storageToStateMappers';
import { getEncryptionKey } from 'libs/realm';
<<<<<<< HEAD
import { changeIotaNode, quorum } from 'libs/iota';
=======
import { changeIotaNode } from 'libs/iota';
import { bugsnagClient, ErrorBoundary } from 'libs/bugsnag';
>>>>>>> fc46491a
import { initialise as initialiseStorage, realm } from 'storage';

import Index from 'ui/Index';
import Tray from 'ui/Tray';

import Alerts from 'ui/global/Alerts';
import FatalError from 'ui/global/FatalError';

import './ui/index.scss';

const init = () => {
    if (typeof Electron === 'undefined') {
        return render(<FatalError error="Failed to load Electron preload script" />, document.getElementById('root'));
    }

    if (Electron.mode === 'tray') {
        Electron.onEvent('store.update', (payload) => {
            const data = JSON.parse(payload);
            store.dispatch(mapStorageToStateAction(data));
        });
    } else {
        initialiseStorage(getEncryptionKey)
            .then(() => {
                const oldPersistedData = Electron.getAllStorage();
                const hasDataToMigrate = !isEmpty(oldPersistedData);

                if (hasDataToMigrate) {
                    Object.assign(oldPersistedData.settings, {
                        completedMigration: false,
                    });
                }

                // Get persisted data from Realm storage if no old persisted data present
                const data = hasDataToMigrate ? oldPersistedData : mapStorageToState();

                // Change provider on global iota instance
                const node = get(data, 'settings.node');
                changeIotaNode(assign({}, node, { provider: node.url }));

                // Set quorum size
                quorum.setSize(get(data, 'settings.quorum.size'));

                // Update store with persisted state
                store.dispatch(mapStorageToStateAction(data));

                // Assign accountIndex to every account in accountInfo if it is not assigned already
                store.dispatch(assignAccountIndexIfNecessary(get(data, 'accounts.accountInfo')));

                // Proxy realm changes to Tray application
                realm.addListener('change', () => {
                    const data = mapStorageToState();
                    Electron.storeUpdate(JSON.stringify(data));
                });

                // Start Tray application if enabled in settings
                const isTrayEnabled = get(data, 'settings.isTrayEnabled');
                Electron.setTray(isTrayEnabled);

                // Show Wallet window after inital store update
                Electron.focus();
            })

            .catch((err) => {
                Electron.focus();
                render(<FatalError error={err.message || err} />, document.getElementById('root'));
                bugsnagClient.notify(err);
            });
    }

    const rootEl = document.createElement('div');
    rootEl.id = 'root';
    document.body.appendChild(rootEl);

    const modalEl = document.createElement('div');
    modalEl.id = 'modal';
    document.body.appendChild(modalEl);

    render(
        <ErrorBoundary>
            <Redux store={store}>
                <I18nextProvider i18n={i18next}>
                    <Router>
                        {Electron.mode === 'tray' ? (
                            <Tray />
                        ) : (
                            <React.Fragment>
                                <Alerts />
                                <Index />
                            </React.Fragment>
                        )}
                    </Router>
                </I18nextProvider>
            </Redux>
        </ErrorBoundary>,
        rootEl,
    );
};

init();<|MERGE_RESOLUTION|>--- conflicted
+++ resolved
@@ -13,12 +13,8 @@
 import { mapStorageToState as mapStorageToStateAction } from 'actions/wallet';
 import { mapStorageToState } from 'libs/storageToStateMappers';
 import { getEncryptionKey } from 'libs/realm';
-<<<<<<< HEAD
 import { changeIotaNode, quorum } from 'libs/iota';
-=======
-import { changeIotaNode } from 'libs/iota';
 import { bugsnagClient, ErrorBoundary } from 'libs/bugsnag';
->>>>>>> fc46491a
 import { initialise as initialiseStorage, realm } from 'storage';
 
 import Index from 'ui/Index';
@@ -30,8 +26,16 @@
 import './ui/index.scss';
 
 const init = () => {
+    const rootEl = document.createElement('div');
+    rootEl.id = 'root';
+    document.body.appendChild(rootEl);
+
+    const modalEl = document.createElement('div');
+    modalEl.id = 'modal';
+    document.body.appendChild(modalEl);
+
     if (typeof Electron === 'undefined') {
-        return render(<FatalError error="Failed to load Electron preload script" />, document.getElementById('root'));
+        return render(<FatalError error="Failed to load Electron preload script" />, rootEl);
     }
 
     if (Electron.mode === 'tray') {
@@ -77,44 +81,36 @@
                 const isTrayEnabled = get(data, 'settings.isTrayEnabled');
                 Electron.setTray(isTrayEnabled);
 
+                render(
+                    <ErrorBoundary>
+                        <Redux store={store}>
+                            <I18nextProvider i18n={i18next}>
+                                <Router>
+                                    {Electron.mode === 'tray' ? (
+                                        <Tray />
+                                    ) : (
+                                        <React.Fragment>
+                                            <Alerts />
+                                            <Index />
+                                        </React.Fragment>
+                                    )}
+                                </Router>
+                            </I18nextProvider>
+                        </Redux>
+                    </ErrorBoundary>,
+                    rootEl,
+                );
+
                 // Show Wallet window after inital store update
                 Electron.focus();
             })
 
             .catch((err) => {
                 Electron.focus();
-                render(<FatalError error={err.message || err} />, document.getElementById('root'));
+                render(<FatalError error={err.message || err} />, rootEl);
                 bugsnagClient.notify(err);
             });
     }
-
-    const rootEl = document.createElement('div');
-    rootEl.id = 'root';
-    document.body.appendChild(rootEl);
-
-    const modalEl = document.createElement('div');
-    modalEl.id = 'modal';
-    document.body.appendChild(modalEl);
-
-    render(
-        <ErrorBoundary>
-            <Redux store={store}>
-                <I18nextProvider i18n={i18next}>
-                    <Router>
-                        {Electron.mode === 'tray' ? (
-                            <Tray />
-                        ) : (
-                            <React.Fragment>
-                                <Alerts />
-                                <Index />
-                            </React.Fragment>
-                        )}
-                    </Router>
-                </I18nextProvider>
-            </Redux>
-        </ErrorBoundary>,
-        rootEl,
-    );
 };
 
 init();