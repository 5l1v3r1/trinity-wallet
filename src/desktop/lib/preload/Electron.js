--- conflicted
+++ resolved
@@ -11,11 +11,7 @@
 const machineUuid = require('machine-uuid');
 const kdbx = require('../kdbx');
 const Entangled = require('../Entangled');
-<<<<<<< HEAD
-const { byteToTrit } = require('../../src/libs/helpers');
-=======
 const { byteToTrit, byteToChar } = require('../../src/libs/helpers');
->>>>>>> 022d53d2
 
 const capitalize = (string) => {
     return string.charAt(0).toUpperCase() + string.slice(1).toLowerCase();
