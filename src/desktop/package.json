--- conflicted
+++ resolved
@@ -1,11 +1,7 @@
 {
   "name": "trinity-desktop",
   "productName": "Trinity",
-<<<<<<< HEAD
-  "version": "0.6.0-RC1",
-=======
   "version": "0.6.0-RC2",
->>>>>>> 40ab573c
   "url": "https://trinity.iota.org",
   "homepage": "https://trinity.iota.org",
   "description": "Desktop wallet for IOTA",
