--- conflicted
+++ resolved
@@ -1,11 +1,7 @@
 {
   "name": "trinity-desktop",
   "productName": "Trinity",
-<<<<<<< HEAD
-  "version": "0.5.0-RC2",
-=======
   "version": "0.5.0",
->>>>>>> 24aa4125
   "private": true,
   "url": "https://trinity.iota.org",
   "homepage": "https://trinity.iota.org",
