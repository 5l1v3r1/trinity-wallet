--- conflicted
+++ resolved
@@ -133,11 +133,6 @@
     "bugsnag-js": "^4.7.3",
     "bugsnag-react": "^1.1.1",
     "classnames": "^2.2.6",
-<<<<<<< HEAD
-    "date-fns": "^1.29.0",
-=======
-    "curl.lib.js": "^1.0.22",
->>>>>>> c5a2b95b
     "electron-settings": "^3.2.0",
     "electron-updater": "^3.1.2",
     "entangled-node": "rihardsgravis/entangled-node",
