// !$*UTF8*$!
{
	archiveVersion = 1;
	classes = {
	};
	objectVersion = 46;
	objects = {

/* Begin PBXBuildFile section */
		009513FCBFA797A40A555F3084ED0B8D /* Iota.m in Sources */ = {isa = PBXBuildFile; fileRef = 088BCC78B52B416086649F6FF07C6017 /* Iota.m */; settings = {COMPILER_FLAGS = "-fobjc-arc"; }; };
		0C2504A17226DF5FFD3C2A54AD060E8A /* libBugsnagReactNative.a in Frameworks */ = {isa = PBXBuildFile; fileRef = D9D059D1D71ADA6B83851AE04A4B1989 /* libBugsnagReactNative.a */; };
		0C51C393ABBB0B4BD4B93D710474ACE6 /* iotaWalletUITests.swift in Sources */ = {isa = PBXBuildFile; fileRef = A9DBF0EEB7DBFA315A0D6839E79A5924 /* iotaWalletUITests.swift */; };
		150B45CC76085653FBC10B5A7B4E16F0 /* AppDelegate.m in Sources */ = {isa = PBXBuildFile; fileRef = 3AFCA4EA113044613D95E46BDAC0C1E3 /* AppDelegate.m */; };
		1601D2D3FEE3505B87365030187ECFDB /* Lottie.framework in Frameworks */ = {isa = PBXBuildFile; fileRef = 667F57494F99C69927244B789F08BA39 /* Lottie.framework */; };
		1D90A630DF083C6894C70C1D9936A0A9 /* libRCTText-tvOS.a in Frameworks */ = {isa = PBXBuildFile; fileRef = 0F586ACB1B483D19A73242AC34185FAD /* libRCTText-tvOS.a */; };
		227F5ECF692F599792F69DC4D573B2E6 /* libRCTActionSheet.a in Frameworks */ = {isa = PBXBuildFile; fileRef = E329CD2AEA74CC4A8A6F37DBBEF1EA5E /* libRCTActionSheet.a */; };
		23DBCEF31158ED28593321DF /* libPods-iotaWallet-tvOSTests.a in Frameworks */ = {isa = PBXBuildFile; fileRef = F94248EA7BCF6FA1B4742792 /* libPods-iotaWallet-tvOSTests.a */; };
		29169BFF0B0644DA1F501101B010A604 /* InfoPlist.strings in Resources */ = {isa = PBXBuildFile; fileRef = 49A551A49165ED5CFBE87EE1B7C5CCA8 /* InfoPlist.strings */; };
		29E9C75A4A87FFC827469A3CFB2D3C89 /* Launch Screen.storyboard in Resources */ = {isa = PBXBuildFile; fileRef = 6EB779EC5853FB7A3F49999F69549ACA /* Launch Screen.storyboard */; };
		2AD31ECE2D7512D06C6BA29BD082EAE7 /* libRCTText.a in Frameworks */ = {isa = PBXBuildFile; fileRef = 4319E47FD77B4B10F18A0CCAA9E7CDB1 /* libRCTText.a */; };
		2F852D5F92D3F66B78914D33F296087F /* libLottie.a in Frameworks */ = {isa = PBXBuildFile; fileRef = 263220B07467A090937F126D1EAD4142 /* libLottie.a */; };
		307E93B97FDF6F53908903B07505AC30 /* SnapshotHelper.swift in Sources */ = {isa = PBXBuildFile; fileRef = 06E920A6AB840A93E25B7B234FEF27E6 /* SnapshotHelper.swift */; };
		38DDAF07C8480BD137CF60C851B9DB02 /* libRCTSettings-tvOS.a in Frameworks */ = {isa = PBXBuildFile; fileRef = 9FEDECF54B08D02E4DA237B29BFA7335 /* libRCTSettings-tvOS.a */; };
		3D089B147B065DF500AFDE15871144F7 /* libRNExitApp.a in Frameworks */ = {isa = PBXBuildFile; fileRef = 1FFDF2800ED208F6574931A64651435D /* libRNExitApp.a */; };
		3E58EC90CE11629FBA816AAD96D16464 /* main.m in Sources */ = {isa = PBXBuildFile; fileRef = ED0FDEA3EDE9090E04563794CE9A92B7 /* main.m */; settings = {COMPILER_FLAGS = "-fobjc-arc"; }; };
		412B533C94F35A1287B87CBF50D0679C /* libRNSecureRandom.a in Frameworks */ = {isa = PBXBuildFile; fileRef = 6D68D9CD64CE2AD239A1BABD810A4043 /* libRNSecureRandom.a */; };
		4A4F5E775D301A641C32594E736C0E3A /* libz.tbd in Frameworks */ = {isa = PBXBuildFile; fileRef = F799E10140F3477803D1C73A2F97B01B /* libz.tbd */; };
		53D5C66F9CFCE4AF6BAE7EBD7DEF9413 /* libRNFS.a in Frameworks */ = {isa = PBXBuildFile; fileRef = CBEF619F59D7EBCE4196DF4E7471DFA3 /* libRNFS.a */; };
		5403F0AF99C33584CC25CA8D4422B333 /* Inconsolata-Regular.ttf in Resources */ = {isa = PBXBuildFile; fileRef = 60C4FCE77138FA022DBAD917D3C8B8C1 /* Inconsolata-Regular.ttf */; };
		54D44899635E65A34FCEAC3EA412BE26 /* Images.xcassets in Resources */ = {isa = PBXBuildFile; fileRef = CFA2B84C183CC39F995C8E04CC713DDB /* Images.xcassets */; };
		5613EA5FACE7DF227C991290F2E89D02 /* libRCTAnimation.a in Frameworks */ = {isa = PBXBuildFile; fileRef = BE06912F32A64660367B379A5FA9B59C /* libRCTAnimation.a */; };
		601BFCEE20C367660097D329 /* libRNShare.a in Frameworks */ = {isa = PBXBuildFile; fileRef = 601BFCED20C367310097D329 /* libRNShare.a */; };
		601BFCF020C3677F0097D329 /* Social.framework in Frameworks */ = {isa = PBXBuildFile; fileRef = 601BFCEF20C3677E0097D329 /* Social.framework */; };
		601BFCF220C3679D0097D329 /* MessageUI.framework in Frameworks */ = {isa = PBXBuildFile; fileRef = 601BFCF120C3679D0097D329 /* MessageUI.framework */; };
		601BFD6220C39A610097D329 /* libRNViewShot.a in Frameworks */ = {isa = PBXBuildFile; fileRef = 601BFD6120C39A580097D329 /* libRNViewShot.a */; };
		6056CF5520827D3C0006A2F3 /* libRNCamera.a in Frameworks */ = {isa = PBXBuildFile; fileRef = 6056CF5420827D2F0006A2F3 /* libRNCamera.a */; };
		6056CF5C20827E370006A2F3 /* libReactNativePermissions.a in Frameworks */ = {isa = PBXBuildFile; fileRef = 6056CF5B20827E2E0006A2F3 /* libReactNativePermissions.a */; };
		609C11CD20A12E8900349263 /* EntangledKit.framework in Frameworks */ = {isa = PBXBuildFile; fileRef = 609C11CC20A12E8900349263 /* EntangledKit.framework */; };
		60BDD27C208D128D0085549F /* libRNSecureClipboard.a in Frameworks */ = {isa = PBXBuildFile; fileRef = 60BDD27B208D12790085549F /* libRNSecureClipboard.a */; };
		6271062A9C4773BE282CDC0CF95480D8 /* libReact.a in Frameworks */ = {isa = PBXBuildFile; fileRef = B655981D53B5AE618EDBD102EA41BF51 /* libReact.a */; };
		6E9CC66B45FB093ECF765004AFED349E /* IotaKitEmitter.swift in Sources */ = {isa = PBXBuildFile; fileRef = 3AE52C6768ACF193E25BFCE2B5EA7832 /* IotaKitEmitter.swift */; settings = {COMPILER_FLAGS = "-fobjc-arc"; }; };
		6ED5CBEF7B1A39258C560F6CDCD36254 /* libKCKeepAwake.a in Frameworks */ = {isa = PBXBuildFile; fileRef = E4F418B6A7C158123D272588757B8B5E /* libKCKeepAwake.a */; };
		6F804BD1BAE4D7BCAD6B6767FD943A5A /* Lottie.framework in Embed Frameworks */ = {isa = PBXBuildFile; fileRef = 667F57494F99C69927244B789F08BA39 /* Lottie.framework */; settings = {ATTRIBUTES = (CodeSignOnCopy, RemoveHeadersOnCopy, ); }; };
		7201963BD0BAE41A9958AC15A84AAA5F /* main.m in Sources */ = {isa = PBXBuildFile; fileRef = ED0FDEA3EDE9090E04563794CE9A92B7 /* main.m */; };
		735D5C80D9DA0474412A6BED /* libPods-iotaWallet-tvOS.a in Frameworks */ = {isa = PBXBuildFile; fileRef = F6D3ACED5A5A03890087B45B /* libPods-iotaWallet-tvOS.a */; };
		7EC4E13223F8F69B1629B42AA455DA9F /* libReactNativeFingerprintScanner.a in Frameworks */ = {isa = PBXBuildFile; fileRef = BDAF54583946132D35A957921197D3E8 /* libReactNativeFingerprintScanner.a */; };
		85277BB9448BC0DF88CC1F206C0E4BF7 /* libRCTSettings.a in Frameworks */ = {isa = PBXBuildFile; fileRef = 19CB0B55DE702DF718E5FD31D6EF66FE /* libRCTSettings.a */; };
		85A815D84AC90B46C352C4B867C1BF36 /* libRCTLinking-tvOS.a in Frameworks */ = {isa = PBXBuildFile; fileRef = DF3D8AEB21F074871C1975441A32E214 /* libRCTLinking-tvOS.a */; };
		962469C90FA6C9D7DB8B0F1D49DD98E7 /* AppDelegate.m in Sources */ = {isa = PBXBuildFile; fileRef = 3AFCA4EA113044613D95E46BDAC0C1E3 /* AppDelegate.m */; settings = {COMPILER_FLAGS = "-fobjc-arc"; }; };
		963E1215D830F1A7FF25B2365C494F64 /* libRCTAnimation.a in Frameworks */ = {isa = PBXBuildFile; fileRef = BE06912F32A64660367B379A5FA9B59C /* libRCTAnimation.a */; };
		9C3391094835A6A9B3A79A2E /* Pods_iotaWalletTests.framework in Frameworks */ = {isa = PBXBuildFile; fileRef = 7E0F74EC093A52113A8EC89B /* Pods_iotaWalletTests.framework */; };
		9D768D7930E8E00194C0FCC710EDD212 /* libRCTNetwork.a in Frameworks */ = {isa = PBXBuildFile; fileRef = E1DE6816AFF1D8279218D82AD1FFCE5B /* libRCTNetwork.a */; };
		A813279F828AD23228F254CEB4047F77 /* libRNRandomBytes.a in Frameworks */ = {isa = PBXBuildFile; fileRef = B844D632C9BC3C7BED60CFEE0A6A52B7 /* libRNRandomBytes.a */; };
		AC1DC503F1AF3CEE085E1EAA4DB30EF4 /* libRCTWebSocket.a in Frameworks */ = {isa = PBXBuildFile; fileRef = 0DF165D1193E4B4962DABF4E7264F91B /* libRCTWebSocket.a */; };
		B2EB2350DDCA4C44B65F7114CC254AF1 /* libReactNativeNavigation.a in Frameworks */ = {isa = PBXBuildFile; fileRef = DBFB071F75F38C22F03B943A6DCBEDF9 /* libReactNativeNavigation.a */; };
		B7DDAE78307EBAE89650EFFB4AE21EAC /* libReact.a in Frameworks */ = {isa = PBXBuildFile; fileRef = B655981D53B5AE618EDBD102EA41BF51 /* libReact.a */; };
		BA960278C14E736AFA2379DE03059CB8 /* libRCTImage-tvOS.a in Frameworks */ = {isa = PBXBuildFile; fileRef = E75E2AC8AE8B6798A4135FCB59B0D2EB /* libRCTImage-tvOS.a */; };
		BC0B4879EC021013E3B1766E92C2A64B /* libRNPrint.a in Frameworks */ = {isa = PBXBuildFile; fileRef = DAD01F1FBF0A65DE7C0418215A512138 /* libRNPrint.a */; };
		BDAE8ABE8DEB4C2EB82EE79A3A5230C8 /* Images.xcassets in Resources */ = {isa = PBXBuildFile; fileRef = CFA2B84C183CC39F995C8E04CC713DDB /* Images.xcassets */; };
		C2F42249DD5989B1962B809D5CCC00F3 /* libART.a in Frameworks */ = {isa = PBXBuildFile; fileRef = A85B009F6629191C78D363005BC5C04B /* libART.a */; };
		C4646F689AA9CF8E8FFC65C04944FF13 /* libRCTImage.a in Frameworks */ = {isa = PBXBuildFile; fileRef = 7CD2F7585D01863B8EC256EC6A922693 /* libRCTImage.a */; };
		C51860C3A5258461508F6E3006EA337D /* Inconsolata-Bold.ttf in Resources */ = {isa = PBXBuildFile; fileRef = AA20221A44EBECD2DE04895A475187C4 /* Inconsolata-Bold.ttf */; };
		C63F4449914D3D19E3C83C38F602BFB5 /* libRNDeviceInfo.a in Frameworks */ = {isa = PBXBuildFile; fileRef = C9F4F16E746AE853607E2E4D649F9E40 /* libRNDeviceInfo.a */; };
		CA8AF202D45B7B9C48CB844FE4029B34 /* libRCTLinking.a in Frameworks */ = {isa = PBXBuildFile; fileRef = 38822DC4E60A1BDF9DF917E7C1541B3D /* libRCTLinking.a */; };
		CB61A46620B89E3B004088AA /* SourceSansPro-SemiBold.ttf in Resources */ = {isa = PBXBuildFile; fileRef = CB61A46520B89E3A004088AA /* SourceSansPro-SemiBold.ttf */; };
		CB6626F52085057F00651519 /* libSplashScreen.a in Frameworks */ = {isa = PBXBuildFile; fileRef = CB6626F42085056C00651519 /* libSplashScreen.a */; };
		CB866281209F36CA00C026E3 /* EntangledIOS.m in Sources */ = {isa = PBXBuildFile; fileRef = CB86627D209F36CA00C026E3 /* EntangledIOS.m */; };
		CB98FB9420A0A5BB0047877B /* SourceSansPro-Bold.ttf in Resources */ = {isa = PBXBuildFile; fileRef = CB98FB9120A0A5BB0047877B /* SourceSansPro-Bold.ttf */; };
		CB98FB9520A0A5BB0047877B /* SourceSansPro-Regular.ttf in Resources */ = {isa = PBXBuildFile; fileRef = CB98FB9220A0A5BB0047877B /* SourceSansPro-Regular.ttf */; };
		CB98FB9620A0A5BB0047877B /* SourceSansPro-Light.ttf in Resources */ = {isa = PBXBuildFile; fileRef = CB98FB9320A0A5BB0047877B /* SourceSansPro-Light.ttf */; };
		CBA5F52620CAAB2A00774D4B /* SourceCodePro-Medium.ttf in Resources */ = {isa = PBXBuildFile; fileRef = CBA5F52520CAAB2A00774D4B /* SourceCodePro-Medium.ttf */; };
		CBA69EF920C8139300DD4CEB /* Icons.ttf in Resources */ = {isa = PBXBuildFile; fileRef = CBA69EF820C8139300DD4CEB /* Icons.ttf */; };
		CBC214EA20CE82EC005D8ACB /* libRNReactNativeHapticFeedback.a in Frameworks */ = {isa = PBXBuildFile; fileRef = CBC214E920CE82DC005D8ACB /* libRNReactNativeHapticFeedback.a */; };
		CDC76600A03C06457F99259512D7F713 /* libRNIsDeviceRooted.a in Frameworks */ = {isa = PBXBuildFile; fileRef = 0431CEEC099BC4CE1F43E0550C4CC291 /* libRNIsDeviceRooted.a */; };
		CF626DD9FBB494210B780417 /* Pods_iotaWallet.framework in Frameworks */ = {isa = PBXBuildFile; fileRef = 890341AF0F2DE4E9DCB80928 /* Pods_iotaWallet.framework */; };
		D51793D4E78BCB702D9FFAA1A3356153 /* libRNSVG.a in Frameworks */ = {isa = PBXBuildFile; fileRef = 48E60D4ABEBFCB6EC7FCE9538A5FF83F /* libRNSVG.a */; };
		D54A6C850FD7BE61FF81BD7F6E7F25A3 /* Info.plist in Resources */ = {isa = PBXBuildFile; fileRef = EEAE9D5C606B7556253D3AD01EB78CE0 /* Info.plist */; };
		D67B7F52CD8EA6422597645960A1C079 /* libRCTWebSocket-tvOS.a in Frameworks */ = {isa = PBXBuildFile; fileRef = 41ABB0EEDDF4C638791186862B6FCA44 /* libRCTWebSocket-tvOS.a */; };
		D9A1C4460153C2A24C3B5ACB9EF492CF /* libRNKeychain.a in Frameworks */ = {isa = PBXBuildFile; fileRef = D373EB5A6D14212CD152A952A67FEB62 /* libRNKeychain.a */; };
		DDA136528BBDF91C4395B590FD2C59F1 /* libRCTVibration.a in Frameworks */ = {isa = PBXBuildFile; fileRef = 2A9A65DE849C3D3C9799E3B05D172685 /* libRCTVibration.a */; };
		E3AE8565650D2534125883D55649D450 /* libRCTGeolocation.a in Frameworks */ = {isa = PBXBuildFile; fileRef = 73D536AB3A4FAFD8602D41987D9E324F /* libRCTGeolocation.a */; };
		E4F9AC494F8CC3C172EA66A4EF42D078 /* iotaWalletTests.m in Sources */ = {isa = PBXBuildFile; fileRef = 00A81CE60367578E89DC687A3A32D03E /* iotaWalletTests.m */; };
		ED98F17365B425CCC63B364164E2ABB6 /* libRCTNetwork-tvOS.a in Frameworks */ = {isa = PBXBuildFile; fileRef = 20E2A76312FA9646D8831AC163B1347E /* libRCTNetwork-tvOS.a */; };
		F43A0D26643270FD3A4BFD2691C35E43 /* libReact.a in Frameworks */ = {isa = PBXBuildFile; fileRef = B655981D53B5AE618EDBD102EA41BF51 /* libReact.a */; };
		F695E3B017504F2AD81D2965695DA403 /* libLottieReactNative.a in Frameworks */ = {isa = PBXBuildFile; fileRef = 05A278F7206668C3941E08E4900DD55E /* libLottieReactNative.a */; };
		F834CDED8A9A63C142A683ADB8483369 /* iotaWalletTests.m in Sources */ = {isa = PBXBuildFile; fileRef = 00A81CE60367578E89DC687A3A32D03E /* iotaWalletTests.m */; };
/* End PBXBuildFile section */

/* Begin PBXContainerItemProxy section */
		0124B2E98998F35F47D1A86641804DBA /* PBXContainerItemProxy */ = {
			isa = PBXContainerItemProxy;
			containerPortal = BC3F9601D8757C3A48CF2AD9CF58F3EA /* RCTWebSocket.xcodeproj */;
			proxyType = 2;
			remoteGlobalIDString = D3C0CD0CC2A0DCF35402F761CE87C921;
			remoteInfo = "fishhook-tvOS";
		};
		01E9A97EB148F57A77EB8C51C72DF720 /* PBXContainerItemProxy */ = {
			isa = PBXContainerItemProxy;
			containerPortal = 33AC314FF1C9CE4F19E8E899E79675B4 /* React.xcodeproj */;
			proxyType = 2;
			remoteGlobalIDString = CF504A40B8E958E0176D5D93B130DE69;
			remoteInfo = "React-tvOS";
		};
		02EA84673DE704F9C1AF959030D4D4BC /* PBXContainerItemProxy */ = {
			isa = PBXContainerItemProxy;
			containerPortal = AA7E2CA57E62FCA5FD7C3C38C40F7603 /* RCTSettings.xcodeproj */;
			proxyType = 2;
			remoteGlobalIDString = E438715ACF8142FF978746F6C90F75F4;
			remoteInfo = "RCTSettings-tvOS";
		};
		07DD23F296417D4BA008AE2ABBCB6EBF /* PBXContainerItemProxy */ = {
			isa = PBXContainerItemProxy;
			containerPortal = DD581453BAAEDFD13B05710E1CA0B128 /* RCTImage.xcodeproj */;
			proxyType = 2;
			remoteGlobalIDString = 020D738479264C158D3BA3DA55E729B3;
			remoteInfo = "RCTImage-tvOS";
		};
		09FE410FB8091F5F045ED9DDE13DC25E /* PBXContainerItemProxy */ = {
			isa = PBXContainerItemProxy;
			containerPortal = BC3F9601D8757C3A48CF2AD9CF58F3EA /* RCTWebSocket.xcodeproj */;
			proxyType = 2;
			remoteGlobalIDString = F681F53DC5643A49BF60DF2F3918E12B;
			remoteInfo = "RCTWebSocket-tvOS";
		};
		13042E5B4074EDAF295116B369C5720D /* PBXContainerItemProxy */ = {
			isa = PBXContainerItemProxy;
			containerPortal = FF6707891F5797B0CC78F1267EB8F1A2 /* RNSVG.xcodeproj */;
			proxyType = 2;
			remoteGlobalIDString = 8FC6ED6D1C4D731F31185E885E51AAC2;
			remoteInfo = RNSVG;
		};
		1A0E14698EE7A4322A9A9B5052F4D0E4 /* PBXContainerItemProxy */ = {
			isa = PBXContainerItemProxy;
			containerPortal = 33AC314FF1C9CE4F19E8E899E79675B4 /* React.xcodeproj */;
			proxyType = 2;
			remoteGlobalIDString = D09A20E9314FCC90115E1E28BD5DB357;
			remoteInfo = "yoga-tvOS";
		};
		1D4B301C1E61385E585E2A112DA1B8AA /* PBXContainerItemProxy */ = {
			isa = PBXContainerItemProxy;
			containerPortal = ED242A7662F7C74297E27CF29CD96195 /* LottieReactNative.xcodeproj */;
			proxyType = 2;
			remoteGlobalIDString = E137367F371D799CF0D87227D17F7969;
			remoteInfo = LottieReactNative;
		};
		28BD818916EC80191B9C06F5C44796AA /* PBXContainerItemProxy */ = {
			isa = PBXContainerItemProxy;
			containerPortal = FBC6F77FBF455B92FBB736B0E5DE8E13 /* Project object */;
			proxyType = 1;
			remoteGlobalIDString = 1B6F56C5B39768183E212C21E8E213DA;
			remoteInfo = "iotaWallet-tvOS";
		};
		2FC4A20B76D0682725A7FD3A48E950D9 /* PBXContainerItemProxy */ = {
			isa = PBXContainerItemProxy;
			containerPortal = AB682616086B06AFA962D8B5F1DCAB78 /* RNRandomBytes.xcodeproj */;
			proxyType = 2;
			remoteGlobalIDString = 19675A53F87A783EDF4A1B7B63715F9E;
			remoteInfo = RNRandomBytes;
		};
		332664C4BF1AE19847F504D8C9C4CD04 /* PBXContainerItemProxy */ = {
			isa = PBXContainerItemProxy;
			containerPortal = BC3F9601D8757C3A48CF2AD9CF58F3EA /* RCTWebSocket.xcodeproj */;
			proxyType = 2;
			remoteGlobalIDString = BCF351C3D91067AA4B325E17903DAAA1;
			remoteInfo = RCTWebSocket;
		};
		33D79D2FECDE6EB7465B46540F383D7C /* PBXContainerItemProxy */ = {
			isa = PBXContainerItemProxy;
			containerPortal = E5626B12C0A7C28841B2397915C53A9D /* ReactNativeNavigation.xcodeproj */;
			proxyType = 2;
			remoteGlobalIDString = AB6CBA17C0142FC9D5D0ECA929B4FEC4;
			remoteInfo = ReactNativeNavigation;
		};
		3431B8C171DBF136591372AA44E6F2F4 /* PBXContainerItemProxy */ = {
			isa = PBXContainerItemProxy;
			containerPortal = B8B9BB680BF96F04B35C8CF2291F3DF7 /* Lottie.xcodeproj */;
			proxyType = 1;
			remoteGlobalIDString = 62CA59B71E3C173B002D7188;
			remoteInfo = Lottie_iOS;
		};
		3574B82CD6B55B4ECA9A60938811F5E8 /* PBXContainerItemProxy */ = {
			isa = PBXContainerItemProxy;
			containerPortal = 679A4B0BB6333961124F2288316630DD /* RCTText.xcodeproj */;
			proxyType = 2;
			remoteGlobalIDString = A4D72EC1D4B5C9CB371E18BBAE099733;
			remoteInfo = RCTText;
		};
		38AFE775C706DBBC97CB50A593645D49 /* PBXContainerItemProxy */ = {
			isa = PBXContainerItemProxy;
			containerPortal = 8B49115E102EED64D1B7D7AC047F1ABF /* RNExitApp.xcodeproj */;
			proxyType = 2;
			remoteGlobalIDString = 9B5A609A9190035B1791BB99C6421FB0;
			remoteInfo = RNExitApp;
		};
		38EDCA31D16E3CD01DBD8999EBEA81FF /* PBXContainerItemProxy */ = {
			isa = PBXContainerItemProxy;
			containerPortal = 1380447C6001F40A66D38FBD8AFC3309 /* RNPrint.xcodeproj */;
			proxyType = 2;
			remoteGlobalIDString = A89D8908DE1BC6C91B1F468B5AFC2D9A;
			remoteInfo = RNPrint;
		};
		4D28DBFF1C1827558620F9610F7E930B /* PBXContainerItemProxy */ = {
			isa = PBXContainerItemProxy;
			containerPortal = FFB7466768C43C0F61CFB10138358A32 /* ART.xcodeproj */;
			proxyType = 2;
			remoteGlobalIDString = 031C808306A9F4CC443164FF24A9C8B8;
			remoteInfo = ART;
		};
		52FD8EB486138CC4128FC9CA61B5CE40 /* PBXContainerItemProxy */ = {
			isa = PBXContainerItemProxy;
			containerPortal = 205C47BA61DC4D6733E748712B4E50C6 /* RNKeychain.xcodeproj */;
			proxyType = 2;
			remoteGlobalIDString = 64AB4BC0B731B8886CE38E4B4D9B6143;
			remoteInfo = RNKeychain;
		};
		53DB1F47FFBD018460D6B3F399D77096 /* PBXContainerItemProxy */ = {
			isa = PBXContainerItemProxy;
			containerPortal = C39F11B2595A5CFD8F2D51D3B914CD41 /* RNDeviceInfo.xcodeproj */;
			proxyType = 2;
			remoteGlobalIDString = BB2FA10E2C30D4A08CF36C1FF58AC616;
			remoteInfo = RNDeviceInfo;
		};
		5571F4C8A97A7C1CD0F664C7197CC170 /* PBXContainerItemProxy */ = {
			isa = PBXContainerItemProxy;
			containerPortal = 33AC314FF1C9CE4F19E8E899E79675B4 /* React.xcodeproj */;
			proxyType = 2;
			remoteGlobalIDString = E93E4FB7814E631784F57347FAF75E71;
			remoteInfo = privatedata;
		};
		569242DFF3FE79F261B75B97749FC745 /* PBXContainerItemProxy */ = {
			isa = PBXContainerItemProxy;
			containerPortal = FBC6F77FBF455B92FBB736B0E5DE8E13 /* Project object */;
			proxyType = 1;
			remoteGlobalIDString = 4848851A00274CA2FFBE307BAEB5F278;
			remoteInfo = iotaWallet;
		};
		5883AA054AC88EAA5EFB34040EA713B2 /* PBXContainerItemProxy */ = {
			isa = PBXContainerItemProxy;
			containerPortal = DA959792AD9A5C3642835114D50DE868 /* Pods.xcodeproj */;
			proxyType = 2;
			remoteGlobalIDString = 0F8DC3779B2D7DBEDD94C8C596B3BBFC;
			remoteInfo = "Pods-iotaWalletTests";
		};
		5A109CA5CC18A16B6414EEC4BBD87090 /* PBXContainerItemProxy */ = {
			isa = PBXContainerItemProxy;
			containerPortal = C39F11B2595A5CFD8F2D51D3B914CD41 /* RNDeviceInfo.xcodeproj */;
			proxyType = 2;
			remoteGlobalIDString = F157C5185B41B6A5D118E992853CF64C;
			remoteInfo = "RNDeviceInfo-tvOS";
		};
		5A69F80327CBC8DCFAC6DDBEC2E353E4 /* PBXContainerItemProxy */ = {
			isa = PBXContainerItemProxy;
			containerPortal = FFB7466768C43C0F61CFB10138358A32 /* ART.xcodeproj */;
			proxyType = 2;
			remoteGlobalIDString = 8926D8C49D7F71B16EF71429B52E1590;
			remoteInfo = "ART-tvOS";
		};
		5A8B9CCF1B55558D85C747DCAB652942 /* PBXContainerItemProxy */ = {
			isa = PBXContainerItemProxy;
			containerPortal = 33AC314FF1C9CE4F19E8E899E79675B4 /* React.xcodeproj */;
			proxyType = 2;
			remoteGlobalIDString = 18B08881C70E8703C88B96E4DC60FB25;
			remoteInfo = "jschelpers-tvOS";
		};
		5DF1012D7DA4F139622252CC164F122C /* PBXContainerItemProxy */ = {
			isa = PBXContainerItemProxy;
			containerPortal = 33AC314FF1C9CE4F19E8E899E79675B4 /* React.xcodeproj */;
			proxyType = 2;
			remoteGlobalIDString = ECE344CBB22E9B14926747E3FB76B0F3;
			remoteInfo = "third-party-tvOS";
		};
		601BFCEC20C367310097D329 /* PBXContainerItemProxy */ = {
			isa = PBXContainerItemProxy;
			containerPortal = 601BFCE820C367300097D329 /* RNShare.xcodeproj */;
			proxyType = 2;
			remoteGlobalIDString = 134814201AA4EA6300B7C361;
			remoteInfo = RNShare;
		};
		601BFD6020C39A580097D329 /* PBXContainerItemProxy */ = {
			isa = PBXContainerItemProxy;
			containerPortal = 601BFD5C20C39A560097D329 /* RNViewShot.xcodeproj */;
			proxyType = 2;
			remoteGlobalIDString = 134814201AA4EA6300B7C361;
			remoteInfo = RNViewShot;
		};
		6056CF5320827D2F0006A2F3 /* PBXContainerItemProxy */ = {
			isa = PBXContainerItemProxy;
			containerPortal = 6056CF4F20827D2F0006A2F3 /* RNCamera.xcodeproj */;
			proxyType = 2;
			remoteGlobalIDString = 4107012F1ACB723B00C6AA39;
			remoteInfo = RNCamera;
		};
		6056CF5A20827E2E0006A2F3 /* PBXContainerItemProxy */ = {
			isa = PBXContainerItemProxy;
			containerPortal = 6056CF5620827E2E0006A2F3 /* ReactNativePermissions.xcodeproj */;
			proxyType = 2;
			remoteGlobalIDString = 9D23B34F1C767B80008B4819;
			remoteInfo = ReactNativePermissions;
		};
		60BDD27A208D12790085549F /* PBXContainerItemProxy */ = {
			isa = PBXContainerItemProxy;
			containerPortal = 60BDD276208D12790085549F /* RNSecureClipboard.xcodeproj */;
			proxyType = 2;
			remoteGlobalIDString = 134814201AA4EA6300B7C361;
			remoteInfo = RNSecureClipboard;
		};
		67F735F37D9C96FFCC1469292012988C /* PBXContainerItemProxy */ = {
			isa = PBXContainerItemProxy;
			containerPortal = 79A46F4458348360C0DFE21018DAAF14 /* RCTGeolocation.xcodeproj */;
			proxyType = 2;
			remoteGlobalIDString = 78510E1974839EACED295CFC857494F6;
			remoteInfo = RCTGeolocation;
		};
		6856A093BA67FAE8F7467903505626C0 /* PBXContainerItemProxy */ = {
			isa = PBXContainerItemProxy;
			containerPortal = AA7E2CA57E62FCA5FD7C3C38C40F7603 /* RCTSettings.xcodeproj */;
			proxyType = 2;
			remoteGlobalIDString = 78510E1974839EACED295CFC857494F6;
			remoteInfo = RCTSettings;
		};
		711E35C224595B0412CF470CDBEF29B6 /* PBXContainerItemProxy */ = {
			isa = PBXContainerItemProxy;
			containerPortal = DA959792AD9A5C3642835114D50DE868 /* Pods.xcodeproj */;
			proxyType = 2;
			remoteGlobalIDString = 4C63162E257EDE6A7ADC9635F0D4F070;
			remoteInfo = "Pods-iotaWallet-tvOS";
		};
		759478F697B6B0746DB845F6D5691AD4 /* PBXContainerItemProxy */ = {
			isa = PBXContainerItemProxy;
			containerPortal = 6F63CB3492A71A3A73B8764893BE0F6F /* RNFS.xcodeproj */;
			proxyType = 2;
			remoteGlobalIDString = 485BB6C7C02932ADD9E0FF3F5AC701E4;
			remoteInfo = RNFS;
		};
		775CC7B8AD67A515B51E9A77C07B744D /* PBXContainerItemProxy */ = {
			isa = PBXContainerItemProxy;
			containerPortal = 679A4B0BB6333961124F2288316630DD /* RCTText.xcodeproj */;
			proxyType = 2;
			remoteGlobalIDString = 96EBCBEC82455D1D012A9F03402BEFC3;
			remoteInfo = "RCTText-tvOS";
		};
		77988E9E486F13DB1441A107E9B8BE7D /* PBXContainerItemProxy */ = {
			isa = PBXContainerItemProxy;
			containerPortal = C76D226F8C33DAB67AA9C4D76FCA89C2 /* RCTAnimation.xcodeproj */;
			proxyType = 2;
			remoteGlobalIDString = 21E588B71BF1F84B8D762E330C0AC4F3;
			remoteInfo = "RCTAnimation-tvOS";
		};
		7D4677BF89393B2A390B1DA255172739 /* PBXContainerItemProxy */ = {
			isa = PBXContainerItemProxy;
			containerPortal = 5BC0CFE5E7DFF31220E78B818DA00C4B /* BugsnagReactNative.xcodeproj */;
			proxyType = 2;
			remoteGlobalIDString = AAD350002AC55DF6BF64E75164ECD260;
			remoteInfo = BugsnagReactNative;
		};
		7D78B19441B818F349C13AAD1E712ACC /* PBXContainerItemProxy */ = {
			isa = PBXContainerItemProxy;
			containerPortal = 1380447C6001F40A66D38FBD8AFC3309 /* RNPrint.xcodeproj */;
			proxyType = 2;
			remoteGlobalIDString = 05DCE99E5CDB80B53B40FFB5818D5E46;
			remoteInfo = RNPrintTests;
		};
		896DF047E1C2AB724B776DE78051C2CB /* PBXContainerItemProxy */ = {
			isa = PBXContainerItemProxy;
			containerPortal = 2D84DC61092C2CB09498AB83CAA9B91F /* RNSecureRandom.xcodeproj */;
			proxyType = 2;
			remoteGlobalIDString = 78510E1974839EACED295CFC857494F6;
			remoteInfo = RNSecureRandom;
		};
		91EE908523E2FCEF5CE1B08441483CDE /* PBXContainerItemProxy */ = {
			isa = PBXContainerItemProxy;
			containerPortal = 33AC314FF1C9CE4F19E8E899E79675B4 /* React.xcodeproj */;
			proxyType = 2;
			remoteGlobalIDString = C04ED8978D16D35E6A93DD49E333C044;
			remoteInfo = "double-conversion";
		};
		9C68E6DA3B9F7593ED48E775238CCCE2 /* PBXContainerItemProxy */ = {
			isa = PBXContainerItemProxy;
			containerPortal = 9EE76A96BDAFEB3F2332A2982168E1CE /* RCTNetwork.xcodeproj */;
			proxyType = 2;
			remoteGlobalIDString = 418E698C3984C5601C2DFC0B2D42B685;
			remoteInfo = "RCTNetwork-tvOS";
		};
		9CA17388BD86A06261973A87CA89A2B1 /* PBXContainerItemProxy */ = {
			isa = PBXContainerItemProxy;
			containerPortal = 9EE76A96BDAFEB3F2332A2982168E1CE /* RCTNetwork.xcodeproj */;
			proxyType = 2;
			remoteGlobalIDString = FE5372B7E44DB7690403082B29D16439;
			remoteInfo = RCTNetwork;
		};
		A9F53FC6236324E5330CA31A17570E7E /* PBXContainerItemProxy */ = {
			isa = PBXContainerItemProxy;
			containerPortal = FF6707891F5797B0CC78F1267EB8F1A2 /* RNSVG.xcodeproj */;
			proxyType = 2;
			remoteGlobalIDString = 012B409CA37B1D18B7B59EDF994C004D;
			remoteInfo = "RNSVG-tvOS";
		};
		AE1E283F1BF8C962C215E54FF5A59C24 /* PBXContainerItemProxy */ = {
			isa = PBXContainerItemProxy;
			containerPortal = 2804A8AFECB29F611FC6B2AC4B0C378F /* RCTLinking.xcodeproj */;
			proxyType = 2;
			remoteGlobalIDString = 78510E1974839EACED295CFC857494F6;
			remoteInfo = RCTLinking;
		};
		AECD31E3539474478B838BE6DD5AB37C /* PBXContainerItemProxy */ = {
			isa = PBXContainerItemProxy;
			containerPortal = 2D84DC61092C2CB09498AB83CAA9B91F /* RNSecureRandom.xcodeproj */;
			proxyType = 2;
			remoteGlobalIDString = 2B22E2DB7A20050C2C61CCDA26147DF3;
			remoteInfo = RNSecureRandom;
		};
		BAEFC339D0724DE7BFFD78DDD3AC5310 /* PBXContainerItemProxy */ = {
			isa = PBXContainerItemProxy;
			containerPortal = 33AC314FF1C9CE4F19E8E899E79675B4 /* React.xcodeproj */;
			proxyType = 2;
			remoteGlobalIDString = E3EEC3D0925CD89F5D6404D5ABCC7C04;
			remoteInfo = "privatedata-tvOS";
		};
		BB0F29560ABE8B2A22B932FA4F9EB13B /* PBXContainerItemProxy */ = {
			isa = PBXContainerItemProxy;
			containerPortal = F2FA8FCAB678228017DD1EBC70517E3F /* RCTVibration.xcodeproj */;
			proxyType = 2;
			remoteGlobalIDString = 81E020ED3495D87DA9048AA8C8046816;
			remoteInfo = RCTVibration;
		};
		BFF2DE68DC51E02575350E595BE05544 /* PBXContainerItemProxy */ = {
			isa = PBXContainerItemProxy;
			containerPortal = 2804A8AFECB29F611FC6B2AC4B0C378F /* RCTLinking.xcodeproj */;
			proxyType = 2;
			remoteGlobalIDString = DDD5A0882AECED76E1F8F47D1F00C91F;
			remoteInfo = "RCTLinking-tvOS";
		};
		C5DB17B47077C54B8CBA62D8E21D3C43 /* PBXContainerItemProxy */ = {
			isa = PBXContainerItemProxy;
			containerPortal = 33AC314FF1C9CE4F19E8E899E79675B4 /* React.xcodeproj */;
			proxyType = 2;
			remoteGlobalIDString = 2612BB86487FD701D8396FD7C01B59E3;
			remoteInfo = "cxxreact-tvOS";
		};
		C64A41DFA3DFB47F30EDDEB6A2481B24 /* PBXContainerItemProxy */ = {
			isa = PBXContainerItemProxy;
			containerPortal = 78457F3624D0D3C241289BCB545E290E /* ReactNativeFingerprintScanner.xcodeproj */;
			proxyType = 2;
			remoteGlobalIDString = 78510E1974839EACED295CFC857494F6;
			remoteInfo = ReactNativeFingerprintScanner;
		};
		C9772B939B4E8110FBC5F859B3227154 /* PBXContainerItemProxy */ = {
			isa = PBXContainerItemProxy;
			containerPortal = DE78092CD0C5D3A0316145EFC00548CB /* RNIsDeviceRooted.xcodeproj */;
			proxyType = 2;
			remoteGlobalIDString = 78510E1974839EACED295CFC857494F6;
			remoteInfo = RNIsDeviceRooted;
		};
		CB6626F32085056C00651519 /* PBXContainerItemProxy */ = {
			isa = PBXContainerItemProxy;
			containerPortal = CB6626ED2085056C00651519 /* SplashScreen.xcodeproj */;
			proxyType = 2;
			remoteGlobalIDString = 3D7682761D8E76B80014119E;
			remoteInfo = SplashScreen;
		};
		CB8F2AF32095E41E0071A30B /* PBXContainerItemProxy */ = {
			isa = PBXContainerItemProxy;
			containerPortal = AB682616086B06AFA962D8B5F1DCAB78 /* RNRandomBytes.xcodeproj */;
			proxyType = 2;
			remoteGlobalIDString = 163CDE4E2087CAD3001065FB;
			remoteInfo = "RNRandomBytes-tvOS";
		};
		CBC214E820CE82DC005D8ACB /* PBXContainerItemProxy */ = {
			isa = PBXContainerItemProxy;
			containerPortal = CBC214E420CE82DC005D8ACB /* RNReactNativeHapticFeedback.xcodeproj */;
			proxyType = 2;
			remoteGlobalIDString = 134814201AA4EA6300B7C361;
			remoteInfo = RNReactNativeHapticFeedback;
		};
		CBC5562B207BA79E00BA0A7F /* PBXContainerItemProxy */ = {
			isa = PBXContainerItemProxy;
			containerPortal = B8B9BB680BF96F04B35C8CF2291F3DF7 /* Lottie.xcodeproj */;
			proxyType = 2;
			remoteGlobalIDString = 62CA59B81E3C173B002D7188;
			remoteInfo = Lottie_iOS;
		};
		CBC5562D207BA79E00BA0A7F /* PBXContainerItemProxy */ = {
			isa = PBXContainerItemProxy;
			containerPortal = B8B9BB680BF96F04B35C8CF2291F3DF7 /* Lottie.xcodeproj */;
			proxyType = 2;
			remoteGlobalIDString = 8C5379761FB471D100C1BC65;
			remoteInfo = Lottie_tvOS;
		};
		CBC55638207BA79E00BA0A7F /* PBXContainerItemProxy */ = {
			isa = PBXContainerItemProxy;
			containerPortal = C76D226F8C33DAB67AA9C4D76FCA89C2 /* RCTAnimation.xcodeproj */;
			proxyType = 2;
			remoteGlobalIDString = 134814201AA4EA6300B7C361;
			remoteInfo = RCTAnimation;
		};
		CBC55659207BA79E00BA0A7F /* PBXContainerItemProxy */ = {
			isa = PBXContainerItemProxy;
			containerPortal = 33AC314FF1C9CE4F19E8E899E79675B4 /* React.xcodeproj */;
			proxyType = 2;
			remoteGlobalIDString = 83CBBA2E1A601D0E00E9B192;
			remoteInfo = React;
		};
		CBC5565B207BA79E00BA0A7F /* PBXContainerItemProxy */ = {
			isa = PBXContainerItemProxy;
			containerPortal = 33AC314FF1C9CE4F19E8E899E79675B4 /* React.xcodeproj */;
			proxyType = 2;
			remoteGlobalIDString = 3D3C059A1DE3340900C268FA;
			remoteInfo = yoga;
		};
		CBC5565D207BA79E00BA0A7F /* PBXContainerItemProxy */ = {
			isa = PBXContainerItemProxy;
			containerPortal = 33AC314FF1C9CE4F19E8E899E79675B4 /* React.xcodeproj */;
			proxyType = 2;
			remoteGlobalIDString = 3D3CD9251DE5FBEC00167DC4;
			remoteInfo = cxxreact;
		};
		CBC5565F207BA79E00BA0A7F /* PBXContainerItemProxy */ = {
			isa = PBXContainerItemProxy;
			containerPortal = 33AC314FF1C9CE4F19E8E899E79675B4 /* React.xcodeproj */;
			proxyType = 2;
			remoteGlobalIDString = 3D3CD90B1DE5FBD600167DC4;
			remoteInfo = jschelpers;
		};
		CBC55661207BA79E00BA0A7F /* PBXContainerItemProxy */ = {
			isa = PBXContainerItemProxy;
			containerPortal = 33AC314FF1C9CE4F19E8E899E79675B4 /* React.xcodeproj */;
			proxyType = 2;
			remoteGlobalIDString = 139D7ECE1E25DB7D00323FB7;
			remoteInfo = "third-party";
		};
		CBC55663207BA79E00BA0A7F /* PBXContainerItemProxy */ = {
			isa = PBXContainerItemProxy;
			containerPortal = 33AC314FF1C9CE4F19E8E899E79675B4 /* React.xcodeproj */;
			proxyType = 2;
			remoteGlobalIDString = 3D383D621EBD27B9005632C8;
			remoteInfo = "double-conversion-tvOS";
		};
		CBC5566D207BA79E00BA0A7F /* PBXContainerItemProxy */ = {
			isa = PBXContainerItemProxy;
			containerPortal = 6F63CB3492A71A3A73B8764893BE0F6F /* RNFS.xcodeproj */;
			proxyType = 2;
			remoteGlobalIDString = 6456441F1EB8DA9100672408;
			remoteInfo = "RNFS-tvOS";
		};
		CBF9C69820A1E8A800D7CE98 /* PBXContainerItemProxy */ = {
			isa = PBXContainerItemProxy;
			containerPortal = DA959792AD9A5C3642835114D50DE868 /* Pods.xcodeproj */;
			proxyType = 2;
			remoteGlobalIDString = F90973ADF99851374F06FC44DF2E3A77;
			remoteInfo = IotaKit;
		};
		CD481D22B9AD23CF851BD7CA4F49E762 /* PBXContainerItemProxy */ = {
			isa = PBXContainerItemProxy;
			containerPortal = B8B9BB680BF96F04B35C8CF2291F3DF7 /* Lottie.xcodeproj */;
			proxyType = 2;
			remoteGlobalIDString = 20C664BA0BD1D6082996589914C2E964;
			remoteInfo = Lottie_macOS;
		};
		CD9F8E5E7CF2056A65FA532392457FA4 /* PBXContainerItemProxy */ = {
			isa = PBXContainerItemProxy;
			containerPortal = DA959792AD9A5C3642835114D50DE868 /* Pods.xcodeproj */;
			proxyType = 2;
			remoteGlobalIDString = 808559CA0DEA550FBA85BC7EE0A28017;
			remoteInfo = "Pods-iotaWallet";
		};
		D76A2AA2859385389AC38602086305F7 /* PBXContainerItemProxy */ = {
			isa = PBXContainerItemProxy;
			containerPortal = 9E17389EF3AB0C14C6843EF1892D81D4 /* KCKeepAwake.xcodeproj */;
			proxyType = 2;
			remoteGlobalIDString = 78510E1974839EACED295CFC857494F6;
			remoteInfo = KCKeepAwake;
		};
		DCEAB2C2F040EC0C0BEAA70FB12BFF84 /* PBXContainerItemProxy */ = {
			isa = PBXContainerItemProxy;
			containerPortal = BC3F9601D8757C3A48CF2AD9CF58F3EA /* RCTWebSocket.xcodeproj */;
			proxyType = 2;
			remoteGlobalIDString = D40EE680EAD499E5F218A7D52844D890;
			remoteInfo = fishhook;
		};
		E1B37F619C11EA96BF3D3EF5382A8D08 /* PBXContainerItemProxy */ = {
			isa = PBXContainerItemProxy;
			containerPortal = 6F63CB3492A71A3A73B8764893BE0F6F /* RNFS.xcodeproj */;
			proxyType = 2;
			remoteGlobalIDString = 3237B02C4F3AB8BA7DBDEAF7904FB34B;
			remoteInfo = RNFS;
		};
		EAF9F7116A758338A37BB92469F8D297 /* PBXContainerItemProxy */ = {
			isa = PBXContainerItemProxy;
			containerPortal = B8B9BB680BF96F04B35C8CF2291F3DF7 /* Lottie.xcodeproj */;
			proxyType = 2;
			remoteGlobalIDString = CB817F2045392F14F60CFFD8C1E03980;
			remoteInfo = LottieLibraryIOS;
		};
		EDE032656EFB8B4603FCB01A05A9F031 /* PBXContainerItemProxy */ = {
			isa = PBXContainerItemProxy;
			containerPortal = F06C37C0B9522995FB8FC4AACEE1A4A1 /* RCTActionSheet.xcodeproj */;
			proxyType = 2;
			remoteGlobalIDString = 78510E1974839EACED295CFC857494F6;
			remoteInfo = RCTActionSheet;
		};
		EFC046C4FF8A48212FB2D5FCA41020D1 /* PBXContainerItemProxy */ = {
			isa = PBXContainerItemProxy;
			containerPortal = DD581453BAAEDFD13B05710E1CA0B128 /* RCTImage.xcodeproj */;
			proxyType = 2;
			remoteGlobalIDString = 2DF5328292D2C3CE0E4E3F14DEEC0FB4;
			remoteInfo = RCTImage;
		};
		FA24DAB4979B0799DCE61A5F32D99523 /* PBXContainerItemProxy */ = {
			isa = PBXContainerItemProxy;
			containerPortal = DA959792AD9A5C3642835114D50DE868 /* Pods.xcodeproj */;
			proxyType = 2;
			remoteGlobalIDString = C547FEE055FA19142BD07CE4A5F81798;
			remoteInfo = "Pods-iotaWallet-tvOSTests";
		};
/* End PBXContainerItemProxy section */

/* Begin PBXCopyFilesBuildPhase section */
		92EB94016145B67667F30CE79B21D4D5 /* Embed Frameworks */ = {
			isa = PBXCopyFilesBuildPhase;
			buildActionMask = 12;
			dstPath = "";
			dstSubfolderSpec = 10;
			files = (
				6F804BD1BAE4D7BCAD6B6767FD943A5A /* Lottie.framework in Embed Frameworks */,
			);
			name = "Embed Frameworks";
			runOnlyForDeploymentPostprocessing = 0;
		};
/* End PBXCopyFilesBuildPhase section */

/* Begin PBXFileReference section */
		000050334277DFF6E9BC09832C011408 /* ur */ = {isa = PBXFileReference; lastKnownFileType = text.plist.strings; name = ur; path = ur.lproj/InfoPlist.strings; sourceTree = "<group>"; };
		00A81CE60367578E89DC687A3A32D03E /* iotaWalletTests.m */ = {isa = PBXFileReference; lastKnownFileType = sourcecode.c.objc; path = iotaWalletTests.m; sourceTree = "<group>"; };
		06E920A6AB840A93E25B7B234FEF27E6 /* SnapshotHelper.swift */ = {isa = PBXFileReference; fileEncoding = 4; lastKnownFileType = sourcecode.swift; path = SnapshotHelper.swift; sourceTree = "<group>"; };
		088BCC78B52B416086649F6FF07C6017 /* Iota.m */ = {isa = PBXFileReference; fileEncoding = 4; lastKnownFileType = sourcecode.c.objc; path = Iota.m; sourceTree = "<group>"; };
		0CB89A9AF630BA398ED6B667116B3086 /* tr */ = {isa = PBXFileReference; lastKnownFileType = text.plist.strings; name = tr; path = tr.lproj/InfoPlist.strings; sourceTree = "<group>"; };
		12700CD34950855970059E347E3ECCEF /* ru */ = {isa = PBXFileReference; lastKnownFileType = text.plist.strings; name = ru; path = ru.lproj/InfoPlist.strings; sourceTree = "<group>"; };
		1380447C6001F40A66D38FBD8AFC3309 /* RNPrint.xcodeproj */ = {isa = PBXFileReference; lastKnownFileType = "wrapper.pb-project"; name = RNPrint.xcodeproj; path = "../node_modules/react-native-print/ios/RNPrint.xcodeproj"; sourceTree = "<group>"; };
		14D027E0235A94DEC3CFA3995F921E99 /* ar */ = {isa = PBXFileReference; lastKnownFileType = text.plist.strings; name = ar; path = ar.lproj/InfoPlist.strings; sourceTree = "<group>"; };
		1A114AFE31653EBA7706861B9B5706C0 /* ios_bindings-fl.a */ = {isa = PBXFileReference; lastKnownFileType = archive.ar; name = "ios_bindings-fl.a"; path = "../../../../../../var/tmp/_bazel_rajiv/f375e5a0d7be270644e1885aff9a8d6e/execroot/org_iota_entangled/bazel-out/ios-x86_64-min9.0-applebin_ios-ios_x86_64-fastbuild/bin/mobile/interface/ios_bindings-fl.a"; sourceTree = "<group>"; };
		1E03CB0A809B5BED4BE0DCAF8776D770 /* main.jsbundle */ = {isa = PBXFileReference; fileEncoding = 4; lastKnownFileType = text; path = main.jsbundle; sourceTree = "<group>"; };
		205C47BA61DC4D6733E748712B4E50C6 /* RNKeychain.xcodeproj */ = {isa = PBXFileReference; lastKnownFileType = "wrapper.pb-project"; name = RNKeychain.xcodeproj; path = "../node_modules/react-native-keychain/RNKeychain.xcodeproj"; sourceTree = "<group>"; };
		212C440FB237BBD7248FBF1D2199EFD2 /* cs */ = {isa = PBXFileReference; lastKnownFileType = text.plist.strings; name = cs; path = cs.lproj/InfoPlist.strings; sourceTree = "<group>"; };
		2804A8AFECB29F611FC6B2AC4B0C378F /* RCTLinking.xcodeproj */ = {isa = PBXFileReference; lastKnownFileType = "wrapper.pb-project"; name = RCTLinking.xcodeproj; path = "../node_modules/react-native/Libraries/LinkingIOS/RCTLinking.xcodeproj"; sourceTree = "<group>"; };
		2C5A946EA9126EDE841BD16907761375 /* iotaWallet.app */ = {isa = PBXFileReference; explicitFileType = wrapper.application; includeInIndex = 0; path = iotaWallet.app; sourceTree = BUILT_PRODUCTS_DIR; };
		2CF64F79A3674FBC3EAFD7BD016CA0C3 /* pt-BR */ = {isa = PBXFileReference; lastKnownFileType = text.plist.strings; name = "pt-BR"; path = "pt-BR.lproj/InfoPlist.strings"; sourceTree = "<group>"; };
		2D84DC61092C2CB09498AB83CAA9B91F /* RNSecureRandom.xcodeproj */ = {isa = PBXFileReference; lastKnownFileType = "wrapper.pb-project"; name = RNSecureRandom.xcodeproj; path = "../node_modules/react-native-securerandom/ios/RNSecureRandom.xcodeproj"; sourceTree = "<group>"; };
		315CDB2586854C07CD26CAD4246AD41E /* iotaWallet-Bridging-Header.h */ = {isa = PBXFileReference; fileEncoding = 4; lastKnownFileType = sourcecode.c.h; path = "iotaWallet-Bridging-Header.h"; sourceTree = "<group>"; };
		33AC314FF1C9CE4F19E8E899E79675B4 /* React.xcodeproj */ = {isa = PBXFileReference; lastKnownFileType = "wrapper.pb-project"; name = React.xcodeproj; path = "../node_modules/react-native/React/React.xcodeproj"; sourceTree = "<group>"; };
		36D4352CBA24C83AC9A32D4C0C8118E8 /* es */ = {isa = PBXFileReference; lastKnownFileType = text.plist.strings; name = es; path = es.lproj/InfoPlist.strings; sourceTree = "<group>"; };
		395BD568B613770643095434D5F46E0A /* iotaWallet-tvOS.app */ = {isa = PBXFileReference; explicitFileType = wrapper.application; includeInIndex = 0; path = "iotaWallet-tvOS.app"; sourceTree = BUILT_PRODUCTS_DIR; };
		3AE52C6768ACF193E25BFCE2B5EA7832 /* IotaKitEmitter.swift */ = {isa = PBXFileReference; fileEncoding = 4; lastKnownFileType = sourcecode.swift; path = IotaKitEmitter.swift; sourceTree = "<group>"; };
		3AFCA4EA113044613D95E46BDAC0C1E3 /* AppDelegate.m */ = {isa = PBXFileReference; fileEncoding = 4; lastKnownFileType = sourcecode.c.objc; name = AppDelegate.m; path = iotaWallet/AppDelegate.m; sourceTree = "<group>"; };
		3ED8B034A474AECCC552AF72B1AE4884 /* iotaWallet.entitlements */ = {isa = PBXFileReference; lastKnownFileType = text.plist.entitlements; name = iotaWallet.entitlements; path = iotaWallet/iotaWallet.entitlements; sourceTree = "<group>"; };
		40E70A189B0FFF62EE8AE0E04401F815 /* iotaWalletTests-release-config.xcconfig */ = {isa = PBXFileReference; lastKnownFileType = text.xcconfig; path = "iotaWalletTests-release-config.xcconfig"; sourceTree = "<group>"; };
		42B1F9997C45E2DF708A76D353723F28 /* AppDelegate.h */ = {isa = PBXFileReference; fileEncoding = 4; lastKnownFileType = sourcecode.c.h; name = AppDelegate.h; path = iotaWallet/AppDelegate.h; sourceTree = "<group>"; };
		48E60D4ABEBFCB6EC7FCE9538A5FF83F /* libRNSVG.a */ = {isa = PBXFileReference; explicitFileType = undefined; fileEncoding = 9; includeInIndex = 0; lastKnownFileType = archive.ar; path = libRNSVG.a; sourceTree = "<group>"; };
		55B2218ED7B66ED5B4EEF139189CDFB2 /* de */ = {isa = PBXFileReference; lastKnownFileType = text.plist.strings; name = de; path = de.lproj/InfoPlist.strings; sourceTree = "<group>"; };
		5BC0CFE5E7DFF31220E78B818DA00C4B /* BugsnagReactNative.xcodeproj */ = {isa = PBXFileReference; lastKnownFileType = "wrapper.pb-project"; name = BugsnagReactNative.xcodeproj; path = "../node_modules/bugsnag-react-native/cocoa/BugsnagReactNative.xcodeproj"; sourceTree = "<group>"; };
		5C64D2219E425907A910B0F3A28CD9F1 /* iotaWalletTests-debug-config.xcconfig */ = {isa = PBXFileReference; lastKnownFileType = text.xcconfig; path = "iotaWalletTests-debug-config.xcconfig"; sourceTree = "<group>"; };
		5D730345CF75A62E99A5B317731440D2 /* sv */ = {isa = PBXFileReference; lastKnownFileType = text.plist.strings; name = sv; path = sv.lproj/InfoPlist.strings; sourceTree = "<group>"; };
		601BFCE820C367300097D329 /* RNShare.xcodeproj */ = {isa = PBXFileReference; lastKnownFileType = "wrapper.pb-project"; name = RNShare.xcodeproj; path = "../node_modules/react-native-share/ios/RNShare.xcodeproj"; sourceTree = "<group>"; };
		601BFCEF20C3677E0097D329 /* Social.framework */ = {isa = PBXFileReference; lastKnownFileType = wrapper.framework; name = Social.framework; path = System/Library/Frameworks/Social.framework; sourceTree = SDKROOT; };
		601BFCF120C3679D0097D329 /* MessageUI.framework */ = {isa = PBXFileReference; lastKnownFileType = wrapper.framework; name = MessageUI.framework; path = System/Library/Frameworks/MessageUI.framework; sourceTree = SDKROOT; };
		601BFD5C20C39A560097D329 /* RNViewShot.xcodeproj */ = {isa = PBXFileReference; lastKnownFileType = "wrapper.pb-project"; name = RNViewShot.xcodeproj; path = "../node_modules/react-native-view-shot/ios/RNViewShot.xcodeproj"; sourceTree = "<group>"; };
		6056CF4F20827D2F0006A2F3 /* RNCamera.xcodeproj */ = {isa = PBXFileReference; lastKnownFileType = "wrapper.pb-project"; name = RNCamera.xcodeproj; path = "../node_modules/react-native-camera/ios/RNCamera.xcodeproj"; sourceTree = "<group>"; };
		6056CF5620827E2E0006A2F3 /* ReactNativePermissions.xcodeproj */ = {isa = PBXFileReference; lastKnownFileType = "wrapper.pb-project"; name = ReactNativePermissions.xcodeproj; path = "../node_modules/react-native-permissions/ios/ReactNativePermissions.xcodeproj"; sourceTree = "<group>"; };
		609C11CC20A12E8900349263 /* EntangledKit.framework */ = {isa = PBXFileReference; lastKnownFileType = wrapper.framework; path = EntangledKit.framework; sourceTree = "<group>"; };
		60BDD276208D12790085549F /* RNSecureClipboard.xcodeproj */ = {isa = PBXFileReference; lastKnownFileType = "wrapper.pb-project"; name = RNSecureClipboard.xcodeproj; path = "../node_modules/react-native-secure-clipboard/ios/RNSecureClipboard.xcodeproj"; sourceTree = "<group>"; };
		60C4FCE77138FA022DBAD917D3C8B8C1 /* Inconsolata-Regular.ttf */ = {isa = PBXFileReference; lastKnownFileType = file; name = "Inconsolata-Regular.ttf"; path = "../../shared/custom-fonts/Inconsolata-Regular.ttf"; sourceTree = "<group>"; };
		64A04B0E69E2398FF12B202BA93DEFED /* pt-PT */ = {isa = PBXFileReference; lastKnownFileType = text.plist.strings; name = "pt-PT"; path = "pt-PT.lproj/InfoPlist.strings"; sourceTree = "<group>"; };
		66A2C53DEF25AEDEB72FDC924EBABB8D /* nl */ = {isa = PBXFileReference; lastKnownFileType = text.plist.strings; name = nl; path = nl.lproj/InfoPlist.strings; sourceTree = "<group>"; };
		679A4B0BB6333961124F2288316630DD /* RCTText.xcodeproj */ = {isa = PBXFileReference; lastKnownFileType = "wrapper.pb-project"; name = RCTText.xcodeproj; path = "../node_modules/react-native/Libraries/Text/RCTText.xcodeproj"; sourceTree = "<group>"; };
		67EDAC9474CCB127E47DDAA9D0A40C1A /* buildnumber.xcconfig */ = {isa = PBXFileReference; lastKnownFileType = text.xcconfig; path = buildnumber.xcconfig; sourceTree = "<group>"; };
		687E262F066E4DDBCEFF44A4BC7F44A7 /* nb */ = {isa = PBXFileReference; lastKnownFileType = text.plist.strings; name = nb; path = nb.lproj/InfoPlist.strings; sourceTree = "<group>"; };
		6EB779EC5853FB7A3F49999F69549ACA /* Launch Screen.storyboard */ = {isa = PBXFileReference; lastKnownFileType = file.storyboard; path = "Launch Screen.storyboard"; sourceTree = "<group>"; };
		6F63CB3492A71A3A73B8764893BE0F6F /* RNFS.xcodeproj */ = {isa = PBXFileReference; lastKnownFileType = "wrapper.pb-project"; name = RNFS.xcodeproj; path = "../node_modules/react-native-fs/RNFS.xcodeproj"; sourceTree = "<group>"; };
		703CD715859580C6F93AD2C3B9BF240C /* zh-Hans */ = {isa = PBXFileReference; lastKnownFileType = text.plist.strings; name = "zh-Hans"; path = "zh-Hans.lproj/InfoPlist.strings"; sourceTree = "<group>"; };
		72D17A4D37252C0BC0DB1F93F39557A8 /* en */ = {isa = PBXFileReference; lastKnownFileType = text.plist.strings; name = en; path = en.lproj/InfoPlist.strings; sourceTree = "<group>"; };
		78457F3624D0D3C241289BCB545E290E /* ReactNativeFingerprintScanner.xcodeproj */ = {isa = PBXFileReference; explicitFileType = undefined; fileEncoding = 9; includeInIndex = 0; lastKnownFileType = "wrapper.pb-project"; name = ReactNativeFingerprintScanner.xcodeproj; path = "../node_modules/react-native-fingerprint-scanner/ios/ReactNativeFingerprintScanner.xcodeproj"; sourceTree = "<group>"; };
		78890E2D6D34AE7E540EA17AF52C9982 /* hi */ = {isa = PBXFileReference; lastKnownFileType = text.plist.strings; name = hi; path = hi.lproj/InfoPlist.strings; sourceTree = "<group>"; };
		79A46F4458348360C0DFE21018DAAF14 /* RCTGeolocation.xcodeproj */ = {isa = PBXFileReference; lastKnownFileType = "wrapper.pb-project"; name = RCTGeolocation.xcodeproj; path = "../node_modules/react-native/Libraries/Geolocation/RCTGeolocation.xcodeproj"; sourceTree = "<group>"; };
		7E0F74EC093A52113A8EC89B /* Pods_iotaWalletTests.framework */ = {isa = PBXFileReference; explicitFileType = wrapper.framework; includeInIndex = 0; path = Pods_iotaWalletTests.framework; sourceTree = BUILT_PRODUCTS_DIR; };
		81FD04ABA0D7E5DDAC025C79AC565404 /* sk */ = {isa = PBXFileReference; lastKnownFileType = text.plist.strings; name = sk; path = sk.lproj/InfoPlist.strings; sourceTree = "<group>"; };
		83245F96160937A7C8F0A1D783E30B0C /* iotaWalletUITests.xctest */ = {isa = PBXFileReference; explicitFileType = wrapper.cfbundle; includeInIndex = 0; path = iotaWalletUITests.xctest; sourceTree = BUILT_PRODUCTS_DIR; };
		890341AF0F2DE4E9DCB80928 /* Pods_iotaWallet.framework */ = {isa = PBXFileReference; explicitFileType = wrapper.framework; includeInIndex = 0; path = Pods_iotaWallet.framework; sourceTree = BUILT_PRODUCTS_DIR; };
		8B49115E102EED64D1B7D7AC047F1ABF /* RNExitApp.xcodeproj */ = {isa = PBXFileReference; lastKnownFileType = "wrapper.pb-project"; name = RNExitApp.xcodeproj; path = "../node_modules/react-native-exit-app/ios/RNExitApp.xcodeproj"; sourceTree = "<group>"; };
		93AF27DC4948C2C2EF41D1FA /* Pods-iotaWallet-tvOS.release.xcconfig */ = {isa = PBXFileReference; includeInIndex = 1; lastKnownFileType = text.xcconfig; name = "Pods-iotaWallet-tvOS.release.xcconfig"; path = "Pods/Target Support Files/Pods-iotaWallet-tvOS/Pods-iotaWallet-tvOS.release.xcconfig"; sourceTree = "<group>"; };
		94C69E567EC4B020F5822FC7 /* Pods-iotaWallet-tvOS.debug.xcconfig */ = {isa = PBXFileReference; includeInIndex = 1; lastKnownFileType = text.xcconfig; name = "Pods-iotaWallet-tvOS.debug.xcconfig"; path = "Pods/Target Support Files/Pods-iotaWallet-tvOS/Pods-iotaWallet-tvOS.debug.xcconfig"; sourceTree = "<group>"; };
		9E17389EF3AB0C14C6843EF1892D81D4 /* KCKeepAwake.xcodeproj */ = {isa = PBXFileReference; lastKnownFileType = "wrapper.pb-project"; name = KCKeepAwake.xcodeproj; path = "../node_modules/react-native-keep-awake/ios/KCKeepAwake.xcodeproj"; sourceTree = "<group>"; };
		9EE76A96BDAFEB3F2332A2982168E1CE /* RCTNetwork.xcodeproj */ = {isa = PBXFileReference; lastKnownFileType = "wrapper.pb-project"; name = RCTNetwork.xcodeproj; path = "../node_modules/react-native/Libraries/Network/RCTNetwork.xcodeproj"; sourceTree = "<group>"; };
		A1FAED857304034D3DCD87D13F961C48 /* el */ = {isa = PBXFileReference; lastKnownFileType = text.plist.strings; name = el; path = el.lproj/InfoPlist.strings; sourceTree = "<group>"; };
		A402C8584E5EA99F404511B6FE64D661 /* iotaWallet-release-config.xcconfig */ = {isa = PBXFileReference; lastKnownFileType = text.xcconfig; path = "iotaWallet-release-config.xcconfig"; sourceTree = "<group>"; };
		A62792EC69ED10CA10807A55EAF5E8D2 /* libRNClipboard.a */ = {isa = PBXFileReference; explicitFileType = undefined; fileEncoding = 9; includeInIndex = 0; lastKnownFileType = archive.ar; path = libRNClipboard.a; sourceTree = "<group>"; };
		A9DBF0EEB7DBFA315A0D6839E79A5924 /* iotaWalletUITests.swift */ = {isa = PBXFileReference; lastKnownFileType = sourcecode.swift; path = iotaWalletUITests.swift; sourceTree = "<group>"; };
		AA20221A44EBECD2DE04895A475187C4 /* Inconsolata-Bold.ttf */ = {isa = PBXFileReference; lastKnownFileType = file; name = "Inconsolata-Bold.ttf"; path = "../../shared/custom-fonts/Inconsolata-Bold.ttf"; sourceTree = "<group>"; };
		AA7E2CA57E62FCA5FD7C3C38C40F7603 /* RCTSettings.xcodeproj */ = {isa = PBXFileReference; lastKnownFileType = "wrapper.pb-project"; name = RCTSettings.xcodeproj; path = "../node_modules/react-native/Libraries/Settings/RCTSettings.xcodeproj"; sourceTree = "<group>"; };
		AB682616086B06AFA962D8B5F1DCAB78 /* RNRandomBytes.xcodeproj */ = {isa = PBXFileReference; lastKnownFileType = "wrapper.pb-project"; name = RNRandomBytes.xcodeproj; path = "../node_modules/react-native-randombytes/RNRandomBytes.xcodeproj"; sourceTree = "<group>"; };
		AC72D5B1A4088A6371731AAF2D0B9E73 /* lv */ = {isa = PBXFileReference; lastKnownFileType = text.plist.strings; name = lv; path = lv.lproj/InfoPlist.strings; sourceTree = "<group>"; };
		B8B9BB680BF96F04B35C8CF2291F3DF7 /* Lottie.xcodeproj */ = {isa = PBXFileReference; lastKnownFileType = "wrapper.pb-project"; name = Lottie.xcodeproj; path = "../node_modules/lottie-ios/Lottie.xcodeproj"; sourceTree = "<group>"; };
		B9ADFB0323609A2A5F0E73076170CC73 /* Info.plist */ = {isa = PBXFileReference; lastKnownFileType = text.plist.xml; path = Info.plist; sourceTree = "<group>"; };
		BA9A0E2287F5A0014ABE9284EBD2C4D8 /* sl */ = {isa = PBXFileReference; lastKnownFileType = text.plist.strings; name = sl; path = sl.lproj/InfoPlist.strings; sourceTree = "<group>"; };
		BC3F9601D8757C3A48CF2AD9CF58F3EA /* RCTWebSocket.xcodeproj */ = {isa = PBXFileReference; lastKnownFileType = "wrapper.pb-project"; name = RCTWebSocket.xcodeproj; path = "../node_modules/react-native/Libraries/WebSocket/RCTWebSocket.xcodeproj"; sourceTree = "<group>"; };
		BD40B3B9B6FE961CF3495A75D646774F /* ja */ = {isa = PBXFileReference; lastKnownFileType = text.plist.strings; name = ja; path = ja.lproj/InfoPlist.strings; sourceTree = "<group>"; };
		BDAF54583946132D35A957921197D3E8 /* libReactNativeFingerprintScanner.a */ = {isa = PBXFileReference; explicitFileType = undefined; fileEncoding = 9; includeInIndex = 0; lastKnownFileType = archive.ar; path = libReactNativeFingerprintScanner.a; sourceTree = "<group>"; };
		C1445DF81443C91724B6A1603FE7B121 /* iotaWallet-tvOSTests.xctest */ = {isa = PBXFileReference; explicitFileType = wrapper.cfbundle; includeInIndex = 0; path = "iotaWallet-tvOSTests.xctest"; sourceTree = BUILT_PRODUCTS_DIR; };
		C39F11B2595A5CFD8F2D51D3B914CD41 /* RNDeviceInfo.xcodeproj */ = {isa = PBXFileReference; lastKnownFileType = "wrapper.pb-project"; name = RNDeviceInfo.xcodeproj; path = "../node_modules/react-native-device-info/RNDeviceInfo.xcodeproj"; sourceTree = "<group>"; };
		C76D226F8C33DAB67AA9C4D76FCA89C2 /* RCTAnimation.xcodeproj */ = {isa = PBXFileReference; lastKnownFileType = "wrapper.pb-project"; name = RCTAnimation.xcodeproj; path = "../node_modules/react-native/Libraries/NativeAnimation/RCTAnimation.xcodeproj"; sourceTree = "<group>"; };
		C883F8A0B4031CE53D5E48217339975E /* da */ = {isa = PBXFileReference; lastKnownFileType = text.plist.strings; name = da; path = da.lproj/InfoPlist.strings; sourceTree = "<group>"; };
		C989B5B2E21BB76597A51E0EFEA9B547 /* ro */ = {isa = PBXFileReference; lastKnownFileType = text.plist.strings; name = ro; path = ro.lproj/InfoPlist.strings; sourceTree = "<group>"; };
		CB61A46520B89E3A004088AA /* SourceSansPro-SemiBold.ttf */ = {isa = PBXFileReference; lastKnownFileType = file; name = "SourceSansPro-SemiBold.ttf"; path = "../../shared/custom-fonts/SourceSansPro-SemiBold.ttf"; sourceTree = "<group>"; };
		CB6626ED2085056C00651519 /* SplashScreen.xcodeproj */ = {isa = PBXFileReference; lastKnownFileType = "wrapper.pb-project"; name = SplashScreen.xcodeproj; path = "../node_modules/react-native-splash-screen/ios/SplashScreen.xcodeproj"; sourceTree = "<group>"; };
		CB86627D209F36CA00C026E3 /* EntangledIOS.m */ = {isa = PBXFileReference; fileEncoding = 4; lastKnownFileType = sourcecode.c.objc; path = EntangledIOS.m; sourceTree = "<group>"; };
		CB86627F209F36CA00C026E3 /* EntangledIOS.h */ = {isa = PBXFileReference; fileEncoding = 4; lastKnownFileType = sourcecode.c.h; path = EntangledIOS.h; sourceTree = "<group>"; };
		CB98FB9120A0A5BB0047877B /* SourceSansPro-Bold.ttf */ = {isa = PBXFileReference; lastKnownFileType = file; name = "SourceSansPro-Bold.ttf"; path = "../../shared/custom-fonts/SourceSansPro-Bold.ttf"; sourceTree = "<group>"; };
		CB98FB9220A0A5BB0047877B /* SourceSansPro-Regular.ttf */ = {isa = PBXFileReference; lastKnownFileType = file; name = "SourceSansPro-Regular.ttf"; path = "../../shared/custom-fonts/SourceSansPro-Regular.ttf"; sourceTree = "<group>"; };
		CB98FB9320A0A5BB0047877B /* SourceSansPro-Light.ttf */ = {isa = PBXFileReference; lastKnownFileType = file; name = "SourceSansPro-Light.ttf"; path = "../../shared/custom-fonts/SourceSansPro-Light.ttf"; sourceTree = "<group>"; };
		CBA5F52520CAAB2A00774D4B /* SourceCodePro-Medium.ttf */ = {isa = PBXFileReference; lastKnownFileType = file; name = "SourceCodePro-Medium.ttf"; path = "../../shared/custom-fonts/SourceCodePro-Medium.ttf"; sourceTree = "<group>"; };
		CBA69EF820C8139300DD4CEB /* Icons.ttf */ = {isa = PBXFileReference; lastKnownFileType = file; name = Icons.ttf; path = ../../shared/icons/Icons.ttf; sourceTree = "<group>"; };
		CBC214E420CE82DC005D8ACB /* RNReactNativeHapticFeedback.xcodeproj */ = {isa = PBXFileReference; lastKnownFileType = "wrapper.pb-project"; name = RNReactNativeHapticFeedback.xcodeproj; path = "../node_modules/react-native-haptic-feedback/ios/RNReactNativeHapticFeedback.xcodeproj"; sourceTree = "<group>"; };
		CFA2B84C183CC39F995C8E04CC713DDB /* Images.xcassets */ = {isa = PBXFileReference; lastKnownFileType = folder.assetcatalog; name = Images.xcassets; path = iotaWallet/Images.xcassets; sourceTree = "<group>"; };
		D2C796029F4A68C167C1F1F5176A5819 /* he */ = {isa = PBXFileReference; lastKnownFileType = text.plist.strings; name = he; path = he.lproj/InfoPlist.strings; sourceTree = "<group>"; };
		D5BA67ADCF3A3E3973DDF764 /* Pods-iotaWallet-tvOSTests.release.xcconfig */ = {isa = PBXFileReference; includeInIndex = 1; lastKnownFileType = text.xcconfig; name = "Pods-iotaWallet-tvOSTests.release.xcconfig"; path = "Pods/Target Support Files/Pods-iotaWallet-tvOSTests/Pods-iotaWallet-tvOSTests.release.xcconfig"; sourceTree = "<group>"; };
		D6579997ECA951BF786CFC9441D56F53 /* fi */ = {isa = PBXFileReference; lastKnownFileType = text.plist.strings; name = fi; path = fi.lproj/InfoPlist.strings; sourceTree = "<group>"; };
		DA959792AD9A5C3642835114D50DE868 /* Pods.xcodeproj */ = {isa = PBXFileReference; lastKnownFileType = "wrapper.pb-project"; name = Pods.xcodeproj; path = Pods/Pods.xcodeproj; sourceTree = "<group>"; };
		DD581453BAAEDFD13B05710E1CA0B128 /* RCTImage.xcodeproj */ = {isa = PBXFileReference; lastKnownFileType = "wrapper.pb-project"; name = RCTImage.xcodeproj; path = "../node_modules/react-native/Libraries/Image/RCTImage.xcodeproj"; sourceTree = "<group>"; };
		DDB64CC419556333154E3FC1635752BD /* iotaWalletTests.xctest */ = {isa = PBXFileReference; explicitFileType = wrapper.cfbundle; includeInIndex = 0; path = iotaWalletTests.xctest; sourceTree = BUILT_PRODUCTS_DIR; };
		DE78092CD0C5D3A0316145EFC00548CB /* RNIsDeviceRooted.xcodeproj */ = {isa = PBXFileReference; lastKnownFileType = "wrapper.pb-project"; name = RNIsDeviceRooted.xcodeproj; path = "../node_modules/react-native-is-device-rooted/ios/RNIsDeviceRooted.xcodeproj"; sourceTree = "<group>"; };
		DF7DDCE91109086B70E5F0239B13774C /* pl */ = {isa = PBXFileReference; lastKnownFileType = text.plist.strings; name = pl; path = pl.lproj/InfoPlist.strings; sourceTree = "<group>"; };
		DFF7F2DF242CD80F15A83C96A62910D0 /* Info.plist */ = {isa = PBXFileReference; lastKnownFileType = text.plist.xml; path = Info.plist; sourceTree = "<group>"; };
		E3A5CC95D9B27ABCF4FAD971B8E3AC51 /* fr */ = {isa = PBXFileReference; lastKnownFileType = text.plist.strings; name = fr; path = fr.lproj/InfoPlist.strings; sourceTree = "<group>"; };
		E5626B12C0A7C28841B2397915C53A9D /* ReactNativeNavigation.xcodeproj */ = {isa = PBXFileReference; lastKnownFileType = "wrapper.pb-project"; name = ReactNativeNavigation.xcodeproj; path = "../node_modules/react-native-navigation/ios/ReactNativeNavigation.xcodeproj"; sourceTree = "<group>"; };
		ED0FDEA3EDE9090E04563794CE9A92B7 /* main.m */ = {isa = PBXFileReference; fileEncoding = 4; lastKnownFileType = sourcecode.c.objc; name = main.m; path = iotaWallet/main.m; sourceTree = "<group>"; };
		ED242A7662F7C74297E27CF29CD96195 /* LottieReactNative.xcodeproj */ = {isa = PBXFileReference; lastKnownFileType = "wrapper.pb-project"; name = LottieReactNative.xcodeproj; path = "../node_modules/lottie-react-native/lib/ios/LottieReactNative.xcodeproj"; sourceTree = "<group>"; };
		EEAE9D5C606B7556253D3AD01EB78CE0 /* Info.plist */ = {isa = PBXFileReference; fileEncoding = 4; lastKnownFileType = text.plist.xml; name = Info.plist; path = iotaWallet/Info.plist; sourceTree = "<group>"; };
		EEF5BF9089B89A57B0EABB4E6415A676 /* it */ = {isa = PBXFileReference; lastKnownFileType = text.plist.strings; name = it; path = it.lproj/InfoPlist.strings; sourceTree = "<group>"; };
		F05FB5124D5FDAF46BC578870641ED07 /* id */ = {isa = PBXFileReference; lastKnownFileType = text.plist.strings; name = id; path = id.lproj/InfoPlist.strings; sourceTree = "<group>"; };
		F06C37C0B9522995FB8FC4AACEE1A4A1 /* RCTActionSheet.xcodeproj */ = {isa = PBXFileReference; lastKnownFileType = "wrapper.pb-project"; name = RCTActionSheet.xcodeproj; path = "../node_modules/react-native/Libraries/ActionSheetIOS/RCTActionSheet.xcodeproj"; sourceTree = "<group>"; };
		F0BCFBFA4C88ED7E91943BDB49D788DE /* zh-Hant */ = {isa = PBXFileReference; lastKnownFileType = text.plist.strings; name = "zh-Hant"; path = "zh-Hant.lproj/InfoPlist.strings"; sourceTree = "<group>"; };
		F2FA8FCAB678228017DD1EBC70517E3F /* RCTVibration.xcodeproj */ = {isa = PBXFileReference; lastKnownFileType = "wrapper.pb-project"; name = RCTVibration.xcodeproj; path = "../node_modules/react-native/Libraries/Vibration/RCTVibration.xcodeproj"; sourceTree = "<group>"; };
		F5456B99539E3DFAFBC86D23 /* Pods-iotaWallet-tvOSTests.debug.xcconfig */ = {isa = PBXFileReference; includeInIndex = 1; lastKnownFileType = text.xcconfig; name = "Pods-iotaWallet-tvOSTests.debug.xcconfig"; path = "Pods/Target Support Files/Pods-iotaWallet-tvOSTests/Pods-iotaWallet-tvOSTests.debug.xcconfig"; sourceTree = "<group>"; };
		F6D3ACED5A5A03890087B45B /* libPods-iotaWallet-tvOS.a */ = {isa = PBXFileReference; explicitFileType = archive.ar; includeInIndex = 0; path = "libPods-iotaWallet-tvOS.a"; sourceTree = BUILT_PRODUCTS_DIR; };
		F799E10140F3477803D1C73A2F97B01B /* libz.tbd */ = {isa = PBXFileReference; lastKnownFileType = "sourcecode.text-based-dylib-definition"; name = libz.tbd; path = usr/lib/libz.tbd; sourceTree = SDKROOT; };
		F937ECCF0BA4BC3A155C89B3B7ECE27D /* es-419 */ = {isa = PBXFileReference; lastKnownFileType = text.plist.strings; name = "es-419"; path = "es-419.lproj/InfoPlist.strings"; sourceTree = "<group>"; };
		F94248EA7BCF6FA1B4742792 /* libPods-iotaWallet-tvOSTests.a */ = {isa = PBXFileReference; explicitFileType = archive.ar; includeInIndex = 0; path = "libPods-iotaWallet-tvOSTests.a"; sourceTree = BUILT_PRODUCTS_DIR; };
		FA966CD6F6AC4A56AAE33F729009A387 /* ko */ = {isa = PBXFileReference; lastKnownFileType = text.plist.strings; name = ko; path = ko.lproj/InfoPlist.strings; sourceTree = "<group>"; };
		FC0C813F80FE9398560C13E6CC59C201 /* iotaWallet-debug-config.xcconfig */ = {isa = PBXFileReference; fileEncoding = 4; lastKnownFileType = text.xcconfig; path = "iotaWallet-debug-config.xcconfig"; sourceTree = "<group>"; };
		FF6707891F5797B0CC78F1267EB8F1A2 /* RNSVG.xcodeproj */ = {isa = PBXFileReference; explicitFileType = undefined; fileEncoding = 9; includeInIndex = 0; lastKnownFileType = "wrapper.pb-project"; name = RNSVG.xcodeproj; path = "../node_modules/react-native-svg/ios/RNSVG.xcodeproj"; sourceTree = "<group>"; };
		FFB7466768C43C0F61CFB10138358A32 /* ART.xcodeproj */ = {isa = PBXFileReference; lastKnownFileType = "wrapper.pb-project"; name = ART.xcodeproj; path = "../node_modules/react-native/Libraries/ART/ART.xcodeproj"; sourceTree = "<group>"; };
/* End PBXFileReference section */

/* Begin PBXFrameworksBuildPhase section */
		05D2CE97116646D93A4B9C6E31EB5612 /* Frameworks */ = {
			isa = PBXFrameworksBuildPhase;
			buildActionMask = 2147483647;
			files = (
<<<<<<< HEAD
				601BFD6220C39A610097D329 /* libRNViewShot.a in Frameworks */,
				601BFCF220C3679D0097D329 /* MessageUI.framework in Frameworks */,
				601BFCF020C3677F0097D329 /* Social.framework in Frameworks */,
				601BFCEE20C367660097D329 /* libRNShare.a in Frameworks */,
=======
				CBC214EA20CE82EC005D8ACB /* libRNReactNativeHapticFeedback.a in Frameworks */,
>>>>>>> c004659d
				CB6626F52085057F00651519 /* libSplashScreen.a in Frameworks */,
				6056CF5C20827E370006A2F3 /* libReactNativePermissions.a in Frameworks */,
				6056CF5520827D3C0006A2F3 /* libRNCamera.a in Frameworks */,
				1601D2D3FEE3505B87365030187ECFDB /* Lottie.framework in Frameworks */,
				C2F42249DD5989B1962B809D5CCC00F3 /* libART.a in Frameworks */,
				0C2504A17226DF5FFD3C2A54AD060E8A /* libBugsnagReactNative.a in Frameworks */,
				6ED5CBEF7B1A39258C560F6CDCD36254 /* libKCKeepAwake.a in Frameworks */,
				2F852D5F92D3F66B78914D33F296087F /* libLottie.a in Frameworks */,
				F695E3B017504F2AD81D2965695DA403 /* libLottieReactNative.a in Frameworks */,
				227F5ECF692F599792F69DC4D573B2E6 /* libRCTActionSheet.a in Frameworks */,
				5613EA5FACE7DF227C991290F2E89D02 /* libRCTAnimation.a in Frameworks */,
				E3AE8565650D2534125883D55649D450 /* libRCTGeolocation.a in Frameworks */,
				C4646F689AA9CF8E8FFC65C04944FF13 /* libRCTImage.a in Frameworks */,
				CA8AF202D45B7B9C48CB844FE4029B34 /* libRCTLinking.a in Frameworks */,
				609C11CD20A12E8900349263 /* EntangledKit.framework in Frameworks */,
				9D768D7930E8E00194C0FCC710EDD212 /* libRCTNetwork.a in Frameworks */,
				85277BB9448BC0DF88CC1F206C0E4BF7 /* libRCTSettings.a in Frameworks */,
				2AD31ECE2D7512D06C6BA29BD082EAE7 /* libRCTText.a in Frameworks */,
				DDA136528BBDF91C4395B590FD2C59F1 /* libRCTVibration.a in Frameworks */,
				AC1DC503F1AF3CEE085E1EAA4DB30EF4 /* libRCTWebSocket.a in Frameworks */,
				C63F4449914D3D19E3C83C38F602BFB5 /* libRNDeviceInfo.a in Frameworks */,
				3D089B147B065DF500AFDE15871144F7 /* libRNExitApp.a in Frameworks */,
				53D5C66F9CFCE4AF6BAE7EBD7DEF9413 /* libRNFS.a in Frameworks */,
				CDC76600A03C06457F99259512D7F713 /* libRNIsDeviceRooted.a in Frameworks */,
				D9A1C4460153C2A24C3B5ACB9EF492CF /* libRNKeychain.a in Frameworks */,
				BC0B4879EC021013E3B1766E92C2A64B /* libRNPrint.a in Frameworks */,
				A813279F828AD23228F254CEB4047F77 /* libRNRandomBytes.a in Frameworks */,
				D51793D4E78BCB702D9FFAA1A3356153 /* libRNSVG.a in Frameworks */,
				412B533C94F35A1287B87CBF50D0679C /* libRNSecureRandom.a in Frameworks */,
				6271062A9C4773BE282CDC0CF95480D8 /* libReact.a in Frameworks */,
				7EC4E13223F8F69B1629B42AA455DA9F /* libReactNativeFingerprintScanner.a in Frameworks */,
				B2EB2350DDCA4C44B65F7114CC254AF1 /* libReactNativeNavigation.a in Frameworks */,
				60BDD27C208D128D0085549F /* libRNSecureClipboard.a in Frameworks */,
				4A4F5E775D301A641C32594E736C0E3A /* libz.tbd in Frameworks */,
				CF626DD9FBB494210B780417 /* Pods_iotaWallet.framework in Frameworks */,
			);
			runOnlyForDeploymentPostprocessing = 0;
		};
		17A6B85936E519099FAD248D873A5E85 /* Frameworks */ = {
			isa = PBXFrameworksBuildPhase;
			buildActionMask = 2147483647;
			files = (
				23DBCEF31158ED28593321DF /* libPods-iotaWallet-tvOSTests.a in Frameworks */,
			);
			runOnlyForDeploymentPostprocessing = 0;
		};
		553CB5E02E5676464BF53656B3C90944 /* Frameworks */ = {
			isa = PBXFrameworksBuildPhase;
			buildActionMask = 2147483647;
			files = (
				963E1215D830F1A7FF25B2365C494F64 /* libRCTAnimation.a in Frameworks */,
				BA960278C14E736AFA2379DE03059CB8 /* libRCTImage-tvOS.a in Frameworks */,
				85A815D84AC90B46C352C4B867C1BF36 /* libRCTLinking-tvOS.a in Frameworks */,
				ED98F17365B425CCC63B364164E2ABB6 /* libRCTNetwork-tvOS.a in Frameworks */,
				38DDAF07C8480BD137CF60C851B9DB02 /* libRCTSettings-tvOS.a in Frameworks */,
				1D90A630DF083C6894C70C1D9936A0A9 /* libRCTText-tvOS.a in Frameworks */,
				D67B7F52CD8EA6422597645960A1C079 /* libRCTWebSocket-tvOS.a in Frameworks */,
				F43A0D26643270FD3A4BFD2691C35E43 /* libReact.a in Frameworks */,
				735D5C80D9DA0474412A6BED /* libPods-iotaWallet-tvOS.a in Frameworks */,
			);
			runOnlyForDeploymentPostprocessing = 0;
		};
		89D91232D91529099E9186998E61E7D7 /* Frameworks */ = {
			isa = PBXFrameworksBuildPhase;
			buildActionMask = 2147483647;
			files = (
				B7DDAE78307EBAE89650EFFB4AE21EAC /* libReact.a in Frameworks */,
				9C3391094835A6A9B3A79A2E /* Pods_iotaWalletTests.framework in Frameworks */,
			);
			runOnlyForDeploymentPostprocessing = 0;
		};
		8E6317EA2D08B2557A58B1FB5D9085D4 /* Frameworks */ = {
			isa = PBXFrameworksBuildPhase;
			buildActionMask = 2147483647;
			files = (
			);
			runOnlyForDeploymentPostprocessing = 0;
		};
/* End PBXFrameworksBuildPhase section */

/* Begin PBXGroup section */
		0442208DB98A7FEC39027C12FBDE05E9 /* Products */ = {
			isa = PBXGroup;
			children = (
				E329CD2AEA74CC4A8A6F37DBBEF1EA5E /* libRCTActionSheet.a */,
			);
			name = Products;
			sourceTree = "<group>";
		};
		0615A4F7D0026D822A624F7C6A4761CD /* iotaWalletUITests */ = {
			isa = PBXGroup;
			children = (
				DFF7F2DF242CD80F15A83C96A62910D0 /* Info.plist */,
				06E920A6AB840A93E25B7B234FEF27E6 /* SnapshotHelper.swift */,
				A9DBF0EEB7DBFA315A0D6839E79A5924 /* iotaWalletUITests.swift */,
			);
			path = iotaWalletUITests;
			sourceTree = "<group>";
		};
		0DC16A5D78CFE5D3D027B03E9EB1EC3B /* Products */ = {
			isa = PBXGroup;
			children = (
				DBFB071F75F38C22F03B943A6DCBEDF9 /* libReactNativeNavigation.a */,
			);
			name = Products;
			sourceTree = "<group>";
		};
		0FE432859717DE312B0951A32FFC9F0C /* Frameworks */ = {
			isa = PBXGroup;
			children = (
				601BFCF120C3679D0097D329 /* MessageUI.framework */,
				601BFCEF20C3677E0097D329 /* Social.framework */,
				1A114AFE31653EBA7706861B9B5706C0 /* ios_bindings-fl.a */,
				F799E10140F3477803D1C73A2F97B01B /* libz.tbd */,
				890341AF0F2DE4E9DCB80928 /* Pods_iotaWallet.framework */,
				F6D3ACED5A5A03890087B45B /* libPods-iotaWallet-tvOS.a */,
				F94248EA7BCF6FA1B4742792 /* libPods-iotaWallet-tvOSTests.a */,
				7E0F74EC093A52113A8EC89B /* Pods_iotaWalletTests.framework */,
			);
			name = Frameworks;
			sourceTree = "<group>";
		};
		2FE9795D77E1EEB677D548CDD97FF948 /* Products */ = {
			isa = PBXGroup;
			children = (
				C9F4F16E746AE853607E2E4D649F9E40 /* libRNDeviceInfo.a */,
				4E9F4916217D4EC545458FBE5790E41D /* libRNDeviceInfo-tvOS.a */,
			);
			name = Products;
			sourceTree = "<group>";
		};
		36C28026D94ACB992F53386A85FFD077 /* Products */ = {
			isa = PBXGroup;
			children = (
				05A278F7206668C3941E08E4900DD55E /* libLottieReactNative.a */,
			);
			name = Products;
			sourceTree = "<group>";
		};
		3B537B39817BE965218CAE954AED9DE5 /* iotaWallet */ = {
			isa = PBXGroup;
			children = (
				42B1F9997C45E2DF708A76D353723F28 /* AppDelegate.h */,
				3AFCA4EA113044613D95E46BDAC0C1E3 /* AppDelegate.m */,
				CFA2B84C183CC39F995C8E04CC713DDB /* Images.xcassets */,
				EEAE9D5C606B7556253D3AD01EB78CE0 /* Info.plist */,
				49A551A49165ED5CFBE87EE1B7C5CCA8 /* InfoPlist.strings */,
				6EB779EC5853FB7A3F49999F69549ACA /* Launch Screen.storyboard */,
				3ED8B034A474AECCC552AF72B1AE4884 /* iotaWallet.entitlements */,
				1E03CB0A809B5BED4BE0DCAF8776D770 /* main.jsbundle */,
				ED0FDEA3EDE9090E04563794CE9A92B7 /* main.m */,
			);
			name = iotaWallet;
			sourceTree = "<group>";
		};
		3FA554CD0D5061D20FBDC112457CF26E = {
			isa = PBXGroup;
			children = (
				CBA5F52520CAAB2A00774D4B /* SourceCodePro-Medium.ttf */,
				CBA69EF820C8139300DD4CEB /* Icons.ttf */,
				CB61A46520B89E3A004088AA /* SourceSansPro-SemiBold.ttf */,
				CB98FB9120A0A5BB0047877B /* SourceSansPro-Bold.ttf */,
				CB98FB9320A0A5BB0047877B /* SourceSansPro-Light.ttf */,
				CB98FB9220A0A5BB0047877B /* SourceSansPro-Regular.ttf */,
				CB86627A209F36CA00C026E3 /* EntangledIOS */,
				5DA47AA1F43DF8347817216AFD81E3B8 /* Config */,
				0FE432859717DE312B0951A32FFC9F0C /* Frameworks */,
				D25810A0B3A9B6C48CA4B14EA6FEC8D2 /* IotaKit */,
				6C07637C2BD02779C4E072737C53A2E3 /* Libraries */,
				A6A8596B2605B2CC07FAC1A5D3842894 /* Products */,
				C50DC7D36BBD0DBAB3399175FC4DAE94 /* Recovered References */,
				3B537B39817BE965218CAE954AED9DE5 /* iotaWallet */,
				E5A4C15555A5061D24DCE7B856718C84 /* iotaWalletTests */,
				0615A4F7D0026D822A624F7C6A4761CD /* iotaWalletUITests */,
				AA20221A44EBECD2DE04895A475187C4 /* Inconsolata-Bold.ttf */,
				60C4FCE77138FA022DBAD917D3C8B8C1 /* Inconsolata-Regular.ttf */,
				D5D185367FBB3AAE41D341C7 /* Pods */,
			);
			indentWidth = 2;
			sourceTree = "<group>";
			tabWidth = 2;
		};
		404F05F3C6DB71501EBCD748C98682BF /* Products */ = {
			isa = PBXGroup;
			children = (
				B844D632C9BC3C7BED60CFEE0A6A52B7 /* libRNRandomBytes.a */,
				CB8F2AF42095E41E0071A30B /* libRNRandomBytes-tvOS.a */,
			);
			name = Products;
			sourceTree = "<group>";
		};
		456A0E130E7E606051259696F2828C37 /* Products */ = {
			isa = PBXGroup;
			children = (
				E4F418B6A7C158123D272588757B8B5E /* libKCKeepAwake.a */,
			);
			name = Products;
			sourceTree = "<group>";
		};
		4833D34F12242CF9C19E56F28DD2ECD0 /* Supporting Files */ = {
			isa = PBXGroup;
			children = (
				B9ADFB0323609A2A5F0E73076170CC73 /* Info.plist */,
			);
			name = "Supporting Files";
			sourceTree = "<group>";
		};
		51ACD9C11FA83997FC06ADD580604E62 /* Products */ = {
			isa = PBXGroup;
			children = (
				BBAF9D268952C91DACBF8032E0718926 /* libReactNativeFingerprintScanner.a */,
			);
			name = Products;
			sourceTree = "<group>";
		};
		59F1A29AC9936E37D7CCA793B573FE14 /* Products */ = {
			isa = PBXGroup;
			children = (
				D9D059D1D71ADA6B83851AE04A4B1989 /* libBugsnagReactNative.a */,
			);
			name = Products;
			sourceTree = "<group>";
		};
		5DA47AA1F43DF8347817216AFD81E3B8 /* Config */ = {
			isa = PBXGroup;
			children = (
				67EDAC9474CCB127E47DDAA9D0A40C1A /* buildnumber.xcconfig */,
				FC0C813F80FE9398560C13E6CC59C201 /* iotaWallet-debug-config.xcconfig */,
				A402C8584E5EA99F404511B6FE64D661 /* iotaWallet-release-config.xcconfig */,
				5C64D2219E425907A910B0F3A28CD9F1 /* iotaWalletTests-debug-config.xcconfig */,
				40E70A189B0FFF62EE8AE0E04401F815 /* iotaWalletTests-release-config.xcconfig */,
			);
			path = Config;
			sourceTree = "<group>";
		};
		601BFCE920C367300097D329 /* Products */ = {
			isa = PBXGroup;
			children = (
				601BFCED20C367310097D329 /* libRNShare.a */,
			);
			name = Products;
			sourceTree = "<group>";
		};
		601BFD5D20C39A560097D329 /* Products */ = {
			isa = PBXGroup;
			children = (
				601BFD6120C39A580097D329 /* libRNViewShot.a */,
			);
			name = Products;
			sourceTree = "<group>";
		};
		6056CF5020827D2F0006A2F3 /* Products */ = {
			isa = PBXGroup;
			children = (
				6056CF5420827D2F0006A2F3 /* libRNCamera.a */,
			);
			name = Products;
			sourceTree = "<group>";
		};
		6056CF5720827E2E0006A2F3 /* Products */ = {
			isa = PBXGroup;
			children = (
				6056CF5B20827E2E0006A2F3 /* libReactNativePermissions.a */,
			);
			name = Products;
			sourceTree = "<group>";
		};
		60BDD277208D12790085549F /* Products */ = {
			isa = PBXGroup;
			children = (
				60BDD27B208D12790085549F /* libRNSecureClipboard.a */,
			);
			name = Products;
			sourceTree = "<group>";
		};
		6C07637C2BD02779C4E072737C53A2E3 /* Libraries */ = {
			isa = PBXGroup;
			children = (
<<<<<<< HEAD
				601BFD5C20C39A560097D329 /* RNViewShot.xcodeproj */,
				601BFCE820C367300097D329 /* RNShare.xcodeproj */,
=======
				CBC214E420CE82DC005D8ACB /* RNReactNativeHapticFeedback.xcodeproj */,
>>>>>>> c004659d
				60BDD276208D12790085549F /* RNSecureClipboard.xcodeproj */,
				CB6626ED2085056C00651519 /* SplashScreen.xcodeproj */,
				6056CF5620827E2E0006A2F3 /* ReactNativePermissions.xcodeproj */,
				6056CF4F20827D2F0006A2F3 /* RNCamera.xcodeproj */,
				FFB7466768C43C0F61CFB10138358A32 /* ART.xcodeproj */,
				5BC0CFE5E7DFF31220E78B818DA00C4B /* BugsnagReactNative.xcodeproj */,
				9E17389EF3AB0C14C6843EF1892D81D4 /* KCKeepAwake.xcodeproj */,
				B8B9BB680BF96F04B35C8CF2291F3DF7 /* Lottie.xcodeproj */,
				ED242A7662F7C74297E27CF29CD96195 /* LottieReactNative.xcodeproj */,
				DA959792AD9A5C3642835114D50DE868 /* Pods.xcodeproj */,
				F06C37C0B9522995FB8FC4AACEE1A4A1 /* RCTActionSheet.xcodeproj */,
				C76D226F8C33DAB67AA9C4D76FCA89C2 /* RCTAnimation.xcodeproj */,
				79A46F4458348360C0DFE21018DAAF14 /* RCTGeolocation.xcodeproj */,
				DD581453BAAEDFD13B05710E1CA0B128 /* RCTImage.xcodeproj */,
				2804A8AFECB29F611FC6B2AC4B0C378F /* RCTLinking.xcodeproj */,
				9EE76A96BDAFEB3F2332A2982168E1CE /* RCTNetwork.xcodeproj */,
				AA7E2CA57E62FCA5FD7C3C38C40F7603 /* RCTSettings.xcodeproj */,
				679A4B0BB6333961124F2288316630DD /* RCTText.xcodeproj */,
				F2FA8FCAB678228017DD1EBC70517E3F /* RCTVibration.xcodeproj */,
				BC3F9601D8757C3A48CF2AD9CF58F3EA /* RCTWebSocket.xcodeproj */,
				C39F11B2595A5CFD8F2D51D3B914CD41 /* RNDeviceInfo.xcodeproj */,
				8B49115E102EED64D1B7D7AC047F1ABF /* RNExitApp.xcodeproj */,
				6F63CB3492A71A3A73B8764893BE0F6F /* RNFS.xcodeproj */,
				DE78092CD0C5D3A0316145EFC00548CB /* RNIsDeviceRooted.xcodeproj */,
				205C47BA61DC4D6733E748712B4E50C6 /* RNKeychain.xcodeproj */,
				1380447C6001F40A66D38FBD8AFC3309 /* RNPrint.xcodeproj */,
				AB682616086B06AFA962D8B5F1DCAB78 /* RNRandomBytes.xcodeproj */,
				FF6707891F5797B0CC78F1267EB8F1A2 /* RNSVG.xcodeproj */,
				2D84DC61092C2CB09498AB83CAA9B91F /* RNSecureRandom.xcodeproj */,
				33AC314FF1C9CE4F19E8E899E79675B4 /* React.xcodeproj */,
				78457F3624D0D3C241289BCB545E290E /* ReactNativeFingerprintScanner.xcodeproj */,
				E5626B12C0A7C28841B2397915C53A9D /* ReactNativeNavigation.xcodeproj */,
			);
			name = Libraries;
			sourceTree = "<group>";
		};
		6D29DDBF122FCF314A24C85D1B55D2C2 /* Products */ = {
			isa = PBXGroup;
			children = (
				CBC5562C207BA79E00BA0A7F /* Lottie.framework */,
				667F57494F99C69927244B789F08BA39 /* Lottie.framework */,
				CBC5562E207BA79E00BA0A7F /* Lottie.framework */,
				263220B07467A090937F126D1EAD4142 /* libLottie.a */,
			);
			name = Products;
			sourceTree = "<group>";
		};
		717A70D826DDEDFAF811A89C73FA814A /* Products */ = {
			isa = PBXGroup;
			children = (
				19CB0B55DE702DF718E5FD31D6EF66FE /* libRCTSettings.a */,
				9FEDECF54B08D02E4DA237B29BFA7335 /* libRCTSettings-tvOS.a */,
			);
			name = Products;
			sourceTree = "<group>";
		};
		8ADF7BC563A33720DC2F2399EFC83064 /* Products */ = {
			isa = PBXGroup;
			children = (
				D373EB5A6D14212CD152A952A67FEB62 /* libRNKeychain.a */,
			);
			name = Products;
			sourceTree = "<group>";
		};
		9587AF1D58A6A266E24B67481F9ED9F2 /* Products */ = {
			isa = PBXGroup;
			children = (
				CBF9C69920A1E8A800D7CE98 /* IotaKit.framework */,
				A7757FB00CE594F07671643433203090 /* Pods_iotaWallet.framework */,
				73DE2893421CB79475DA9ABBFC68EF31 /* libPods-iotaWallet-tvOS.a */,
				75741D422FC234226BD97F79574086A2 /* libPods-iotaWallet-tvOSTests.a */,
				8194F08C899A4B07E4F0D7C10D8A04CE /* Pods_iotaWalletTests.framework */,
			);
			name = Products;
			sourceTree = "<group>";
		};
		9AF623E71CC4C2FBC8B9F3F30ACE9FE9 /* Products */ = {
			isa = PBXGroup;
			children = (
				A85B009F6629191C78D363005BC5C04B /* libART.a */,
				CF4DEBD89AF3703CA874122582CB0018 /* libART-tvOS.a */,
			);
			name = Products;
			sourceTree = "<group>";
		};
		A64BD53CDE84E513E2B4B7FC97BC39C9 /* Products */ = {
			isa = PBXGroup;
			children = (
				73D536AB3A4FAFD8602D41987D9E324F /* libRCTGeolocation.a */,
			);
			name = Products;
			sourceTree = "<group>";
		};
		A6A8596B2605B2CC07FAC1A5D3842894 /* Products */ = {
			isa = PBXGroup;
			children = (
				395BD568B613770643095434D5F46E0A /* iotaWallet-tvOS.app */,
				C1445DF81443C91724B6A1603FE7B121 /* iotaWallet-tvOSTests.xctest */,
				2C5A946EA9126EDE841BD16907761375 /* iotaWallet.app */,
				DDB64CC419556333154E3FC1635752BD /* iotaWalletTests.xctest */,
				83245F96160937A7C8F0A1D783E30B0C /* iotaWalletUITests.xctest */,
				CBEF619F59D7EBCE4196DF4E7471DFA3 /* libRNFS.a */,
			);
			name = Products;
			sourceTree = "<group>";
		};
		B500B74394DFA466050CC553274A3B29 /* Products */ = {
			isa = PBXGroup;
			children = (
				1FFDF2800ED208F6574931A64651435D /* libRNExitApp.a */,
			);
			name = Products;
			sourceTree = "<group>";
		};
		B8281C75D3DFC104F5853D66C7BE9F84 /* Products */ = {
			isa = PBXGroup;
			children = (
				4319E47FD77B4B10F18A0CCAA9E7CDB1 /* libRCTText.a */,
				0F586ACB1B483D19A73242AC34185FAD /* libRCTText-tvOS.a */,
			);
			name = Products;
			sourceTree = "<group>";
		};
		B8EB94406D3066C2A0007CDAA4C6E24C /* Recovered References */ = {
			isa = PBXGroup;
			children = (
				CBC5565A207BA79E00BA0A7F /* libReact.a */,
				B655981D53B5AE618EDBD102EA41BF51 /* libReact.a */,
				CBC5565C207BA79E00BA0A7F /* libyoga.a */,
				1C39C72B0107763251937F909D4CE6A1 /* libyoga.a */,
				CBC5565E207BA79E00BA0A7F /* libcxxreact.a */,
				9D772B812DB6C05ECF25775FCAB7E002 /* libcxxreact.a */,
				CBC55660207BA79E00BA0A7F /* libjschelpers.a */,
				4638EBE17A0D3826A792DF9563570526 /* libjschelpers.a */,
				CBC55662207BA79E00BA0A7F /* libthird-party.a */,
				A449CDAA92C2C98ABDF0AE5690864303 /* libthird-party.a */,
				9DBC3C8E34A01D88134F4A69AA32625F /* libdouble-conversion.a */,
				CBC55664207BA79E00BA0A7F /* libdouble-conversion.a */,
				89DED642A5FCB71765083CCD2A12F54B /* libprivatedata.a */,
				3C4142FC07FAC3262B48A9BE40CB7F99 /* libprivatedata-tvOS.a */,
			);
			name = "Recovered References";
			sourceTree = "<group>";
		};
		BBAF582D2B2BD1070BC430D9655E1316 /* Products */ = {
			isa = PBXGroup;
			children = (
				2A9A65DE849C3D3C9799E3B05D172685 /* libRCTVibration.a */,
			);
			name = Products;
			sourceTree = "<group>";
		};
		C50DC7D36BBD0DBAB3399175FC4DAE94 /* Recovered References */ = {
			isa = PBXGroup;
			children = (
				A62792EC69ED10CA10807A55EAF5E8D2 /* libRNClipboard.a */,
				48E60D4ABEBFCB6EC7FCE9538A5FF83F /* libRNSVG.a */,
				6D68D9CD64CE2AD239A1BABD810A4043 /* libRNSecureRandom.a */,
				BDAF54583946132D35A957921197D3E8 /* libReactNativeFingerprintScanner.a */,
			);
			name = "Recovered References";
			sourceTree = "<group>";
		};
		CB6626EE2085056C00651519 /* Products */ = {
			isa = PBXGroup;
			children = (
				CB6626F42085056C00651519 /* libSplashScreen.a */,
			);
			name = Products;
			sourceTree = "<group>";
		};
		CB86627A209F36CA00C026E3 /* EntangledIOS */ = {
			isa = PBXGroup;
			children = (
				609C11CC20A12E8900349263 /* EntangledKit.framework */,
				CB86627D209F36CA00C026E3 /* EntangledIOS.m */,
				CB86627F209F36CA00C026E3 /* EntangledIOS.h */,
			);
			path = EntangledIOS;
			sourceTree = "<group>";
		};
		CBC214E520CE82DC005D8ACB /* Products */ = {
			isa = PBXGroup;
			children = (
				CBC214E920CE82DC005D8ACB /* libRNReactNativeHapticFeedback.a */,
			);
			name = Products;
			sourceTree = "<group>";
		};
		CC4DA02F315C59DE24560F554539A682 /* Products */ = {
			isa = PBXGroup;
			children = (
				C983FC068C0763B06409D31B23F70974 /* libRNSecureRandom.a */,
			);
			name = Products;
			sourceTree = "<group>";
		};
		CE40EE8EBF39CF10BC047D98C324410F /* Products */ = {
			isa = PBXGroup;
			children = (
				35204E4DC183F014F73FABC7F779792B /* libRNFS.a */,
				CBC5566E207BA79E00BA0A7F /* libRNFS.a */,
			);
			name = Products;
			sourceTree = "<group>";
		};
		D066F507CD080500B4ADC155EBDCAEE0 /* Products */ = {
			isa = PBXGroup;
			children = (
				E1DE6816AFF1D8279218D82AD1FFCE5B /* libRCTNetwork.a */,
				20E2A76312FA9646D8831AC163B1347E /* libRCTNetwork-tvOS.a */,
			);
			name = Products;
			sourceTree = "<group>";
		};
		D25810A0B3A9B6C48CA4B14EA6FEC8D2 /* IotaKit */ = {
			isa = PBXGroup;
			children = (
				088BCC78B52B416086649F6FF07C6017 /* Iota.m */,
				3AE52C6768ACF193E25BFCE2B5EA7832 /* IotaKitEmitter.swift */,
				315CDB2586854C07CD26CAD4246AD41E /* iotaWallet-Bridging-Header.h */,
			);
			path = IotaKit;
			sourceTree = "<group>";
		};
		D3289A9220C5B1A33A6094B59D944550 /* Products */ = {
			isa = PBXGroup;
			children = (
				7CD2F7585D01863B8EC256EC6A922693 /* libRCTImage.a */,
				E75E2AC8AE8B6798A4135FCB59B0D2EB /* libRCTImage-tvOS.a */,
			);
			name = Products;
			sourceTree = "<group>";
		};
		D5D185367FBB3AAE41D341C7 /* Pods */ = {
			isa = PBXGroup;
			children = (
				94C69E567EC4B020F5822FC7 /* Pods-iotaWallet-tvOS.debug.xcconfig */,
				93AF27DC4948C2C2EF41D1FA /* Pods-iotaWallet-tvOS.release.xcconfig */,
				F5456B99539E3DFAFBC86D23 /* Pods-iotaWallet-tvOSTests.debug.xcconfig */,
				D5BA67ADCF3A3E3973DDF764 /* Pods-iotaWallet-tvOSTests.release.xcconfig */,
			);
			name = Pods;
			sourceTree = "<group>";
		};
		D8E8A3F5A608143069F7B59C205D415C /* Products */ = {
			isa = PBXGroup;
			children = (
				DAD01F1FBF0A65DE7C0418215A512138 /* libRNPrint.a */,
				9A667C3791869710368CDC79243CD4FF /* RNPrintTests.xctest */,
			);
			name = Products;
			sourceTree = "<group>";
		};
		DD933FDF72C371158E64AB9B49B85780 /* Products */ = {
			isa = PBXGroup;
			children = (
				D52AD4114CBE743BE1FE4BBF929B98CA /* libRNSVG.a */,
				7452BF78E5A78F49B42D6A6844855B18 /* libRNSVG-tvOS.a */,
			);
			name = Products;
			sourceTree = "<group>";
		};
		E2852D239E26EBC3B0FDF14796F09044 /* Products */ = {
			isa = PBXGroup;
			children = (
				38822DC4E60A1BDF9DF917E7C1541B3D /* libRCTLinking.a */,
				DF3D8AEB21F074871C1975441A32E214 /* libRCTLinking-tvOS.a */,
			);
			name = Products;
			sourceTree = "<group>";
		};
		E5A4C15555A5061D24DCE7B856718C84 /* iotaWalletTests */ = {
			isa = PBXGroup;
			children = (
				4833D34F12242CF9C19E56F28DD2ECD0 /* Supporting Files */,
				00A81CE60367578E89DC687A3A32D03E /* iotaWalletTests.m */,
			);
			path = iotaWalletTests;
			sourceTree = "<group>";
		};
		EAA54CFDD3A644A7FEB765E4C340E9D9 /* Products */ = {
			isa = PBXGroup;
			children = (
				0431CEEC099BC4CE1F43E0550C4CC291 /* libRNIsDeviceRooted.a */,
			);
			name = Products;
			sourceTree = "<group>";
		};
		ED3DAB9361CC0BDE3D6B8A4C69547387 /* Products */ = {
			isa = PBXGroup;
			children = (
				0DF165D1193E4B4962DABF4E7264F91B /* libRCTWebSocket.a */,
				41ABB0EEDDF4C638791186862B6FCA44 /* libRCTWebSocket-tvOS.a */,
				305530A98AC420D34A3E19B2E9293E19 /* libfishhook.a */,
				BE82952CCA102FD663897F7A37DC8849 /* libfishhook-tvOS.a */,
			);
			name = Products;
			sourceTree = "<group>";
		};
		F4105E831DFAE4418A38F8E9A26B8B15 /* Products */ = {
			isa = PBXGroup;
			children = (
				CBC55639207BA79E00BA0A7F /* libRCTAnimation.a */,
				BE06912F32A64660367B379A5FA9B59C /* libRCTAnimation.a */,
			);
			name = Products;
			sourceTree = "<group>";
		};
/* End PBXGroup section */

/* Begin PBXNativeTarget section */
		1B6F56C5B39768183E212C21E8E213DA /* iotaWallet-tvOS */ = {
			isa = PBXNativeTarget;
			buildConfigurationList = 229CB618801D69BFDE51B861A2C58FE2 /* Build configuration list for PBXNativeTarget "iotaWallet-tvOS" */;
			buildPhases = (
				58346D29D233956FD8AD6589 /* [CP] Check Pods Manifest.lock */,
				9289FDA5BF643E6CF6FB97742A554BFA /* Sources */,
				553CB5E02E5676464BF53656B3C90944 /* Frameworks */,
				BF58EB11F40804AD5DBB7F844142B92C /* Resources */,
				1BD7EDA2A9AC2CE93A0870587E20D397 /* Bundle React Native Code And Images */,
			);
			buildRules = (
			);
			dependencies = (
			);
			name = "iotaWallet-tvOS";
			productName = "iotaWallet-tvOS";
			productReference = 395BD568B613770643095434D5F46E0A /* iotaWallet-tvOS.app */;
			productType = "com.apple.product-type.application";
		};
		30A16F44D53CE8CFD5085B3A66B82141 /* iotaWalletTests */ = {
			isa = PBXNativeTarget;
			buildConfigurationList = 4BA0D5F0EB15D5F5757C545788EF2CDB /* Build configuration list for PBXNativeTarget "iotaWalletTests" */;
			buildPhases = (
				5C36E36590116568CF5849E3 /* [CP] Check Pods Manifest.lock */,
				C361C063B6547DE82583FABCA4550939 /* Sources */,
				89D91232D91529099E9186998E61E7D7 /* Frameworks */,
				8F6FA1D0FA4750EA28804258C2CB6AC6 /* Resources */,
			);
			buildRules = (
			);
			dependencies = (
			);
			name = iotaWalletTests;
			productName = iotaWalletTests;
			productReference = DDB64CC419556333154E3FC1635752BD /* iotaWalletTests.xctest */;
			productType = "com.apple.product-type.bundle.unit-test";
		};
		4848851A00274CA2FFBE307BAEB5F278 /* iotaWallet */ = {
			isa = PBXNativeTarget;
			buildConfigurationList = AF130F8FF7E392E4456F812995AD03FD /* Build configuration list for PBXNativeTarget "iotaWallet" */;
			buildPhases = (
				C670705588253B9974F1143C /* [CP] Check Pods Manifest.lock */,
				3A19CAEF0494A213AEB368179B268023 /* Sources */,
				05D2CE97116646D93A4B9C6E31EB5612 /* Frameworks */,
				FA2076790B54965291BEF26A75A5EDB5 /* Resources */,
				76C74A58CB208D79D2DBCF9020787849 /* Bundle React Native code and images */,
				B59F787FE434CB99F8DA67C59029AF6B /* ShellScript */,
				92EB94016145B67667F30CE79B21D4D5 /* Embed Frameworks */,
				19306BE67A64A428B81A1A08 /* [CP] Embed Pods Frameworks */,
			);
			buildRules = (
			);
			dependencies = (
				BCF502FF716E49969EFEC3E7DA65262E /* PBXTargetDependency */,
			);
			name = iotaWallet;
			productName = "Hello World";
			productReference = 2C5A946EA9126EDE841BD16907761375 /* iotaWallet.app */;
			productType = "com.apple.product-type.application";
		};
		8607A222C6B67AC6A2A6E24A446EB268 /* iotaWallet-tvOSTests */ = {
			isa = PBXNativeTarget;
			buildConfigurationList = 287E632BA696962784937BF4BE84857D /* Build configuration list for PBXNativeTarget "iotaWallet-tvOSTests" */;
			buildPhases = (
				1C8C88AE59968844F0D8C59F /* [CP] Check Pods Manifest.lock */,
				20A48ED510B8A5A031F25EB34DD39B95 /* Sources */,
				17A6B85936E519099FAD248D873A5E85 /* Frameworks */,
				7B8DF15560086469F41BFCA408944F5D /* Resources */,
			);
			buildRules = (
			);
			dependencies = (
				482BD5E847E669FCCD5819D2879B3184 /* PBXTargetDependency */,
			);
			name = "iotaWallet-tvOSTests";
			productName = "iotaWallet-tvOSTests";
			productReference = C1445DF81443C91724B6A1603FE7B121 /* iotaWallet-tvOSTests.xctest */;
			productType = "com.apple.product-type.bundle.unit-test";
		};
		B337D5A007B26D2B5F9D16F7E2662744 /* iotaWalletUITests */ = {
			isa = PBXNativeTarget;
			buildConfigurationList = 12FFB4085BE14D3B9E258601F66FE01E /* Build configuration list for PBXNativeTarget "iotaWalletUITests" */;
			buildPhases = (
				11075FA1DE5371B6E0DBE7D34FF2F541 /* Sources */,
				8E6317EA2D08B2557A58B1FB5D9085D4 /* Frameworks */,
				80B69C4642AB51BA4880C4831D3FF552 /* Resources */,
			);
			buildRules = (
			);
			dependencies = (
				BE73D60DB7DADA792CE0511FEEF11D44 /* PBXTargetDependency */,
			);
			name = iotaWalletUITests;
			productName = iotaWalletUITests;
			productReference = 83245F96160937A7C8F0A1D783E30B0C /* iotaWalletUITests.xctest */;
			productType = "com.apple.product-type.bundle.ui-testing";
		};
/* End PBXNativeTarget section */

/* Begin PBXProject section */
		FBC6F77FBF455B92FBB736B0E5DE8E13 /* Project object */ = {
			isa = PBXProject;
			attributes = {
				LastSwiftUpdateCheck = 920;
				LastUpgradeCheck = 910;
				ORGANIZATIONNAME = "IOTA Foundation";
				TargetAttributes = {
					1B6F56C5B39768183E212C21E8E213DA = {
						CreatedOnToolsVersion = 8.2.1;
						ProvisioningStyle = Manual;
					};
					30A16F44D53CE8CFD5085B3A66B82141 = {
						CreatedOnToolsVersion = 6.2;
						DevelopmentTeam = UG77RJKZHH;
						ProvisioningStyle = Automatic;
						TestTargetID = 4848851A00274CA2FFBE307BAEB5F278;
					};
					4848851A00274CA2FFBE307BAEB5F278 = {
						DevelopmentTeam = UG77RJKZHH;
						LastSwiftMigration = 920;
						ProvisioningStyle = Automatic;
						SystemCapabilities = {
							com.apple.BackgroundModes = {
								enabled = 0;
							};
							com.apple.DataProtection = {
								enabled = 1;
							};
							com.apple.Keychain = {
								enabled = 1;
							};
						};
					};
					8607A222C6B67AC6A2A6E24A446EB268 = {
						CreatedOnToolsVersion = 8.2.1;
						DevelopmentTeam = UG77RJKZHH;
						ProvisioningStyle = Automatic;
						TestTargetID = 1B6F56C5B39768183E212C21E8E213DA;
					};
					B337D5A007B26D2B5F9D16F7E2662744 = {
						CreatedOnToolsVersion = 9.2;
						DevelopmentTeam = UG77RJKZHH;
						ProvisioningStyle = Automatic;
						TestTargetID = 4848851A00274CA2FFBE307BAEB5F278;
					};
				};
			};
			buildConfigurationList = A3BD3B37F8B3D2A63C098B217B362204 /* Build configuration list for PBXProject "iotaWallet" */;
			compatibilityVersion = "Xcode 3.2";
			developmentRegion = English;
			hasScannedForEncodings = 0;
			knownRegions = (
				fr,
				de,
				"zh-Hans",
				"zh-Hant",
				ja,
				es,
				"es-419",
				it,
				ko,
				nl,
				"pt-BR",
				"pt-PT",
				da,
				fi,
				nb,
				el,
				hi,
				he,
				id,
				ar,
				tr,
				sv,
				ru,
				pl,
				ro,
				sl,
				ur,
				lv,
				Base,
				en,
				cs,
				sk,
			);
			mainGroup = 3FA554CD0D5061D20FBDC112457CF26E;
			productRefGroup = A6A8596B2605B2CC07FAC1A5D3842894 /* Products */;
			projectDirPath = "";
			projectReferences = (
				{
					ProductGroup = 9AF623E71CC4C2FBC8B9F3F30ACE9FE9 /* Products */;
					ProjectRef = FFB7466768C43C0F61CFB10138358A32 /* ART.xcodeproj */;
				},
				{
					ProductGroup = 59F1A29AC9936E37D7CCA793B573FE14 /* Products */;
					ProjectRef = 5BC0CFE5E7DFF31220E78B818DA00C4B /* BugsnagReactNative.xcodeproj */;
				},
				{
					ProductGroup = 456A0E130E7E606051259696F2828C37 /* Products */;
					ProjectRef = 9E17389EF3AB0C14C6843EF1892D81D4 /* KCKeepAwake.xcodeproj */;
				},
				{
					ProductGroup = 6D29DDBF122FCF314A24C85D1B55D2C2 /* Products */;
					ProjectRef = B8B9BB680BF96F04B35C8CF2291F3DF7 /* Lottie.xcodeproj */;
				},
				{
					ProductGroup = 36C28026D94ACB992F53386A85FFD077 /* Products */;
					ProjectRef = ED242A7662F7C74297E27CF29CD96195 /* LottieReactNative.xcodeproj */;
				},
				{
					ProductGroup = 9587AF1D58A6A266E24B67481F9ED9F2 /* Products */;
					ProjectRef = DA959792AD9A5C3642835114D50DE868 /* Pods.xcodeproj */;
				},
				{
					ProductGroup = 0442208DB98A7FEC39027C12FBDE05E9 /* Products */;
					ProjectRef = F06C37C0B9522995FB8FC4AACEE1A4A1 /* RCTActionSheet.xcodeproj */;
				},
				{
					ProductGroup = F4105E831DFAE4418A38F8E9A26B8B15 /* Products */;
					ProjectRef = C76D226F8C33DAB67AA9C4D76FCA89C2 /* RCTAnimation.xcodeproj */;
				},
				{
					ProductGroup = A64BD53CDE84E513E2B4B7FC97BC39C9 /* Products */;
					ProjectRef = 79A46F4458348360C0DFE21018DAAF14 /* RCTGeolocation.xcodeproj */;
				},
				{
					ProductGroup = D3289A9220C5B1A33A6094B59D944550 /* Products */;
					ProjectRef = DD581453BAAEDFD13B05710E1CA0B128 /* RCTImage.xcodeproj */;
				},
				{
					ProductGroup = E2852D239E26EBC3B0FDF14796F09044 /* Products */;
					ProjectRef = 2804A8AFECB29F611FC6B2AC4B0C378F /* RCTLinking.xcodeproj */;
				},
				{
					ProductGroup = D066F507CD080500B4ADC155EBDCAEE0 /* Products */;
					ProjectRef = 9EE76A96BDAFEB3F2332A2982168E1CE /* RCTNetwork.xcodeproj */;
				},
				{
					ProductGroup = 717A70D826DDEDFAF811A89C73FA814A /* Products */;
					ProjectRef = AA7E2CA57E62FCA5FD7C3C38C40F7603 /* RCTSettings.xcodeproj */;
				},
				{
					ProductGroup = B8281C75D3DFC104F5853D66C7BE9F84 /* Products */;
					ProjectRef = 679A4B0BB6333961124F2288316630DD /* RCTText.xcodeproj */;
				},
				{
					ProductGroup = BBAF582D2B2BD1070BC430D9655E1316 /* Products */;
					ProjectRef = F2FA8FCAB678228017DD1EBC70517E3F /* RCTVibration.xcodeproj */;
				},
				{
					ProductGroup = ED3DAB9361CC0BDE3D6B8A4C69547387 /* Products */;
					ProjectRef = BC3F9601D8757C3A48CF2AD9CF58F3EA /* RCTWebSocket.xcodeproj */;
				},
				{
					ProductGroup = B8EB94406D3066C2A0007CDAA4C6E24C /* Recovered References */;
					ProjectRef = 33AC314FF1C9CE4F19E8E899E79675B4 /* React.xcodeproj */;
				},
				{
					ProductGroup = 51ACD9C11FA83997FC06ADD580604E62 /* Products */;
					ProjectRef = 78457F3624D0D3C241289BCB545E290E /* ReactNativeFingerprintScanner.xcodeproj */;
				},
				{
					ProductGroup = 0DC16A5D78CFE5D3D027B03E9EB1EC3B /* Products */;
					ProjectRef = E5626B12C0A7C28841B2397915C53A9D /* ReactNativeNavigation.xcodeproj */;
				},
				{
					ProductGroup = 6056CF5720827E2E0006A2F3 /* Products */;
					ProjectRef = 6056CF5620827E2E0006A2F3 /* ReactNativePermissions.xcodeproj */;
				},
				{
					ProductGroup = 6056CF5020827D2F0006A2F3 /* Products */;
					ProjectRef = 6056CF4F20827D2F0006A2F3 /* RNCamera.xcodeproj */;
				},
				{
					ProductGroup = 2FE9795D77E1EEB677D548CDD97FF948 /* Products */;
					ProjectRef = C39F11B2595A5CFD8F2D51D3B914CD41 /* RNDeviceInfo.xcodeproj */;
				},
				{
					ProductGroup = B500B74394DFA466050CC553274A3B29 /* Products */;
					ProjectRef = 8B49115E102EED64D1B7D7AC047F1ABF /* RNExitApp.xcodeproj */;
				},
				{
					ProductGroup = CE40EE8EBF39CF10BC047D98C324410F /* Products */;
					ProjectRef = 6F63CB3492A71A3A73B8764893BE0F6F /* RNFS.xcodeproj */;
				},
				{
					ProductGroup = EAA54CFDD3A644A7FEB765E4C340E9D9 /* Products */;
					ProjectRef = DE78092CD0C5D3A0316145EFC00548CB /* RNIsDeviceRooted.xcodeproj */;
				},
				{
					ProductGroup = 8ADF7BC563A33720DC2F2399EFC83064 /* Products */;
					ProjectRef = 205C47BA61DC4D6733E748712B4E50C6 /* RNKeychain.xcodeproj */;
				},
				{
					ProductGroup = D8E8A3F5A608143069F7B59C205D415C /* Products */;
					ProjectRef = 1380447C6001F40A66D38FBD8AFC3309 /* RNPrint.xcodeproj */;
				},
				{
					ProductGroup = 404F05F3C6DB71501EBCD748C98682BF /* Products */;
					ProjectRef = AB682616086B06AFA962D8B5F1DCAB78 /* RNRandomBytes.xcodeproj */;
				},
				{
					ProductGroup = CBC214E520CE82DC005D8ACB /* Products */;
					ProjectRef = CBC214E420CE82DC005D8ACB /* RNReactNativeHapticFeedback.xcodeproj */;
				},
				{
					ProductGroup = 60BDD277208D12790085549F /* Products */;
					ProjectRef = 60BDD276208D12790085549F /* RNSecureClipboard.xcodeproj */;
				},
				{
					ProductGroup = CC4DA02F315C59DE24560F554539A682 /* Products */;
					ProjectRef = 2D84DC61092C2CB09498AB83CAA9B91F /* RNSecureRandom.xcodeproj */;
				},
				{
					ProductGroup = 601BFCE920C367300097D329 /* Products */;
					ProjectRef = 601BFCE820C367300097D329 /* RNShare.xcodeproj */;
				},
				{
					ProductGroup = DD933FDF72C371158E64AB9B49B85780 /* Products */;
					ProjectRef = FF6707891F5797B0CC78F1267EB8F1A2 /* RNSVG.xcodeproj */;
				},
				{
					ProductGroup = 601BFD5D20C39A560097D329 /* Products */;
					ProjectRef = 601BFD5C20C39A560097D329 /* RNViewShot.xcodeproj */;
				},
				{
					ProductGroup = CB6626EE2085056C00651519 /* Products */;
					ProjectRef = CB6626ED2085056C00651519 /* SplashScreen.xcodeproj */;
				},
			);
			projectRoot = "";
			targets = (
				4848851A00274CA2FFBE307BAEB5F278 /* iotaWallet */,
				30A16F44D53CE8CFD5085B3A66B82141 /* iotaWalletTests */,
				1B6F56C5B39768183E212C21E8E213DA /* iotaWallet-tvOS */,
				8607A222C6B67AC6A2A6E24A446EB268 /* iotaWallet-tvOSTests */,
				B337D5A007B26D2B5F9D16F7E2662744 /* iotaWalletUITests */,
			);
		};
/* End PBXProject section */

/* Begin PBXReferenceProxy section */
		0431CEEC099BC4CE1F43E0550C4CC291 /* libRNIsDeviceRooted.a */ = {
			isa = PBXReferenceProxy;
			fileType = archive.ar;
			path = libRNIsDeviceRooted.a;
			remoteRef = C9772B939B4E8110FBC5F859B3227154 /* PBXContainerItemProxy */;
			sourceTree = BUILT_PRODUCTS_DIR;
		};
		05A278F7206668C3941E08E4900DD55E /* libLottieReactNative.a */ = {
			isa = PBXReferenceProxy;
			fileType = archive.ar;
			path = libLottieReactNative.a;
			remoteRef = 1D4B301C1E61385E585E2A112DA1B8AA /* PBXContainerItemProxy */;
			sourceTree = BUILT_PRODUCTS_DIR;
		};
		0DF165D1193E4B4962DABF4E7264F91B /* libRCTWebSocket.a */ = {
			isa = PBXReferenceProxy;
			fileType = archive.ar;
			path = libRCTWebSocket.a;
			remoteRef = 332664C4BF1AE19847F504D8C9C4CD04 /* PBXContainerItemProxy */;
			sourceTree = BUILT_PRODUCTS_DIR;
		};
		0F586ACB1B483D19A73242AC34185FAD /* libRCTText-tvOS.a */ = {
			isa = PBXReferenceProxy;
			fileType = archive.ar;
			path = "libRCTText-tvOS.a";
			remoteRef = 775CC7B8AD67A515B51E9A77C07B744D /* PBXContainerItemProxy */;
			sourceTree = BUILT_PRODUCTS_DIR;
		};
		19CB0B55DE702DF718E5FD31D6EF66FE /* libRCTSettings.a */ = {
			isa = PBXReferenceProxy;
			fileType = archive.ar;
			path = libRCTSettings.a;
			remoteRef = 6856A093BA67FAE8F7467903505626C0 /* PBXContainerItemProxy */;
			sourceTree = BUILT_PRODUCTS_DIR;
		};
		1C39C72B0107763251937F909D4CE6A1 /* libyoga.a */ = {
			isa = PBXReferenceProxy;
			fileType = archive.ar;
			path = libyoga.a;
			remoteRef = 1A0E14698EE7A4322A9A9B5052F4D0E4 /* PBXContainerItemProxy */;
			sourceTree = BUILT_PRODUCTS_DIR;
		};
		1FFDF2800ED208F6574931A64651435D /* libRNExitApp.a */ = {
			isa = PBXReferenceProxy;
			fileType = archive.ar;
			path = libRNExitApp.a;
			remoteRef = 38AFE775C706DBBC97CB50A593645D49 /* PBXContainerItemProxy */;
			sourceTree = BUILT_PRODUCTS_DIR;
		};
		20E2A76312FA9646D8831AC163B1347E /* libRCTNetwork-tvOS.a */ = {
			isa = PBXReferenceProxy;
			fileType = archive.ar;
			path = "libRCTNetwork-tvOS.a";
			remoteRef = 9C68E6DA3B9F7593ED48E775238CCCE2 /* PBXContainerItemProxy */;
			sourceTree = BUILT_PRODUCTS_DIR;
		};
		263220B07467A090937F126D1EAD4142 /* libLottie.a */ = {
			isa = PBXReferenceProxy;
			fileType = archive.ar;
			path = libLottie.a;
			remoteRef = EAF9F7116A758338A37BB92469F8D297 /* PBXContainerItemProxy */;
			sourceTree = BUILT_PRODUCTS_DIR;
		};
		2A9A65DE849C3D3C9799E3B05D172685 /* libRCTVibration.a */ = {
			isa = PBXReferenceProxy;
			fileType = archive.ar;
			path = libRCTVibration.a;
			remoteRef = BB0F29560ABE8B2A22B932FA4F9EB13B /* PBXContainerItemProxy */;
			sourceTree = BUILT_PRODUCTS_DIR;
		};
		305530A98AC420D34A3E19B2E9293E19 /* libfishhook.a */ = {
			isa = PBXReferenceProxy;
			fileType = archive.ar;
			path = libfishhook.a;
			remoteRef = DCEAB2C2F040EC0C0BEAA70FB12BFF84 /* PBXContainerItemProxy */;
			sourceTree = BUILT_PRODUCTS_DIR;
		};
		35204E4DC183F014F73FABC7F779792B /* libRNFS.a */ = {
			isa = PBXReferenceProxy;
			fileType = archive.ar;
			path = libRNFS.a;
			remoteRef = 759478F697B6B0746DB845F6D5691AD4 /* PBXContainerItemProxy */;
			sourceTree = BUILT_PRODUCTS_DIR;
		};
		38822DC4E60A1BDF9DF917E7C1541B3D /* libRCTLinking.a */ = {
			isa = PBXReferenceProxy;
			fileType = archive.ar;
			path = libRCTLinking.a;
			remoteRef = AE1E283F1BF8C962C215E54FF5A59C24 /* PBXContainerItemProxy */;
			sourceTree = BUILT_PRODUCTS_DIR;
		};
		3C4142FC07FAC3262B48A9BE40CB7F99 /* libprivatedata-tvOS.a */ = {
			isa = PBXReferenceProxy;
			fileType = archive.ar;
			path = "libprivatedata-tvOS.a";
			remoteRef = BAEFC339D0724DE7BFFD78DDD3AC5310 /* PBXContainerItemProxy */;
			sourceTree = BUILT_PRODUCTS_DIR;
		};
		41ABB0EEDDF4C638791186862B6FCA44 /* libRCTWebSocket-tvOS.a */ = {
			isa = PBXReferenceProxy;
			fileType = archive.ar;
			path = "libRCTWebSocket-tvOS.a";
			remoteRef = 09FE410FB8091F5F045ED9DDE13DC25E /* PBXContainerItemProxy */;
			sourceTree = BUILT_PRODUCTS_DIR;
		};
		4319E47FD77B4B10F18A0CCAA9E7CDB1 /* libRCTText.a */ = {
			isa = PBXReferenceProxy;
			fileType = archive.ar;
			path = libRCTText.a;
			remoteRef = 3574B82CD6B55B4ECA9A60938811F5E8 /* PBXContainerItemProxy */;
			sourceTree = BUILT_PRODUCTS_DIR;
		};
		4638EBE17A0D3826A792DF9563570526 /* libjschelpers.a */ = {
			isa = PBXReferenceProxy;
			fileType = archive.ar;
			path = libjschelpers.a;
			remoteRef = 5A8B9CCF1B55558D85C747DCAB652942 /* PBXContainerItemProxy */;
			sourceTree = BUILT_PRODUCTS_DIR;
		};
		4E9F4916217D4EC545458FBE5790E41D /* libRNDeviceInfo-tvOS.a */ = {
			isa = PBXReferenceProxy;
			fileType = archive.ar;
			path = "libRNDeviceInfo-tvOS.a";
			remoteRef = 5A109CA5CC18A16B6414EEC4BBD87090 /* PBXContainerItemProxy */;
			sourceTree = BUILT_PRODUCTS_DIR;
		};
		601BFCED20C367310097D329 /* libRNShare.a */ = {
			isa = PBXReferenceProxy;
			fileType = archive.ar;
			path = libRNShare.a;
			remoteRef = 601BFCEC20C367310097D329 /* PBXContainerItemProxy */;
			sourceTree = BUILT_PRODUCTS_DIR;
		};
		601BFD6120C39A580097D329 /* libRNViewShot.a */ = {
			isa = PBXReferenceProxy;
			fileType = archive.ar;
			path = libRNViewShot.a;
			remoteRef = 601BFD6020C39A580097D329 /* PBXContainerItemProxy */;
			sourceTree = BUILT_PRODUCTS_DIR;
		};
		6056CF5420827D2F0006A2F3 /* libRNCamera.a */ = {
			isa = PBXReferenceProxy;
			fileType = archive.ar;
			path = libRNCamera.a;
			remoteRef = 6056CF5320827D2F0006A2F3 /* PBXContainerItemProxy */;
			sourceTree = BUILT_PRODUCTS_DIR;
		};
		6056CF5B20827E2E0006A2F3 /* libReactNativePermissions.a */ = {
			isa = PBXReferenceProxy;
			fileType = archive.ar;
			path = libReactNativePermissions.a;
			remoteRef = 6056CF5A20827E2E0006A2F3 /* PBXContainerItemProxy */;
			sourceTree = BUILT_PRODUCTS_DIR;
		};
		60BDD27B208D12790085549F /* libRNSecureClipboard.a */ = {
			isa = PBXReferenceProxy;
			fileType = archive.ar;
			path = libRNSecureClipboard.a;
			remoteRef = 60BDD27A208D12790085549F /* PBXContainerItemProxy */;
			sourceTree = BUILT_PRODUCTS_DIR;
		};
		667F57494F99C69927244B789F08BA39 /* Lottie.framework */ = {
			isa = PBXReferenceProxy;
			fileType = wrapper.framework;
			path = Lottie.framework;
			remoteRef = CD481D22B9AD23CF851BD7CA4F49E762 /* PBXContainerItemProxy */;
			sourceTree = BUILT_PRODUCTS_DIR;
		};
		6D68D9CD64CE2AD239A1BABD810A4043 /* libRNSecureRandom.a */ = {
			isa = PBXReferenceProxy;
			fileType = archive.ar;
			path = libRNSecureRandom.a;
			remoteRef = 896DF047E1C2AB724B776DE78051C2CB /* PBXContainerItemProxy */;
			sourceTree = BUILT_PRODUCTS_DIR;
		};
		73D536AB3A4FAFD8602D41987D9E324F /* libRCTGeolocation.a */ = {
			isa = PBXReferenceProxy;
			fileType = archive.ar;
			path = libRCTGeolocation.a;
			remoteRef = 67F735F37D9C96FFCC1469292012988C /* PBXContainerItemProxy */;
			sourceTree = BUILT_PRODUCTS_DIR;
		};
		73DE2893421CB79475DA9ABBFC68EF31 /* libPods-iotaWallet-tvOS.a */ = {
			isa = PBXReferenceProxy;
			fileType = archive.ar;
			path = "libPods-iotaWallet-tvOS.a";
			remoteRef = 711E35C224595B0412CF470CDBEF29B6 /* PBXContainerItemProxy */;
			sourceTree = BUILT_PRODUCTS_DIR;
		};
		7452BF78E5A78F49B42D6A6844855B18 /* libRNSVG-tvOS.a */ = {
			isa = PBXReferenceProxy;
			fileType = archive.ar;
			path = "libRNSVG-tvOS.a";
			remoteRef = A9F53FC6236324E5330CA31A17570E7E /* PBXContainerItemProxy */;
			sourceTree = BUILT_PRODUCTS_DIR;
		};
		75741D422FC234226BD97F79574086A2 /* libPods-iotaWallet-tvOSTests.a */ = {
			isa = PBXReferenceProxy;
			fileType = archive.ar;
			path = "libPods-iotaWallet-tvOSTests.a";
			remoteRef = FA24DAB4979B0799DCE61A5F32D99523 /* PBXContainerItemProxy */;
			sourceTree = BUILT_PRODUCTS_DIR;
		};
		7CD2F7585D01863B8EC256EC6A922693 /* libRCTImage.a */ = {
			isa = PBXReferenceProxy;
			fileType = archive.ar;
			path = libRCTImage.a;
			remoteRef = EFC046C4FF8A48212FB2D5FCA41020D1 /* PBXContainerItemProxy */;
			sourceTree = BUILT_PRODUCTS_DIR;
		};
		8194F08C899A4B07E4F0D7C10D8A04CE /* Pods_iotaWalletTests.framework */ = {
			isa = PBXReferenceProxy;
			fileType = wrapper.framework;
			path = Pods_iotaWalletTests.framework;
			remoteRef = 5883AA054AC88EAA5EFB34040EA713B2 /* PBXContainerItemProxy */;
			sourceTree = BUILT_PRODUCTS_DIR;
		};
		89DED642A5FCB71765083CCD2A12F54B /* libprivatedata.a */ = {
			isa = PBXReferenceProxy;
			fileType = archive.ar;
			path = libprivatedata.a;
			remoteRef = 5571F4C8A97A7C1CD0F664C7197CC170 /* PBXContainerItemProxy */;
			sourceTree = BUILT_PRODUCTS_DIR;
		};
		9A667C3791869710368CDC79243CD4FF /* RNPrintTests.xctest */ = {
			isa = PBXReferenceProxy;
			fileType = wrapper.cfbundle;
			path = RNPrintTests.xctest;
			remoteRef = 7D78B19441B818F349C13AAD1E712ACC /* PBXContainerItemProxy */;
			sourceTree = BUILT_PRODUCTS_DIR;
		};
		9D772B812DB6C05ECF25775FCAB7E002 /* libcxxreact.a */ = {
			isa = PBXReferenceProxy;
			fileType = archive.ar;
			path = libcxxreact.a;
			remoteRef = C5DB17B47077C54B8CBA62D8E21D3C43 /* PBXContainerItemProxy */;
			sourceTree = BUILT_PRODUCTS_DIR;
		};
		9DBC3C8E34A01D88134F4A69AA32625F /* libdouble-conversion.a */ = {
			isa = PBXReferenceProxy;
			fileType = archive.ar;
			path = "libdouble-conversion.a";
			remoteRef = 91EE908523E2FCEF5CE1B08441483CDE /* PBXContainerItemProxy */;
			sourceTree = BUILT_PRODUCTS_DIR;
		};
		9FEDECF54B08D02E4DA237B29BFA7335 /* libRCTSettings-tvOS.a */ = {
			isa = PBXReferenceProxy;
			fileType = archive.ar;
			path = "libRCTSettings-tvOS.a";
			remoteRef = 02EA84673DE704F9C1AF959030D4D4BC /* PBXContainerItemProxy */;
			sourceTree = BUILT_PRODUCTS_DIR;
		};
		A449CDAA92C2C98ABDF0AE5690864303 /* libthird-party.a */ = {
			isa = PBXReferenceProxy;
			fileType = archive.ar;
			path = "libthird-party.a";
			remoteRef = 5DF1012D7DA4F139622252CC164F122C /* PBXContainerItemProxy */;
			sourceTree = BUILT_PRODUCTS_DIR;
		};
		A7757FB00CE594F07671643433203090 /* Pods_iotaWallet.framework */ = {
			isa = PBXReferenceProxy;
			fileType = wrapper.framework;
			path = Pods_iotaWallet.framework;
			remoteRef = CD9F8E5E7CF2056A65FA532392457FA4 /* PBXContainerItemProxy */;
			sourceTree = BUILT_PRODUCTS_DIR;
		};
		A85B009F6629191C78D363005BC5C04B /* libART.a */ = {
			isa = PBXReferenceProxy;
			fileType = archive.ar;
			path = libART.a;
			remoteRef = 4D28DBFF1C1827558620F9610F7E930B /* PBXContainerItemProxy */;
			sourceTree = BUILT_PRODUCTS_DIR;
		};
		B655981D53B5AE618EDBD102EA41BF51 /* libReact.a */ = {
			isa = PBXReferenceProxy;
			fileType = archive.ar;
			path = libReact.a;
			remoteRef = 01E9A97EB148F57A77EB8C51C72DF720 /* PBXContainerItemProxy */;
			sourceTree = BUILT_PRODUCTS_DIR;
		};
		B844D632C9BC3C7BED60CFEE0A6A52B7 /* libRNRandomBytes.a */ = {
			isa = PBXReferenceProxy;
			fileType = archive.ar;
			path = libRNRandomBytes.a;
			remoteRef = 2FC4A20B76D0682725A7FD3A48E950D9 /* PBXContainerItemProxy */;
			sourceTree = BUILT_PRODUCTS_DIR;
		};
		BBAF9D268952C91DACBF8032E0718926 /* libReactNativeFingerprintScanner.a */ = {
			isa = PBXReferenceProxy;
			fileType = archive.ar;
			path = libReactNativeFingerprintScanner.a;
			remoteRef = C64A41DFA3DFB47F30EDDEB6A2481B24 /* PBXContainerItemProxy */;
			sourceTree = BUILT_PRODUCTS_DIR;
		};
		BE06912F32A64660367B379A5FA9B59C /* libRCTAnimation.a */ = {
			isa = PBXReferenceProxy;
			fileType = archive.ar;
			path = libRCTAnimation.a;
			remoteRef = 77988E9E486F13DB1441A107E9B8BE7D /* PBXContainerItemProxy */;
			sourceTree = BUILT_PRODUCTS_DIR;
		};
		BE82952CCA102FD663897F7A37DC8849 /* libfishhook-tvOS.a */ = {
			isa = PBXReferenceProxy;
			fileType = archive.ar;
			path = "libfishhook-tvOS.a";
			remoteRef = 0124B2E98998F35F47D1A86641804DBA /* PBXContainerItemProxy */;
			sourceTree = BUILT_PRODUCTS_DIR;
		};
		C983FC068C0763B06409D31B23F70974 /* libRNSecureRandom.a */ = {
			isa = PBXReferenceProxy;
			fileType = archive.ar;
			path = libRNSecureRandom.a;
			remoteRef = AECD31E3539474478B838BE6DD5AB37C /* PBXContainerItemProxy */;
			sourceTree = BUILT_PRODUCTS_DIR;
		};
		C9F4F16E746AE853607E2E4D649F9E40 /* libRNDeviceInfo.a */ = {
			isa = PBXReferenceProxy;
			fileType = archive.ar;
			path = libRNDeviceInfo.a;
			remoteRef = 53DB1F47FFBD018460D6B3F399D77096 /* PBXContainerItemProxy */;
			sourceTree = BUILT_PRODUCTS_DIR;
		};
		CB6626F42085056C00651519 /* libSplashScreen.a */ = {
			isa = PBXReferenceProxy;
			fileType = archive.ar;
			path = libSplashScreen.a;
			remoteRef = CB6626F32085056C00651519 /* PBXContainerItemProxy */;
			sourceTree = BUILT_PRODUCTS_DIR;
		};
		CB8F2AF42095E41E0071A30B /* libRNRandomBytes-tvOS.a */ = {
			isa = PBXReferenceProxy;
			fileType = archive.ar;
			path = "libRNRandomBytes-tvOS.a";
			remoteRef = CB8F2AF32095E41E0071A30B /* PBXContainerItemProxy */;
			sourceTree = BUILT_PRODUCTS_DIR;
		};
		CBC214E920CE82DC005D8ACB /* libRNReactNativeHapticFeedback.a */ = {
			isa = PBXReferenceProxy;
			fileType = archive.ar;
			path = libRNReactNativeHapticFeedback.a;
			remoteRef = CBC214E820CE82DC005D8ACB /* PBXContainerItemProxy */;
			sourceTree = BUILT_PRODUCTS_DIR;
		};
		CBC5562C207BA79E00BA0A7F /* Lottie.framework */ = {
			isa = PBXReferenceProxy;
			fileType = wrapper.framework;
			path = Lottie.framework;
			remoteRef = CBC5562B207BA79E00BA0A7F /* PBXContainerItemProxy */;
			sourceTree = BUILT_PRODUCTS_DIR;
		};
		CBC5562E207BA79E00BA0A7F /* Lottie.framework */ = {
			isa = PBXReferenceProxy;
			fileType = wrapper.framework;
			path = Lottie.framework;
			remoteRef = CBC5562D207BA79E00BA0A7F /* PBXContainerItemProxy */;
			sourceTree = BUILT_PRODUCTS_DIR;
		};
		CBC55639207BA79E00BA0A7F /* libRCTAnimation.a */ = {
			isa = PBXReferenceProxy;
			fileType = archive.ar;
			path = libRCTAnimation.a;
			remoteRef = CBC55638207BA79E00BA0A7F /* PBXContainerItemProxy */;
			sourceTree = BUILT_PRODUCTS_DIR;
		};
		CBC5565A207BA79E00BA0A7F /* libReact.a */ = {
			isa = PBXReferenceProxy;
			fileType = archive.ar;
			path = libReact.a;
			remoteRef = CBC55659207BA79E00BA0A7F /* PBXContainerItemProxy */;
			sourceTree = BUILT_PRODUCTS_DIR;
		};
		CBC5565C207BA79E00BA0A7F /* libyoga.a */ = {
			isa = PBXReferenceProxy;
			fileType = archive.ar;
			path = libyoga.a;
			remoteRef = CBC5565B207BA79E00BA0A7F /* PBXContainerItemProxy */;
			sourceTree = BUILT_PRODUCTS_DIR;
		};
		CBC5565E207BA79E00BA0A7F /* libcxxreact.a */ = {
			isa = PBXReferenceProxy;
			fileType = archive.ar;
			path = libcxxreact.a;
			remoteRef = CBC5565D207BA79E00BA0A7F /* PBXContainerItemProxy */;
			sourceTree = BUILT_PRODUCTS_DIR;
		};
		CBC55660207BA79E00BA0A7F /* libjschelpers.a */ = {
			isa = PBXReferenceProxy;
			fileType = archive.ar;
			path = libjschelpers.a;
			remoteRef = CBC5565F207BA79E00BA0A7F /* PBXContainerItemProxy */;
			sourceTree = BUILT_PRODUCTS_DIR;
		};
		CBC55662207BA79E00BA0A7F /* libthird-party.a */ = {
			isa = PBXReferenceProxy;
			fileType = archive.ar;
			path = "libthird-party.a";
			remoteRef = CBC55661207BA79E00BA0A7F /* PBXContainerItemProxy */;
			sourceTree = BUILT_PRODUCTS_DIR;
		};
		CBC55664207BA79E00BA0A7F /* libdouble-conversion.a */ = {
			isa = PBXReferenceProxy;
			fileType = archive.ar;
			path = "libdouble-conversion.a";
			remoteRef = CBC55663207BA79E00BA0A7F /* PBXContainerItemProxy */;
			sourceTree = BUILT_PRODUCTS_DIR;
		};
		CBC5566E207BA79E00BA0A7F /* libRNFS.a */ = {
			isa = PBXReferenceProxy;
			fileType = archive.ar;
			path = libRNFS.a;
			remoteRef = CBC5566D207BA79E00BA0A7F /* PBXContainerItemProxy */;
			sourceTree = BUILT_PRODUCTS_DIR;
		};
		CBEF619F59D7EBCE4196DF4E7471DFA3 /* libRNFS.a */ = {
			isa = PBXReferenceProxy;
			fileType = archive.ar;
			path = libRNFS.a;
			remoteRef = E1B37F619C11EA96BF3D3EF5382A8D08 /* PBXContainerItemProxy */;
			sourceTree = BUILT_PRODUCTS_DIR;
		};
		CBF9C69920A1E8A800D7CE98 /* IotaKit.framework */ = {
			isa = PBXReferenceProxy;
			fileType = wrapper.framework;
			path = IotaKit.framework;
			remoteRef = CBF9C69820A1E8A800D7CE98 /* PBXContainerItemProxy */;
			sourceTree = BUILT_PRODUCTS_DIR;
		};
		CF4DEBD89AF3703CA874122582CB0018 /* libART-tvOS.a */ = {
			isa = PBXReferenceProxy;
			fileType = archive.ar;
			path = "libART-tvOS.a";
			remoteRef = 5A69F80327CBC8DCFAC6DDBEC2E353E4 /* PBXContainerItemProxy */;
			sourceTree = BUILT_PRODUCTS_DIR;
		};
		D373EB5A6D14212CD152A952A67FEB62 /* libRNKeychain.a */ = {
			isa = PBXReferenceProxy;
			fileType = archive.ar;
			path = libRNKeychain.a;
			remoteRef = 52FD8EB486138CC4128FC9CA61B5CE40 /* PBXContainerItemProxy */;
			sourceTree = BUILT_PRODUCTS_DIR;
		};
		D52AD4114CBE743BE1FE4BBF929B98CA /* libRNSVG.a */ = {
			isa = PBXReferenceProxy;
			fileType = archive.ar;
			path = libRNSVG.a;
			remoteRef = 13042E5B4074EDAF295116B369C5720D /* PBXContainerItemProxy */;
			sourceTree = BUILT_PRODUCTS_DIR;
		};
		D9D059D1D71ADA6B83851AE04A4B1989 /* libBugsnagReactNative.a */ = {
			isa = PBXReferenceProxy;
			fileType = archive.ar;
			path = libBugsnagReactNative.a;
			remoteRef = 7D4677BF89393B2A390B1DA255172739 /* PBXContainerItemProxy */;
			sourceTree = BUILT_PRODUCTS_DIR;
		};
		DAD01F1FBF0A65DE7C0418215A512138 /* libRNPrint.a */ = {
			isa = PBXReferenceProxy;
			fileType = archive.ar;
			path = libRNPrint.a;
			remoteRef = 38EDCA31D16E3CD01DBD8999EBEA81FF /* PBXContainerItemProxy */;
			sourceTree = BUILT_PRODUCTS_DIR;
		};
		DBFB071F75F38C22F03B943A6DCBEDF9 /* libReactNativeNavigation.a */ = {
			isa = PBXReferenceProxy;
			fileType = archive.ar;
			path = libReactNativeNavigation.a;
			remoteRef = 33D79D2FECDE6EB7465B46540F383D7C /* PBXContainerItemProxy */;
			sourceTree = BUILT_PRODUCTS_DIR;
		};
		DF3D8AEB21F074871C1975441A32E214 /* libRCTLinking-tvOS.a */ = {
			isa = PBXReferenceProxy;
			fileType = archive.ar;
			path = "libRCTLinking-tvOS.a";
			remoteRef = BFF2DE68DC51E02575350E595BE05544 /* PBXContainerItemProxy */;
			sourceTree = BUILT_PRODUCTS_DIR;
		};
		E1DE6816AFF1D8279218D82AD1FFCE5B /* libRCTNetwork.a */ = {
			isa = PBXReferenceProxy;
			fileType = archive.ar;
			path = libRCTNetwork.a;
			remoteRef = 9CA17388BD86A06261973A87CA89A2B1 /* PBXContainerItemProxy */;
			sourceTree = BUILT_PRODUCTS_DIR;
		};
		E329CD2AEA74CC4A8A6F37DBBEF1EA5E /* libRCTActionSheet.a */ = {
			isa = PBXReferenceProxy;
			fileType = archive.ar;
			path = libRCTActionSheet.a;
			remoteRef = EDE032656EFB8B4603FCB01A05A9F031 /* PBXContainerItemProxy */;
			sourceTree = BUILT_PRODUCTS_DIR;
		};
		E4F418B6A7C158123D272588757B8B5E /* libKCKeepAwake.a */ = {
			isa = PBXReferenceProxy;
			fileType = archive.ar;
			path = libKCKeepAwake.a;
			remoteRef = D76A2AA2859385389AC38602086305F7 /* PBXContainerItemProxy */;
			sourceTree = BUILT_PRODUCTS_DIR;
		};
		E75E2AC8AE8B6798A4135FCB59B0D2EB /* libRCTImage-tvOS.a */ = {
			isa = PBXReferenceProxy;
			fileType = archive.ar;
			path = "libRCTImage-tvOS.a";
			remoteRef = 07DD23F296417D4BA008AE2ABBCB6EBF /* PBXContainerItemProxy */;
			sourceTree = BUILT_PRODUCTS_DIR;
		};
/* End PBXReferenceProxy section */

/* Begin PBXResourcesBuildPhase section */
		7B8DF15560086469F41BFCA408944F5D /* Resources */ = {
			isa = PBXResourcesBuildPhase;
			buildActionMask = 2147483647;
			files = (
			);
			runOnlyForDeploymentPostprocessing = 0;
		};
		80B69C4642AB51BA4880C4831D3FF552 /* Resources */ = {
			isa = PBXResourcesBuildPhase;
			buildActionMask = 2147483647;
			files = (
			);
			runOnlyForDeploymentPostprocessing = 0;
		};
		8F6FA1D0FA4750EA28804258C2CB6AC6 /* Resources */ = {
			isa = PBXResourcesBuildPhase;
			buildActionMask = 2147483647;
			files = (
			);
			runOnlyForDeploymentPostprocessing = 0;
		};
		BF58EB11F40804AD5DBB7F844142B92C /* Resources */ = {
			isa = PBXResourcesBuildPhase;
			buildActionMask = 2147483647;
			files = (
				BDAE8ABE8DEB4C2EB82EE79A3A5230C8 /* Images.xcassets in Resources */,
			);
			runOnlyForDeploymentPostprocessing = 0;
		};
		FA2076790B54965291BEF26A75A5EDB5 /* Resources */ = {
			isa = PBXResourcesBuildPhase;
			buildActionMask = 2147483647;
			files = (
				54D44899635E65A34FCEAC3EA412BE26 /* Images.xcassets in Resources */,
				C51860C3A5258461508F6E3006EA337D /* Inconsolata-Bold.ttf in Resources */,
				5403F0AF99C33584CC25CA8D4422B333 /* Inconsolata-Regular.ttf in Resources */,
				CBA5F52620CAAB2A00774D4B /* SourceCodePro-Medium.ttf in Resources */,
				CBA69EF920C8139300DD4CEB /* Icons.ttf in Resources */,
				CB98FB9620A0A5BB0047877B /* SourceSansPro-Light.ttf in Resources */,
				CB61A46620B89E3B004088AA /* SourceSansPro-SemiBold.ttf in Resources */,
				D54A6C850FD7BE61FF81BD7F6E7F25A3 /* Info.plist in Resources */,
				29169BFF0B0644DA1F501101B010A604 /* InfoPlist.strings in Resources */,
				29E9C75A4A87FFC827469A3CFB2D3C89 /* Launch Screen.storyboard in Resources */,
				CB98FB9420A0A5BB0047877B /* SourceSansPro-Bold.ttf in Resources */,
				CB98FB9520A0A5BB0047877B /* SourceSansPro-Regular.ttf in Resources */,
			);
			runOnlyForDeploymentPostprocessing = 0;
		};
/* End PBXResourcesBuildPhase section */

/* Begin PBXShellScriptBuildPhase section */
		19306BE67A64A428B81A1A08 /* [CP] Embed Pods Frameworks */ = {
			isa = PBXShellScriptBuildPhase;
			buildActionMask = 2147483647;
			files = (
			);
			inputPaths = (
				"${SRCROOT}/Pods/Target Support Files/Pods-iotaWallet/Pods-iotaWallet-frameworks.sh",
				"${BUILT_PRODUCTS_DIR}/IotaKit/IotaKit.framework",
			);
			name = "[CP] Embed Pods Frameworks";
			outputPaths = (
				"${TARGET_BUILD_DIR}/${FRAMEWORKS_FOLDER_PATH}/IotaKit.framework",
			);
			runOnlyForDeploymentPostprocessing = 0;
			shellPath = /bin/sh;
			shellScript = "\"${SRCROOT}/Pods/Target Support Files/Pods-iotaWallet/Pods-iotaWallet-frameworks.sh\"\n";
			showEnvVarsInLog = 0;
		};
		1BD7EDA2A9AC2CE93A0870587E20D397 /* Bundle React Native Code And Images */ = {
			isa = PBXShellScriptBuildPhase;
			buildActionMask = 2147483647;
			files = (
			);
			inputPaths = (
			);
			name = "Bundle React Native Code And Images";
			outputPaths = (
			);
			runOnlyForDeploymentPostprocessing = 0;
			shellPath = /bin/sh;
			shellScript = "export NODE_BINARY=node\n../node_modules/react-native/scripts/react-native-xcode.sh";
		};
		1C8C88AE59968844F0D8C59F /* [CP] Check Pods Manifest.lock */ = {
			isa = PBXShellScriptBuildPhase;
			buildActionMask = 2147483647;
			files = (
			);
			inputPaths = (
				"${PODS_PODFILE_DIR_PATH}/Podfile.lock",
				"${PODS_ROOT}/Manifest.lock",
			);
			name = "[CP] Check Pods Manifest.lock";
			outputPaths = (
				"$(DERIVED_FILE_DIR)/Pods-iotaWallet-tvOSTests-checkManifestLockResult.txt",
			);
			runOnlyForDeploymentPostprocessing = 0;
			shellPath = /bin/sh;
			shellScript = "diff \"${PODS_PODFILE_DIR_PATH}/Podfile.lock\" \"${PODS_ROOT}/Manifest.lock\" > /dev/null\nif [ $? != 0 ] ; then\n    # print error to STDERR\n    echo \"error: The sandbox is not in sync with the Podfile.lock. Run 'pod install' or update your CocoaPods installation.\" >&2\n    exit 1\nfi\n# This output is used by Xcode 'outputs' to avoid re-running this script phase.\necho \"SUCCESS\" > \"${SCRIPT_OUTPUT_FILE_0}\"\n";
			showEnvVarsInLog = 0;
		};
		58346D29D233956FD8AD6589 /* [CP] Check Pods Manifest.lock */ = {
			isa = PBXShellScriptBuildPhase;
			buildActionMask = 2147483647;
			files = (
			);
			inputPaths = (
				"${PODS_PODFILE_DIR_PATH}/Podfile.lock",
				"${PODS_ROOT}/Manifest.lock",
			);
			name = "[CP] Check Pods Manifest.lock";
			outputPaths = (
				"$(DERIVED_FILE_DIR)/Pods-iotaWallet-tvOS-checkManifestLockResult.txt",
			);
			runOnlyForDeploymentPostprocessing = 0;
			shellPath = /bin/sh;
			shellScript = "diff \"${PODS_PODFILE_DIR_PATH}/Podfile.lock\" \"${PODS_ROOT}/Manifest.lock\" > /dev/null\nif [ $? != 0 ] ; then\n    # print error to STDERR\n    echo \"error: The sandbox is not in sync with the Podfile.lock. Run 'pod install' or update your CocoaPods installation.\" >&2\n    exit 1\nfi\n# This output is used by Xcode 'outputs' to avoid re-running this script phase.\necho \"SUCCESS\" > \"${SCRIPT_OUTPUT_FILE_0}\"\n";
			showEnvVarsInLog = 0;
		};
		5C36E36590116568CF5849E3 /* [CP] Check Pods Manifest.lock */ = {
			isa = PBXShellScriptBuildPhase;
			buildActionMask = 2147483647;
			files = (
			);
			inputPaths = (
				"${PODS_PODFILE_DIR_PATH}/Podfile.lock",
				"${PODS_ROOT}/Manifest.lock",
			);
			name = "[CP] Check Pods Manifest.lock";
			outputPaths = (
				"$(DERIVED_FILE_DIR)/Pods-iotaWalletTests-checkManifestLockResult.txt",
			);
			runOnlyForDeploymentPostprocessing = 0;
			shellPath = /bin/sh;
			shellScript = "diff \"${PODS_PODFILE_DIR_PATH}/Podfile.lock\" \"${PODS_ROOT}/Manifest.lock\" > /dev/null\nif [ $? != 0 ] ; then\n    # print error to STDERR\n    echo \"error: The sandbox is not in sync with the Podfile.lock. Run 'pod install' or update your CocoaPods installation.\" >&2\n    exit 1\nfi\n# This output is used by Xcode 'outputs' to avoid re-running this script phase.\necho \"SUCCESS\" > \"${SCRIPT_OUTPUT_FILE_0}\"\n";
			showEnvVarsInLog = 0;
		};
		76C74A58CB208D79D2DBCF9020787849 /* Bundle React Native code and images */ = {
			isa = PBXShellScriptBuildPhase;
			buildActionMask = 2147483647;
			files = (
			);
			inputPaths = (
			);
			name = "Bundle React Native code and images";
			outputPaths = (
			);
			runOnlyForDeploymentPostprocessing = 0;
			shellPath = /bin/sh;
			shellScript = "export NODE_BINARY=node\n../node_modules/react-native/scripts/react-native-xcode.sh";
		};
<<<<<<< HEAD
		955BB2FC6B3E69FD9EEFE4CBF7027E30 /* ShellScript */ = {
			isa = PBXShellScriptBuildPhase;
			buildActionMask = 2147483647;
			files = (
			);
			inputPaths = (
			);
			outputPaths = (
			);
			runOnlyForDeploymentPostprocessing = 0;
			shellPath = /bin/sh;
			shellScript = "\"${PODS_ROOT}/Fabric/run\" e741ca311eddc2a22fa56c2dad19b440babbddbc 981a9d74e52679b4082c8d7d4ea90916fa27524671f2378ebca21f44939dcb5b";
		};
=======
>>>>>>> c004659d
		B59F787FE434CB99F8DA67C59029AF6B /* ShellScript */ = {
			isa = PBXShellScriptBuildPhase;
			buildActionMask = 2147483647;
			files = (
			);
			inputPaths = (
			);
			outputPaths = (
			);
			runOnlyForDeploymentPostprocessing = 0;
			shellPath = /bin/sh;
			shellScript = "if [ \"$CONFIGURATION\" == \"Release\" ]\nthen /usr/bin/perl -pe 's/(BUILD_NUMBER = )(\\d+)/$1.($2+1)/eg' -i buildnumber.xcconfig\nfi";
		};
		C670705588253B9974F1143C /* [CP] Check Pods Manifest.lock */ = {
			isa = PBXShellScriptBuildPhase;
			buildActionMask = 2147483647;
			files = (
			);
			inputPaths = (
				"${PODS_PODFILE_DIR_PATH}/Podfile.lock",
				"${PODS_ROOT}/Manifest.lock",
			);
			name = "[CP] Check Pods Manifest.lock";
			outputPaths = (
				"$(DERIVED_FILE_DIR)/Pods-iotaWallet-checkManifestLockResult.txt",
			);
			runOnlyForDeploymentPostprocessing = 0;
			shellPath = /bin/sh;
			shellScript = "diff \"${PODS_PODFILE_DIR_PATH}/Podfile.lock\" \"${PODS_ROOT}/Manifest.lock\" > /dev/null\nif [ $? != 0 ] ; then\n    # print error to STDERR\n    echo \"error: The sandbox is not in sync with the Podfile.lock. Run 'pod install' or update your CocoaPods installation.\" >&2\n    exit 1\nfi\n# This output is used by Xcode 'outputs' to avoid re-running this script phase.\necho \"SUCCESS\" > \"${SCRIPT_OUTPUT_FILE_0}\"\n";
			showEnvVarsInLog = 0;
		};
/* End PBXShellScriptBuildPhase section */

/* Begin PBXSourcesBuildPhase section */
		11075FA1DE5371B6E0DBE7D34FF2F541 /* Sources */ = {
			isa = PBXSourcesBuildPhase;
			buildActionMask = 2147483647;
			files = (
				307E93B97FDF6F53908903B07505AC30 /* SnapshotHelper.swift in Sources */,
				0C51C393ABBB0B4BD4B93D710474ACE6 /* iotaWalletUITests.swift in Sources */,
			);
			runOnlyForDeploymentPostprocessing = 0;
		};
		20A48ED510B8A5A031F25EB34DD39B95 /* Sources */ = {
			isa = PBXSourcesBuildPhase;
			buildActionMask = 2147483647;
			files = (
				F834CDED8A9A63C142A683ADB8483369 /* iotaWalletTests.m in Sources */,
			);
			runOnlyForDeploymentPostprocessing = 0;
		};
		3A19CAEF0494A213AEB368179B268023 /* Sources */ = {
			isa = PBXSourcesBuildPhase;
			buildActionMask = 2147483647;
			files = (
				962469C90FA6C9D7DB8B0F1D49DD98E7 /* AppDelegate.m in Sources */,
				009513FCBFA797A40A555F3084ED0B8D /* Iota.m in Sources */,
				CB866281209F36CA00C026E3 /* EntangledIOS.m in Sources */,
				6E9CC66B45FB093ECF765004AFED349E /* IotaKitEmitter.swift in Sources */,
				3E58EC90CE11629FBA816AAD96D16464 /* main.m in Sources */,
			);
			runOnlyForDeploymentPostprocessing = 0;
		};
		9289FDA5BF643E6CF6FB97742A554BFA /* Sources */ = {
			isa = PBXSourcesBuildPhase;
			buildActionMask = 2147483647;
			files = (
				150B45CC76085653FBC10B5A7B4E16F0 /* AppDelegate.m in Sources */,
				7201963BD0BAE41A9958AC15A84AAA5F /* main.m in Sources */,
			);
			runOnlyForDeploymentPostprocessing = 0;
		};
		C361C063B6547DE82583FABCA4550939 /* Sources */ = {
			isa = PBXSourcesBuildPhase;
			buildActionMask = 2147483647;
			files = (
				E4F9AC494F8CC3C172EA66A4EF42D078 /* iotaWalletTests.m in Sources */,
			);
			runOnlyForDeploymentPostprocessing = 0;
		};
/* End PBXSourcesBuildPhase section */

/* Begin PBXTargetDependency section */
		482BD5E847E669FCCD5819D2879B3184 /* PBXTargetDependency */ = {
			isa = PBXTargetDependency;
			target = 1B6F56C5B39768183E212C21E8E213DA /* iotaWallet-tvOS */;
			targetProxy = 28BD818916EC80191B9C06F5C44796AA /* PBXContainerItemProxy */;
		};
		BCF502FF716E49969EFEC3E7DA65262E /* PBXTargetDependency */ = {
			isa = PBXTargetDependency;
			name = Lottie_iOS;
			targetProxy = 3431B8C171DBF136591372AA44E6F2F4 /* PBXContainerItemProxy */;
		};
		BE73D60DB7DADA792CE0511FEEF11D44 /* PBXTargetDependency */ = {
			isa = PBXTargetDependency;
			target = 4848851A00274CA2FFBE307BAEB5F278 /* iotaWallet */;
			targetProxy = 569242DFF3FE79F261B75B97749FC745 /* PBXContainerItemProxy */;
		};
/* End PBXTargetDependency section */

/* Begin PBXVariantGroup section */
		49A551A49165ED5CFBE87EE1B7C5CCA8 /* InfoPlist.strings */ = {
			isa = PBXVariantGroup;
			children = (
				14D027E0235A94DEC3CFA3995F921E99 /* ar */,
				212C440FB237BBD7248FBF1D2199EFD2 /* cs */,
				C883F8A0B4031CE53D5E48217339975E /* da */,
				55B2218ED7B66ED5B4EEF139189CDFB2 /* de */,
				A1FAED857304034D3DCD87D13F961C48 /* el */,
				72D17A4D37252C0BC0DB1F93F39557A8 /* en */,
				36D4352CBA24C83AC9A32D4C0C8118E8 /* es */,
				F937ECCF0BA4BC3A155C89B3B7ECE27D /* es-419 */,
				D6579997ECA951BF786CFC9441D56F53 /* fi */,
				E3A5CC95D9B27ABCF4FAD971B8E3AC51 /* fr */,
				D2C796029F4A68C167C1F1F5176A5819 /* he */,
				78890E2D6D34AE7E540EA17AF52C9982 /* hi */,
				F05FB5124D5FDAF46BC578870641ED07 /* id */,
				EEF5BF9089B89A57B0EABB4E6415A676 /* it */,
				BD40B3B9B6FE961CF3495A75D646774F /* ja */,
				FA966CD6F6AC4A56AAE33F729009A387 /* ko */,
				AC72D5B1A4088A6371731AAF2D0B9E73 /* lv */,
				687E262F066E4DDBCEFF44A4BC7F44A7 /* nb */,
				66A2C53DEF25AEDEB72FDC924EBABB8D /* nl */,
				DF7DDCE91109086B70E5F0239B13774C /* pl */,
				2CF64F79A3674FBC3EAFD7BD016CA0C3 /* pt-BR */,
				64A04B0E69E2398FF12B202BA93DEFED /* pt-PT */,
				C989B5B2E21BB76597A51E0EFEA9B547 /* ro */,
				12700CD34950855970059E347E3ECCEF /* ru */,
				81FD04ABA0D7E5DDAC025C79AC565404 /* sk */,
				BA9A0E2287F5A0014ABE9284EBD2C4D8 /* sl */,
				5D730345CF75A62E99A5B317731440D2 /* sv */,
				0CB89A9AF630BA398ED6B667116B3086 /* tr */,
				000050334277DFF6E9BC09832C011408 /* ur */,
				703CD715859580C6F93AD2C3B9BF240C /* zh-Hans */,
				F0BCFBFA4C88ED7E91943BDB49D788DE /* zh-Hant */,
			);
			name = InfoPlist.strings;
			sourceTree = "<group>";
		};
/* End PBXVariantGroup section */

/* Begin XCBuildConfiguration section */
		2E5397219FE6BFB92B66674C2DE598F9 /* Release */ = {
			isa = XCBuildConfiguration;
			buildSettings = {
				ALWAYS_SEARCH_USER_PATHS = NO;
				CLANG_ANALYZER_LOCALIZABILITY_NONLOCALIZED = YES;
				CLANG_CXX_LANGUAGE_STANDARD = "gnu++0x";
				CLANG_CXX_LIBRARY = "libc++";
				CLANG_ENABLE_MODULES = YES;
				CLANG_ENABLE_OBJC_ARC = YES;
				CLANG_WARN_BLOCK_CAPTURE_AUTORELEASING = YES;
				CLANG_WARN_BOOL_CONVERSION = YES;
				CLANG_WARN_COMMA = YES;
				CLANG_WARN_CONSTANT_CONVERSION = YES;
				CLANG_WARN_DIRECT_OBJC_ISA_USAGE = YES_ERROR;
				CLANG_WARN_EMPTY_BODY = YES;
				CLANG_WARN_ENUM_CONVERSION = YES;
				CLANG_WARN_INFINITE_RECURSION = YES;
				CLANG_WARN_INT_CONVERSION = YES;
				CLANG_WARN_NON_LITERAL_NULL_CONVERSION = YES;
				CLANG_WARN_OBJC_LITERAL_CONVERSION = YES;
				CLANG_WARN_OBJC_ROOT_CLASS = YES_ERROR;
				CLANG_WARN_RANGE_LOOP_ANALYSIS = YES;
				CLANG_WARN_STRICT_PROTOTYPES = YES;
				CLANG_WARN_SUSPICIOUS_MOVE = YES;
				CLANG_WARN_UNREACHABLE_CODE = YES;
				CLANG_WARN__DUPLICATE_METHOD_MATCH = YES;
				CODE_SIGN_IDENTITY = "iPhone Developer";
				"CODE_SIGN_IDENTITY[sdk=iphoneos*]" = "iPhone Developer";
				CODE_SIGN_STYLE = Manual;
				COPY_PHASE_STRIP = YES;
				ENABLE_NS_ASSERTIONS = NO;
				ENABLE_STRICT_OBJC_MSGSEND = YES;
				GCC_C_LANGUAGE_STANDARD = gnu99;
				GCC_NO_COMMON_BLOCKS = YES;
				GCC_WARN_64_TO_32_BIT_CONVERSION = YES;
				GCC_WARN_ABOUT_RETURN_TYPE = YES_ERROR;
				GCC_WARN_UNDECLARED_SELECTOR = YES;
				GCC_WARN_UNINITIALIZED_AUTOS = YES_AGGRESSIVE;
				GCC_WARN_UNUSED_FUNCTION = YES;
				GCC_WARN_UNUSED_VARIABLE = YES;
				HEADER_SEARCH_PATHS = "$(SRCROOT)/../node_modules/react-native-navigation/ios/**";
				IPHONEOS_DEPLOYMENT_TARGET = 8.0;
				MTL_ENABLE_DEBUG_INFO = NO;
				SDKROOT = iphoneos;
				VALIDATE_PRODUCT = YES;
			};
			name = Release;
		};
		54708D3C2D8F9B58C86D79D3E967D808 /* Release */ = {
			isa = XCBuildConfiguration;
			buildSettings = {
				ALWAYS_EMBED_SWIFT_STANDARD_LIBRARIES = YES;
				CLANG_ANALYZER_NONNULL = YES;
				CLANG_ANALYZER_NUMBER_OBJECT_CONVERSION = YES_AGGRESSIVE;
				CLANG_CXX_LANGUAGE_STANDARD = "gnu++14";
				CLANG_WARN_DOCUMENTATION_COMMENTS = YES;
				CLANG_WARN_UNGUARDED_AVAILABILITY = YES_AGGRESSIVE;
				CODE_SIGN_IDENTITY = "iPhone Developer";
				CODE_SIGN_STYLE = Automatic;
				COPY_PHASE_STRIP = NO;
				DEBUG_INFORMATION_FORMAT = "dwarf-with-dsym";
				DEVELOPMENT_TEAM = UG77RJKZHH;
				GCC_C_LANGUAGE_STANDARD = gnu11;
				INFOPLIST_FILE = iotaWalletUITests/Info.plist;
				IPHONEOS_DEPLOYMENT_TARGET = 11.2;
				LD_RUNPATH_SEARCH_PATHS = "$(inherited) @executable_path/Frameworks @loader_path/Frameworks";
				PRODUCT_BUNDLE_IDENTIFIER = com.iota.iotaWalletUITests;
				PRODUCT_NAME = "$(TARGET_NAME)";
				SWIFT_OPTIMIZATION_LEVEL = "-Owholemodule";
				SWIFT_VERSION = 4.0;
				TARGETED_DEVICE_FAMILY = "1,2";
				TEST_TARGET_NAME = iotaWallet;
			};
			name = Release;
		};
		611B7A6B86760C0E9A40C3C579A9579A /* Debug */ = {
			isa = XCBuildConfiguration;
			baseConfigurationReference = F5456B99539E3DFAFBC86D23 /* Pods-iotaWallet-tvOSTests.debug.xcconfig */;
			buildSettings = {
				BUNDLE_LOADER = "$(TEST_HOST)";
				CLANG_ANALYZER_NONNULL = YES;
				CLANG_WARN_DOCUMENTATION_COMMENTS = YES;
				CLANG_WARN_INFINITE_RECURSION = YES;
				CLANG_WARN_SUSPICIOUS_MOVE = YES;
				CODE_SIGN_IDENTITY = "iPhone Developer";
				CODE_SIGN_STYLE = Automatic;
				DEBUG_INFORMATION_FORMAT = dwarf;
				DEVELOPMENT_TEAM = UG77RJKZHH;
				ENABLE_TESTABILITY = YES;
				GCC_NO_COMMON_BLOCKS = YES;
				INFOPLIST_FILE = "iotaWallet-tvOSTests/Info.plist";
				LD_RUNPATH_SEARCH_PATHS = "$(inherited) @executable_path/Frameworks @loader_path/Frameworks";
				LIBRARY_SEARCH_PATHS = "$(inherited)";
				PRODUCT_BUNDLE_IDENTIFIER = "com.facebook.REACT.iotaWallet-tvOSTests";
				PRODUCT_NAME = "$(TARGET_NAME)";
				PROVISIONING_PROFILE_SPECIFIER = "";
				SDKROOT = appletvos;
				TEST_HOST = "$(BUILT_PRODUCTS_DIR)/iotaWallet-tvOS.app/iotaWallet-tvOS";
				TVOS_DEPLOYMENT_TARGET = 10.1;
			};
			name = Debug;
		};
		628BCCD8ADDD0FC8E734E5D97EDE0C08 /* Debug */ = {
			isa = XCBuildConfiguration;
			baseConfigurationReference = FC0C813F80FE9398560C13E6CC59C201 /* iotaWallet-debug-config.xcconfig */;
			buildSettings = {
				ASSETCATALOG_COMPILER_APPICON_NAME = AppIcon;
				ASSETCATALOG_COMPILER_LAUNCHIMAGE_NAME = LaunchImage;
				ASSETCATALOG_WARNINGS = YES;
				CLANG_ENABLE_MODULES = YES;
				CODE_SIGN_ENTITLEMENTS = iotaWallet/iotaWallet.entitlements;
				CODE_SIGN_IDENTITY = "iPhone Developer";
				"CODE_SIGN_IDENTITY[sdk=iphoneos*]" = "iPhone Developer";
				CODE_SIGN_STYLE = Automatic;
				CURRENT_PROJECT_VERSION = 9;
				DEAD_CODE_STRIPPING = NO;
				DEVELOPMENT_TEAM = UG77RJKZHH;
				ENABLE_BITCODE = YES;
				FRAMEWORK_SEARCH_PATHS = (
					"$(inherited)",
					"$(PROJECT_DIR)/EntangledIOS",
				);
				GCC_OPTIMIZATION_LEVEL = 0;
				HEADER_SEARCH_PATHS = (
					"$(SRCROOT)/../node_modules/react-native-navigation/ios/**",
					"(SRCROOT)/../../react-native/React/**",
					"$(SRCROOT)/../../../React/**",
					"$(SRCROOT)/../node_modules/react-native-clipboard/RNClipboard",
					"$(SRCROOT)/../node_modules/react-native-config/ios/**",
					"$(inherited)",
					"$(BUILT_PRODUCTS_DIR)/usr/local/include/**",
					"${PODS_DEV_ROOT}/React/**",
					"$(SRCROOT)/../node_modules/react-native-fingerprint-scanner/ios",
					"${PODS_DEV_ROOT}/UIDevice-PasscodeStatus/**",
					"$(SRCROOT)/../node_modules/react-native-splash-screen/ios\n\n$(SRCROOT)/../node_modules/react-native-splash-screen/ios\n\n$(SRCROOT)/../node_modules/react-native-splash-screen/ios",
				);
				IBC_WARNINGS = YES;
				INFOPLIST_FILE = iotaWallet/Info.plist;
				INFOPLIST_OTHER_PREPROCESSOR_FLAGS = "";
				INFOPLIST_PREFIX_HEADER = "";
				INFOPLIST_PREPROCESS = NO;
				LD_RUNPATH_SEARCH_PATHS = "$(inherited) @executable_path/Frameworks";
				LIBRARY_SEARCH_PATHS = (
					"$(inherited)",
					"$(PROJECT_DIR)/Entangled",
					"$(PROJECT_DIR)/EntangledIOS",
				);
				OTHER_CFLAGS = (
					"$(inherited)",
					"-iquote",
					"\"${PODS_CONFIGURATION_BUILD_DIR}/IotaKit/IotaKit.framework/Headers\"",
					"-isystem",
					"\"${PODS_ROOT}/Headers/Public\"",
					"-isystem",
					"\"${PODS_ROOT}/Headers/Public/Crashlytics\"",
					"-isystem",
					"\"${PODS_ROOT}/Headers/Public/Fabric\"",
					"-fstack-protector-all",
				);
				OTHER_LDFLAGS = (
					"$(inherited)",
					"-ObjC",
					"-lc++",
				);
				PRODUCT_BUNDLE_IDENTIFIER = com.iota.trinity;
				PRODUCT_NAME = iotaWallet;
				PROVISIONING_PROFILE = "";
				PROVISIONING_PROFILE_SPECIFIER = "";
				SWIFT_OBJC_BRIDGING_HEADER = "IotaKit/iotaWallet-Bridging-Header.h";
				SWIFT_OPTIMIZATION_LEVEL = "-Onone";
				SWIFT_VERSION = 4.0;
				VERSIONING_SYSTEM = "apple-generic";
			};
			name = Debug;
		};
		6E75FBCECD50020CBFEFED84B41BD355 /* Debug */ = {
			isa = XCBuildConfiguration;
			buildSettings = {
				ALWAYS_EMBED_SWIFT_STANDARD_LIBRARIES = YES;
				CLANG_ANALYZER_NONNULL = YES;
				CLANG_ANALYZER_NUMBER_OBJECT_CONVERSION = YES_AGGRESSIVE;
				CLANG_CXX_LANGUAGE_STANDARD = "gnu++14";
				CLANG_WARN_DOCUMENTATION_COMMENTS = YES;
				CLANG_WARN_UNGUARDED_AVAILABILITY = YES_AGGRESSIVE;
				CODE_SIGN_IDENTITY = "iPhone Developer";
				CODE_SIGN_STYLE = Automatic;
				DEBUG_INFORMATION_FORMAT = dwarf;
				DEVELOPMENT_TEAM = UG77RJKZHH;
				GCC_C_LANGUAGE_STANDARD = gnu11;
				INFOPLIST_FILE = iotaWalletUITests/Info.plist;
				IPHONEOS_DEPLOYMENT_TARGET = 11.2;
				LD_RUNPATH_SEARCH_PATHS = "$(inherited) @executable_path/Frameworks @loader_path/Frameworks";
				PRODUCT_BUNDLE_IDENTIFIER = com.iota.iotaWalletUITests;
				PRODUCT_NAME = "$(TARGET_NAME)";
				SWIFT_ACTIVE_COMPILATION_CONDITIONS = DEBUG;
				SWIFT_OPTIMIZATION_LEVEL = "-Onone";
				SWIFT_VERSION = 4.0;
				TARGETED_DEVICE_FAMILY = "1,2";
				TEST_TARGET_NAME = iotaWallet;
			};
			name = Debug;
		};
		7DDD0F08DA9139FA743C2E673AD7F8C2 /* Debug */ = {
			isa = XCBuildConfiguration;
			baseConfigurationReference = 94C69E567EC4B020F5822FC7 /* Pods-iotaWallet-tvOS.debug.xcconfig */;
			buildSettings = {
				ASSETCATALOG_COMPILER_APPICON_NAME = "App Icon & Top Shelf Image";
				ASSETCATALOG_COMPILER_LAUNCHIMAGE_NAME = LaunchImage;
				CLANG_ANALYZER_NONNULL = YES;
				CLANG_WARN_DOCUMENTATION_COMMENTS = YES;
				CLANG_WARN_INFINITE_RECURSION = YES;
				CLANG_WARN_SUSPICIOUS_MOVE = YES;
				CODE_SIGN_IDENTITY = "iPhone Developer";
				"CODE_SIGN_IDENTITY[sdk=appletvos*]" = "iPhone Developer";
				CODE_SIGN_STYLE = Manual;
				DEBUG_INFORMATION_FORMAT = dwarf;
				DEVELOPMENT_TEAM = "";
				ENABLE_TESTABILITY = YES;
				GCC_NO_COMMON_BLOCKS = YES;
				HEADER_SEARCH_PATHS = (
					"$(inherited)",
					"$(SRCROOT)/../node_modules/react-native-clipboard/RNClipboard",
					"$(SRCROOT)/../node_modules/react-native-fingerprint-scanner/ios",
				);
				INFOPLIST_FILE = "iotaWallet-tvOS/Info.plist";
				LD_RUNPATH_SEARCH_PATHS = "$(inherited) @executable_path/Frameworks";
				LIBRARY_SEARCH_PATHS = "$(inherited)";
				OTHER_LDFLAGS = (
					"-ObjC",
					"-lc++",
				);
				PRODUCT_BUNDLE_IDENTIFIER = "com.facebook.REACT.iotaWallet-tvOS";
				PRODUCT_NAME = "$(TARGET_NAME)";
				PROVISIONING_PROFILE_SPECIFIER = "";
				SDKROOT = appletvos;
				TARGETED_DEVICE_FAMILY = 3;
				TVOS_DEPLOYMENT_TARGET = 9.2;
			};
			name = Debug;
		};
		8E3378A29B8417F4F67AC30BA5829215 /* Release */ = {
			isa = XCBuildConfiguration;
			baseConfigurationReference = D5BA67ADCF3A3E3973DDF764 /* Pods-iotaWallet-tvOSTests.release.xcconfig */;
			buildSettings = {
				BUNDLE_LOADER = "$(TEST_HOST)";
				CLANG_ANALYZER_NONNULL = YES;
				CLANG_WARN_DOCUMENTATION_COMMENTS = YES;
				CLANG_WARN_INFINITE_RECURSION = YES;
				CLANG_WARN_SUSPICIOUS_MOVE = YES;
				CODE_SIGN_IDENTITY = "iPhone Developer";
				CODE_SIGN_STYLE = Automatic;
				COPY_PHASE_STRIP = NO;
				DEBUG_INFORMATION_FORMAT = "dwarf-with-dsym";
				DEVELOPMENT_TEAM = UG77RJKZHH;
				GCC_NO_COMMON_BLOCKS = YES;
				INFOPLIST_FILE = "iotaWallet-tvOSTests/Info.plist";
				LD_RUNPATH_SEARCH_PATHS = "$(inherited) @executable_path/Frameworks @loader_path/Frameworks";
				LIBRARY_SEARCH_PATHS = "$(inherited)";
				PRODUCT_BUNDLE_IDENTIFIER = "com.facebook.REACT.iotaWallet-tvOSTests";
				PRODUCT_NAME = "$(TARGET_NAME)";
				PROVISIONING_PROFILE_SPECIFIER = "";
				SDKROOT = appletvos;
				TEST_HOST = "$(BUILT_PRODUCTS_DIR)/iotaWallet-tvOS.app/iotaWallet-tvOS";
				TVOS_DEPLOYMENT_TARGET = 10.1;
			};
			name = Release;
		};
		BA56D1E88F8ACD6A9D56C678D0919924 /* Debug */ = {
			isa = XCBuildConfiguration;
			baseConfigurationReference = 5C64D2219E425907A910B0F3A28CD9F1 /* iotaWalletTests-debug-config.xcconfig */;
			buildSettings = {
				BUNDLE_LOADER = "$(TEST_HOST)";
				CODE_SIGN_IDENTITY = "iPhone Developer";
				CODE_SIGN_STYLE = Automatic;
				DEVELOPMENT_TEAM = UG77RJKZHH;
				GCC_PREPROCESSOR_DEFINITIONS = (
					"DEBUG=1",
					"$(inherited)",
				);
				HEADER_SEARCH_PATHS = (
					"$(inherited)",
					"$(SRCROOT)/../node_modules/react-native-clipboard/RNClipboard",
					"$(SRCROOT)/../node_modules/react-native-fingerprint-scanner/ios",
				);
				INFOPLIST_FILE = iotaWalletTests/Info.plist;
				IPHONEOS_DEPLOYMENT_TARGET = 8.0;
				LD_RUNPATH_SEARCH_PATHS = "$(inherited) @executable_path/Frameworks @loader_path/Frameworks";
				LIBRARY_SEARCH_PATHS = "$(inherited)";
				OTHER_LDFLAGS = (
					"-ObjC",
					"-lc++",
				);
				PRODUCT_BUNDLE_IDENTIFIER = "org.reactjs.native.example.$(PRODUCT_NAME:rfc1034identifier)";
				PRODUCT_NAME = "$(TARGET_NAME)";
				PROVISIONING_PROFILE_SPECIFIER = "";
				TEST_HOST = "$(BUILT_PRODUCTS_DIR)/iotaWallet.app/iotaWallet";
			};
			name = Debug;
		};
		BCFB382C052C8044AFD1446DB04A6C04 /* Debug */ = {
			isa = XCBuildConfiguration;
			buildSettings = {
				ALWAYS_SEARCH_USER_PATHS = NO;
				CLANG_ANALYZER_LOCALIZABILITY_NONLOCALIZED = YES;
				CLANG_CXX_LANGUAGE_STANDARD = "gnu++0x";
				CLANG_CXX_LIBRARY = "libc++";
				CLANG_ENABLE_MODULES = YES;
				CLANG_ENABLE_OBJC_ARC = YES;
				CLANG_WARN_BLOCK_CAPTURE_AUTORELEASING = YES;
				CLANG_WARN_BOOL_CONVERSION = YES;
				CLANG_WARN_COMMA = YES;
				CLANG_WARN_CONSTANT_CONVERSION = YES;
				CLANG_WARN_DIRECT_OBJC_ISA_USAGE = YES_ERROR;
				CLANG_WARN_EMPTY_BODY = YES;
				CLANG_WARN_ENUM_CONVERSION = YES;
				CLANG_WARN_INFINITE_RECURSION = YES;
				CLANG_WARN_INT_CONVERSION = YES;
				CLANG_WARN_NON_LITERAL_NULL_CONVERSION = YES;
				CLANG_WARN_OBJC_LITERAL_CONVERSION = YES;
				CLANG_WARN_OBJC_ROOT_CLASS = YES_ERROR;
				CLANG_WARN_RANGE_LOOP_ANALYSIS = YES;
				CLANG_WARN_STRICT_PROTOTYPES = YES;
				CLANG_WARN_SUSPICIOUS_MOVE = YES;
				CLANG_WARN_UNREACHABLE_CODE = YES;
				CLANG_WARN__DUPLICATE_METHOD_MATCH = YES;
				CODE_SIGN_IDENTITY = "iPhone Developer";
				"CODE_SIGN_IDENTITY[sdk=iphoneos*]" = "iPhone Developer";
				CODE_SIGN_STYLE = Manual;
				COPY_PHASE_STRIP = NO;
				ENABLE_STRICT_OBJC_MSGSEND = YES;
				ENABLE_TESTABILITY = YES;
				GCC_C_LANGUAGE_STANDARD = gnu99;
				GCC_DYNAMIC_NO_PIC = NO;
				GCC_NO_COMMON_BLOCKS = YES;
				GCC_OPTIMIZATION_LEVEL = 0;
				GCC_PREPROCESSOR_DEFINITIONS = (
					"DEBUG=1",
					"$(inherited)",
				);
				GCC_SYMBOLS_PRIVATE_EXTERN = NO;
				GCC_WARN_64_TO_32_BIT_CONVERSION = YES;
				GCC_WARN_ABOUT_RETURN_TYPE = YES_ERROR;
				GCC_WARN_UNDECLARED_SELECTOR = YES;
				GCC_WARN_UNINITIALIZED_AUTOS = YES_AGGRESSIVE;
				GCC_WARN_UNUSED_FUNCTION = YES;
				GCC_WARN_UNUSED_VARIABLE = YES;
				HEADER_SEARCH_PATHS = "$(SRCROOT)/../node_modules/react-native-navigation/ios/**";
				IPHONEOS_DEPLOYMENT_TARGET = 8.0;
				MTL_ENABLE_DEBUG_INFO = YES;
				ONLY_ACTIVE_ARCH = YES;
				SDKROOT = iphoneos;
				SWIFT_OPTIMIZATION_LEVEL = "-Owholemodule";
			};
			name = Debug;
		};
		C59D55A5A1CBBEE239AD9F272DAFE0EE /* Release */ = {
			isa = XCBuildConfiguration;
			baseConfigurationReference = 93AF27DC4948C2C2EF41D1FA /* Pods-iotaWallet-tvOS.release.xcconfig */;
			buildSettings = {
				ASSETCATALOG_COMPILER_APPICON_NAME = "App Icon & Top Shelf Image";
				ASSETCATALOG_COMPILER_LAUNCHIMAGE_NAME = LaunchImage;
				CLANG_ANALYZER_NONNULL = YES;
				CLANG_WARN_DOCUMENTATION_COMMENTS = YES;
				CLANG_WARN_INFINITE_RECURSION = YES;
				CLANG_WARN_SUSPICIOUS_MOVE = YES;
				CODE_SIGN_IDENTITY = "iPhone Developer";
				"CODE_SIGN_IDENTITY[sdk=appletvos*]" = "iPhone Developer";
				CODE_SIGN_STYLE = Manual;
				COPY_PHASE_STRIP = NO;
				DEBUG_INFORMATION_FORMAT = "dwarf-with-dsym";
				DEVELOPMENT_TEAM = "";
				GCC_NO_COMMON_BLOCKS = YES;
				HEADER_SEARCH_PATHS = (
					"$(inherited)",
					"$(SRCROOT)/../node_modules/react-native-clipboard/RNClipboard",
					"$(SRCROOT)/../node_modules/react-native-fingerprint-scanner/ios",
				);
				INFOPLIST_FILE = "iotaWallet-tvOS/Info.plist";
				LD_RUNPATH_SEARCH_PATHS = "$(inherited) @executable_path/Frameworks";
				LIBRARY_SEARCH_PATHS = "$(inherited)";
				OTHER_LDFLAGS = (
					"-ObjC",
					"-lc++",
				);
				PRODUCT_BUNDLE_IDENTIFIER = "com.facebook.REACT.iotaWallet-tvOS";
				PRODUCT_NAME = "$(TARGET_NAME)";
				PROVISIONING_PROFILE_SPECIFIER = "";
				SDKROOT = appletvos;
				TARGETED_DEVICE_FAMILY = 3;
				TVOS_DEPLOYMENT_TARGET = 9.2;
			};
			name = Release;
		};
		E125CF87FF71CE32828FCAD0DF73E43B /* Release */ = {
			isa = XCBuildConfiguration;
			baseConfigurationReference = 40E70A189B0FFF62EE8AE0E04401F815 /* iotaWalletTests-release-config.xcconfig */;
			buildSettings = {
				BUNDLE_LOADER = "$(TEST_HOST)";
				CODE_SIGN_IDENTITY = "iPhone Developer";
				CODE_SIGN_STYLE = Automatic;
				COPY_PHASE_STRIP = NO;
				DEVELOPMENT_TEAM = UG77RJKZHH;
				HEADER_SEARCH_PATHS = (
					"$(inherited)",
					"$(SRCROOT)/../node_modules/react-native-tcp/ios/**",
					"$(SRCROOT)/../node_modules/react-native-clipboard/RNClipboard",
					"$(SRCROOT)/../node_modules/react-native-fingerprint-scanner/ios",
				);
				INFOPLIST_FILE = iotaWalletTests/Info.plist;
				IPHONEOS_DEPLOYMENT_TARGET = 8.0;
				LD_RUNPATH_SEARCH_PATHS = "$(inherited) @executable_path/Frameworks @loader_path/Frameworks";
				LIBRARY_SEARCH_PATHS = "$(inherited)";
				OTHER_LDFLAGS = (
					"-ObjC",
					"-lc++",
				);
				PRODUCT_BUNDLE_IDENTIFIER = "org.reactjs.native.example.$(PRODUCT_NAME:rfc1034identifier)";
				PRODUCT_NAME = "$(TARGET_NAME)";
				PROVISIONING_PROFILE_SPECIFIER = "";
				TEST_HOST = "$(BUILT_PRODUCTS_DIR)/iotaWallet.app/iotaWallet";
			};
			name = Release;
		};
		FE346EC30248653FF956E422EC404B15 /* Release */ = {
			isa = XCBuildConfiguration;
			baseConfigurationReference = A402C8584E5EA99F404511B6FE64D661 /* iotaWallet-release-config.xcconfig */;
			buildSettings = {
				ASSETCATALOG_COMPILER_APPICON_NAME = AppIcon;
				ASSETCATALOG_COMPILER_LAUNCHIMAGE_NAME = LaunchImage;
				ASSETCATALOG_WARNINGS = YES;
				CODE_SIGN_ENTITLEMENTS = iotaWallet/iotaWallet.entitlements;
				CODE_SIGN_IDENTITY = "iPhone Developer";
				"CODE_SIGN_IDENTITY[sdk=iphoneos*]" = "iPhone Developer";
				CODE_SIGN_STYLE = Automatic;
				CURRENT_PROJECT_VERSION = 9;
				DEVELOPMENT_TEAM = UG77RJKZHH;
				ENABLE_BITCODE = YES;
				FRAMEWORK_SEARCH_PATHS = (
					"$(inherited)",
					"$(PROJECT_DIR)/EntangledIOS",
				);
				HEADER_SEARCH_PATHS = (
					"$(SRCROOT)/../node_modules/react-native-navigation/ios/**",
					"(SRCROOT)/../../react-native/React/**",
					"$(SRCROOT)/../../../React/**",
					"$(SRCROOT)/../node_modules/react-native-clipboard/RNClipboard",
					"$(SRCROOT)/../node_modules/react-native-config/ios/**",
					"$(inherited)",
					"${PODS_DEV_ROOT}/React/**",
					"$(BUILT_PRODUCTS_DIR)/usr/local/include/**",
					"$(SRCROOT)/../node_modules/react-native-fingerprint-scanner/ios",
					"${PODS_DEV_ROOT}/UIDevice-PasscodeStatus/**",
					"$(SRCROOT)/../node_modules/react-native-splash-screen/ios",
				);
				IBC_WARNINGS = YES;
				INFOPLIST_FILE = iotaWallet/Info.plist;
				INFOPLIST_OTHER_PREPROCESSOR_FLAGS = "";
				INFOPLIST_PREFIX_HEADER = "";
				INFOPLIST_PREPROCESS = NO;
				LD_RUNPATH_SEARCH_PATHS = "$(inherited) @executable_path/Frameworks";
				LIBRARY_SEARCH_PATHS = (
					"$(inherited)",
					"$(PROJECT_DIR)/Entangled",
					"$(PROJECT_DIR)/EntangledIOS",
				);
				OTHER_CFLAGS = (
					"$(inherited)",
					"-iquote",
					"\"${PODS_CONFIGURATION_BUILD_DIR}/IotaKit/IotaKit.framework/Headers\"",
					"-isystem",
					"\"${PODS_ROOT}/Headers/Public\"",
					"-isystem",
					"\"${PODS_ROOT}/Headers/Public/Crashlytics\"",
					"-isystem",
					"\"${PODS_ROOT}/Headers/Public/Fabric\"",
					"-fstack-protector-all",
				);
				OTHER_LDFLAGS = (
					"$(inherited)",
					"-ObjC",
					"-lc++",
				);
				PRODUCT_BUNDLE_IDENTIFIER = com.iota.trinity;
				PRODUCT_NAME = iotaWallet;
				PROVISIONING_PROFILE = "";
				PROVISIONING_PROFILE_SPECIFIER = "";
				SWIFT_OBJC_BRIDGING_HEADER = "IotaKit/iotaWallet-Bridging-Header.h";
				SWIFT_VERSION = 4.0;
				VERSIONING_SYSTEM = "apple-generic";
			};
			name = Release;
		};
/* End XCBuildConfiguration section */

/* Begin XCConfigurationList section */
		12FFB4085BE14D3B9E258601F66FE01E /* Build configuration list for PBXNativeTarget "iotaWalletUITests" */ = {
			isa = XCConfigurationList;
			buildConfigurations = (
				6E75FBCECD50020CBFEFED84B41BD355 /* Debug */,
				54708D3C2D8F9B58C86D79D3E967D808 /* Release */,
			);
			defaultConfigurationIsVisible = 0;
			defaultConfigurationName = Release;
		};
		229CB618801D69BFDE51B861A2C58FE2 /* Build configuration list for PBXNativeTarget "iotaWallet-tvOS" */ = {
			isa = XCConfigurationList;
			buildConfigurations = (
				7DDD0F08DA9139FA743C2E673AD7F8C2 /* Debug */,
				C59D55A5A1CBBEE239AD9F272DAFE0EE /* Release */,
			);
			defaultConfigurationIsVisible = 0;
			defaultConfigurationName = Release;
		};
		287E632BA696962784937BF4BE84857D /* Build configuration list for PBXNativeTarget "iotaWallet-tvOSTests" */ = {
			isa = XCConfigurationList;
			buildConfigurations = (
				611B7A6B86760C0E9A40C3C579A9579A /* Debug */,
				8E3378A29B8417F4F67AC30BA5829215 /* Release */,
			);
			defaultConfigurationIsVisible = 0;
			defaultConfigurationName = Release;
		};
		4BA0D5F0EB15D5F5757C545788EF2CDB /* Build configuration list for PBXNativeTarget "iotaWalletTests" */ = {
			isa = XCConfigurationList;
			buildConfigurations = (
				BA56D1E88F8ACD6A9D56C678D0919924 /* Debug */,
				E125CF87FF71CE32828FCAD0DF73E43B /* Release */,
			);
			defaultConfigurationIsVisible = 0;
			defaultConfigurationName = Release;
		};
		A3BD3B37F8B3D2A63C098B217B362204 /* Build configuration list for PBXProject "iotaWallet" */ = {
			isa = XCConfigurationList;
			buildConfigurations = (
				BCFB382C052C8044AFD1446DB04A6C04 /* Debug */,
				2E5397219FE6BFB92B66674C2DE598F9 /* Release */,
			);
			defaultConfigurationIsVisible = 0;
			defaultConfigurationName = Release;
		};
		AF130F8FF7E392E4456F812995AD03FD /* Build configuration list for PBXNativeTarget "iotaWallet" */ = {
			isa = XCConfigurationList;
			buildConfigurations = (
				628BCCD8ADDD0FC8E734E5D97EDE0C08 /* Debug */,
				FE346EC30248653FF956E422EC404B15 /* Release */,
			);
			defaultConfigurationIsVisible = 0;
			defaultConfigurationName = Release;
		};
/* End XCConfigurationList section */
	};
	rootObject = FBC6F77FBF455B92FBB736B0E5DE8E13 /* Project object */;
}<|MERGE_RESOLUTION|>--- conflicted
+++ resolved
@@ -754,14 +754,11 @@
 			isa = PBXFrameworksBuildPhase;
 			buildActionMask = 2147483647;
 			files = (
-<<<<<<< HEAD
 				601BFD6220C39A610097D329 /* libRNViewShot.a in Frameworks */,
 				601BFCF220C3679D0097D329 /* MessageUI.framework in Frameworks */,
 				601BFCF020C3677F0097D329 /* Social.framework in Frameworks */,
 				601BFCEE20C367660097D329 /* libRNShare.a in Frameworks */,
-=======
 				CBC214EA20CE82EC005D8ACB /* libRNReactNativeHapticFeedback.a in Frameworks */,
->>>>>>> c004659d
 				CB6626F52085057F00651519 /* libSplashScreen.a in Frameworks */,
 				6056CF5C20827E370006A2F3 /* libReactNativePermissions.a in Frameworks */,
 				6056CF5520827D3C0006A2F3 /* libRNCamera.a in Frameworks */,
@@ -1040,12 +1037,9 @@
 		6C07637C2BD02779C4E072737C53A2E3 /* Libraries */ = {
 			isa = PBXGroup;
 			children = (
-<<<<<<< HEAD
 				601BFD5C20C39A560097D329 /* RNViewShot.xcodeproj */,
 				601BFCE820C367300097D329 /* RNShare.xcodeproj */,
-=======
 				CBC214E420CE82DC005D8ACB /* RNReactNativeHapticFeedback.xcodeproj */,
->>>>>>> c004659d
 				60BDD276208D12790085549F /* RNSecureClipboard.xcodeproj */,
 				CB6626ED2085056C00651519 /* SplashScreen.xcodeproj */,
 				6056CF5620827E2E0006A2F3 /* ReactNativePermissions.xcodeproj */,
@@ -2358,22 +2352,6 @@
 			shellPath = /bin/sh;
 			shellScript = "export NODE_BINARY=node\n../node_modules/react-native/scripts/react-native-xcode.sh";
 		};
-<<<<<<< HEAD
-		955BB2FC6B3E69FD9EEFE4CBF7027E30 /* ShellScript */ = {
-			isa = PBXShellScriptBuildPhase;
-			buildActionMask = 2147483647;
-			files = (
-			);
-			inputPaths = (
-			);
-			outputPaths = (
-			);
-			runOnlyForDeploymentPostprocessing = 0;
-			shellPath = /bin/sh;
-			shellScript = "\"${PODS_ROOT}/Fabric/run\" e741ca311eddc2a22fa56c2dad19b440babbddbc 981a9d74e52679b4082c8d7d4ea90916fa27524671f2378ebca21f44939dcb5b";
-		};
-=======
->>>>>>> c004659d
 		B59F787FE434CB99F8DA67C59029AF6B /* ShellScript */ = {
 			isa = PBXShellScriptBuildPhase;
 			buildActionMask = 2147483647;
