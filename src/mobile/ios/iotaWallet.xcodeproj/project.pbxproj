// !$*UTF8*$!
{
	archiveVersion = 1;
	classes = {
	};
	objectVersion = 46;
	objects = {

/* Begin PBXBuildFile section */
		0C2504A17226DF5FFD3C2A54AD060E8A /* libBugsnagReactNative.a in Frameworks */ = {isa = PBXBuildFile; fileRef = D9D059D1D71ADA6B83851AE04A4B1989 /* libBugsnagReactNative.a */; };
		0C51C393ABBB0B4BD4B93D710474ACE6 /* iotaWalletUITests.swift in Sources */ = {isa = PBXBuildFile; fileRef = A9DBF0EEB7DBFA315A0D6839E79A5924 /* iotaWalletUITests.swift */; };
		150B45CC76085653FBC10B5A7B4E16F0 /* AppDelegate.m in Sources */ = {isa = PBXBuildFile; fileRef = 3AFCA4EA113044613D95E46BDAC0C1E3 /* AppDelegate.m */; };
		1601D2D3FEE3505B87365030187ECFDB /* Lottie.framework in Frameworks */ = {isa = PBXBuildFile; fileRef = 667F57494F99C69927244B789F08BA39 /* Lottie.framework */; };
		1D90A630DF083C6894C70C1D9936A0A9 /* libRCTText-tvOS.a in Frameworks */ = {isa = PBXBuildFile; fileRef = 0F586ACB1B483D19A73242AC34185FAD /* libRCTText-tvOS.a */; };
		227F5ECF692F599792F69DC4D573B2E6 /* libRCTActionSheet.a in Frameworks */ = {isa = PBXBuildFile; fileRef = E329CD2AEA74CC4A8A6F37DBBEF1EA5E /* libRCTActionSheet.a */; };
		23DBCEF31158ED28593321DF /* libPods-iotaWallet-tvOSTests.a in Frameworks */ = {isa = PBXBuildFile; fileRef = F94248EA7BCF6FA1B4742792 /* libPods-iotaWallet-tvOSTests.a */; };
		29169BFF0B0644DA1F501101B010A604 /* InfoPlist.strings in Resources */ = {isa = PBXBuildFile; fileRef = 49A551A49165ED5CFBE87EE1B7C5CCA8 /* InfoPlist.strings */; };
		29E9C75A4A87FFC827469A3CFB2D3C89 /* Launch Screen.storyboard in Resources */ = {isa = PBXBuildFile; fileRef = 6EB779EC5853FB7A3F49999F69549ACA /* Launch Screen.storyboard */; };
		2AD31ECE2D7512D06C6BA29BD082EAE7 /* libRCTText.a in Frameworks */ = {isa = PBXBuildFile; fileRef = 4319E47FD77B4B10F18A0CCAA9E7CDB1 /* libRCTText.a */; };
		2F852D5F92D3F66B78914D33F296087F /* libLottie.a in Frameworks */ = {isa = PBXBuildFile; fileRef = 263220B07467A090937F126D1EAD4142 /* libLottie.a */; };
		307E93B97FDF6F53908903B07505AC30 /* SnapshotHelper.swift in Sources */ = {isa = PBXBuildFile; fileRef = 06E920A6AB840A93E25B7B234FEF27E6 /* SnapshotHelper.swift */; };
		38DDAF07C8480BD137CF60C851B9DB02 /* libRCTSettings-tvOS.a in Frameworks */ = {isa = PBXBuildFile; fileRef = 9FEDECF54B08D02E4DA237B29BFA7335 /* libRCTSettings-tvOS.a */; };
		3D089B147B065DF500AFDE15871144F7 /* libRNExitApp.a in Frameworks */ = {isa = PBXBuildFile; fileRef = 1FFDF2800ED208F6574931A64651435D /* libRNExitApp.a */; };
		3E58EC90CE11629FBA816AAD96D16464 /* main.m in Sources */ = {isa = PBXBuildFile; fileRef = ED0FDEA3EDE9090E04563794CE9A92B7 /* main.m */; settings = {COMPILER_FLAGS = "-fobjc-arc"; }; };
		412B533C94F35A1287B87CBF50D0679C /* libRNSecureRandom.a in Frameworks */ = {isa = PBXBuildFile; fileRef = 6D68D9CD64CE2AD239A1BABD810A4043 /* libRNSecureRandom.a */; };
		4A4F5E775D301A641C32594E736C0E3A /* libz.tbd in Frameworks */ = {isa = PBXBuildFile; fileRef = F799E10140F3477803D1C73A2F97B01B /* libz.tbd */; };
		54D44899635E65A34FCEAC3EA412BE26 /* Images.xcassets in Resources */ = {isa = PBXBuildFile; fileRef = CFA2B84C183CC39F995C8E04CC713DDB /* Images.xcassets */; };
		5613EA5FACE7DF227C991290F2E89D02 /* libRCTAnimation.a in Frameworks */ = {isa = PBXBuildFile; fileRef = BE06912F32A64660367B379A5FA9B59C /* libRCTAnimation.a */; };
		6014E911217E743000C88675 /* EntangledKit.framework in Frameworks */ = {isa = PBXBuildFile; fileRef = 6014E910217E743000C88675 /* EntangledKit.framework */; };
		601BFCEE20C367660097D329 /* libRNShare.a in Frameworks */ = {isa = PBXBuildFile; fileRef = 601BFCED20C367310097D329 /* libRNShare.a */; };
		601BFCF020C3677F0097D329 /* Social.framework in Frameworks */ = {isa = PBXBuildFile; fileRef = 601BFCEF20C3677E0097D329 /* Social.framework */; };
		601BFCF220C3679D0097D329 /* MessageUI.framework in Frameworks */ = {isa = PBXBuildFile; fileRef = 601BFCF120C3679D0097D329 /* MessageUI.framework */; };
		601BFD6220C39A610097D329 /* libRNViewShot.a in Frameworks */ = {isa = PBXBuildFile; fileRef = 601BFD6120C39A580097D329 /* libRNViewShot.a */; };
		6056CF5520827D3C0006A2F3 /* libRNCamera.a in Frameworks */ = {isa = PBXBuildFile; fileRef = 6056CF5420827D2F0006A2F3 /* libRNCamera.a */; };
		6056CF5C20827E370006A2F3 /* libReactNativePermissions.a in Frameworks */ = {isa = PBXBuildFile; fileRef = 6056CF5B20827E2E0006A2F3 /* libReactNativePermissions.a */; };
		6079ACDE2110BE6B005B21CB /* Argon2Core.swift in Sources */ = {isa = PBXBuildFile; fileRef = 6079ACDD2110BE6B005B21CB /* Argon2Core.swift */; };
		6079ACE02110DD2C005B21CB /* Argon2IOS.swift in Sources */ = {isa = PBXBuildFile; fileRef = 6079ACDF2110DD2C005B21CB /* Argon2IOS.swift */; };
		6079AD4E2110E752005B21CB /* Argon2IOS.m in Sources */ = {isa = PBXBuildFile; fileRef = 6079AD4D2110E752005B21CB /* Argon2IOS.m */; };
		6079C42420D95F18006B252E /* Empty.swift in Sources */ = {isa = PBXBuildFile; fileRef = 6079C42320D95F17006B252E /* Empty.swift */; };
		60F7E4242125EBE7005355C7 /* libRNDocumentPicker.a in Frameworks */ = {isa = PBXBuildFile; fileRef = 60F7E3B32125EAE7005355C7 /* libRNDocumentPicker.a */; };
		653C5DB7CF56434CA39B6922 /* libRNNodeJsMobile.a in Frameworks */ = {isa = PBXBuildFile; fileRef = F8482B7D9E05463F9505DCB4 /* libRNNodeJsMobile.a */; };
		6ED5CBEF7B1A39258C560F6CDCD36254 /* libKCKeepAwake.a in Frameworks */ = {isa = PBXBuildFile; fileRef = E4F418B6A7C158123D272588757B8B5E /* libKCKeepAwake.a */; };
		6F804BD1BAE4D7BCAD6B6767FD943A5A /* Lottie.framework in Embed Frameworks */ = {isa = PBXBuildFile; fileRef = 667F57494F99C69927244B789F08BA39 /* Lottie.framework */; settings = {ATTRIBUTES = (CodeSignOnCopy, RemoveHeadersOnCopy, ); }; };
		7201963BD0BAE41A9958AC15A84AAA5F /* main.m in Sources */ = {isa = PBXBuildFile; fileRef = ED0FDEA3EDE9090E04563794CE9A92B7 /* main.m */; };
		735D5C80D9DA0474412A6BED /* libPods-iotaWallet-tvOS.a in Frameworks */ = {isa = PBXBuildFile; fileRef = F6D3ACED5A5A03890087B45B /* libPods-iotaWallet-tvOS.a */; };
		7EC4E13223F8F69B1629B42AA455DA9F /* libReactNativeFingerprintScanner.a in Frameworks */ = {isa = PBXBuildFile; fileRef = BDAF54583946132D35A957921197D3E8 /* libReactNativeFingerprintScanner.a */; };
		85277BB9448BC0DF88CC1F206C0E4BF7 /* libRCTSettings.a in Frameworks */ = {isa = PBXBuildFile; fileRef = 19CB0B55DE702DF718E5FD31D6EF66FE /* libRCTSettings.a */; };
		85A815D84AC90B46C352C4B867C1BF36 /* libRCTLinking-tvOS.a in Frameworks */ = {isa = PBXBuildFile; fileRef = DF3D8AEB21F074871C1975441A32E214 /* libRCTLinking-tvOS.a */; };
		962469C90FA6C9D7DB8B0F1D49DD98E7 /* AppDelegate.m in Sources */ = {isa = PBXBuildFile; fileRef = 3AFCA4EA113044613D95E46BDAC0C1E3 /* AppDelegate.m */; settings = {COMPILER_FLAGS = "-fobjc-arc"; }; };
		963E1215D830F1A7FF25B2365C494F64 /* libRCTAnimation.a in Frameworks */ = {isa = PBXBuildFile; fileRef = BE06912F32A64660367B379A5FA9B59C /* libRCTAnimation.a */; };
		9C3391094835A6A9B3A79A2E /* Pods_iotaWalletTests.framework in Frameworks */ = {isa = PBXBuildFile; fileRef = 7E0F74EC093A52113A8EC89B /* Pods_iotaWalletTests.framework */; };
		9D768D7930E8E00194C0FCC710EDD212 /* libRCTNetwork.a in Frameworks */ = {isa = PBXBuildFile; fileRef = E1DE6816AFF1D8279218D82AD1FFCE5B /* libRCTNetwork.a */; };
		A813279F828AD23228F254CEB4047F77 /* libRNRandomBytes.a in Frameworks */ = {isa = PBXBuildFile; fileRef = B844D632C9BC3C7BED60CFEE0A6A52B7 /* libRNRandomBytes.a */; };
		AC1DC503F1AF3CEE085E1EAA4DB30EF4 /* libRCTWebSocket.a in Frameworks */ = {isa = PBXBuildFile; fileRef = 0DF165D1193E4B4962DABF4E7264F91B /* libRCTWebSocket.a */; };
		B7DDAE78307EBAE89650EFFB4AE21EAC /* libReact.a in Frameworks */ = {isa = PBXBuildFile; fileRef = B655981D53B5AE618EDBD102EA41BF51 /* libReact.a */; };
		BA960278C14E736AFA2379DE03059CB8 /* libRCTImage-tvOS.a in Frameworks */ = {isa = PBXBuildFile; fileRef = E75E2AC8AE8B6798A4135FCB59B0D2EB /* libRCTImage-tvOS.a */; };
		BC0B4879EC021013E3B1766E92C2A64B /* libRNPrint.a in Frameworks */ = {isa = PBXBuildFile; fileRef = DAD01F1FBF0A65DE7C0418215A512138 /* libRNPrint.a */; };
		BDAE8ABE8DEB4C2EB82EE79A3A5230C8 /* Images.xcassets in Resources */ = {isa = PBXBuildFile; fileRef = CFA2B84C183CC39F995C8E04CC713DDB /* Images.xcassets */; };
		C2F42249DD5989B1962B809D5CCC00F3 /* libART.a in Frameworks */ = {isa = PBXBuildFile; fileRef = A85B009F6629191C78D363005BC5C04B /* libART.a */; };
		C4646F689AA9CF8E8FFC65C04944FF13 /* libRCTImage.a in Frameworks */ = {isa = PBXBuildFile; fileRef = 7CD2F7585D01863B8EC256EC6A922693 /* libRCTImage.a */; };
		C63F4449914D3D19E3C83C38F602BFB5 /* libRNDeviceInfo.a in Frameworks */ = {isa = PBXBuildFile; fileRef = C9F4F16E746AE853607E2E4D649F9E40 /* libRNDeviceInfo.a */; };
		CA8AF202D45B7B9C48CB844FE4029B34 /* libRCTLinking.a in Frameworks */ = {isa = PBXBuildFile; fileRef = 38822DC4E60A1BDF9DF917E7C1541B3D /* libRCTLinking.a */; };
		CB305F0421185EF800657575 /* libRNFetchBlob.a in Frameworks */ = {isa = PBXBuildFile; fileRef = CB305F0321185EEC00657575 /* libRNFetchBlob.a */; };
		CB61A46620B89E3B004088AA /* SourceSansPro-SemiBold.ttf in Resources */ = {isa = PBXBuildFile; fileRef = CB61A46520B89E3A004088AA /* SourceSansPro-SemiBold.ttf */; };
		CB63E7A5218B544E0084CBFD /* Icons.ttf in Resources */ = {isa = PBXBuildFile; fileRef = CB63E7A4218B544E0084CBFD /* Icons.ttf */; };
		CB6626F52085057F00651519 /* libSplashScreen.a in Frameworks */ = {isa = PBXBuildFile; fileRef = CB6626F42085056C00651519 /* libSplashScreen.a */; };
		CB866281209F36CA00C026E3 /* EntangledIOS.m in Sources */ = {isa = PBXBuildFile; fileRef = CB86627D209F36CA00C026E3 /* EntangledIOS.m */; };
		CB98FB9420A0A5BB0047877B /* SourceSansPro-Bold.ttf in Resources */ = {isa = PBXBuildFile; fileRef = CB98FB9120A0A5BB0047877B /* SourceSansPro-Bold.ttf */; };
		CB98FB9520A0A5BB0047877B /* SourceSansPro-Regular.ttf in Resources */ = {isa = PBXBuildFile; fileRef = CB98FB9220A0A5BB0047877B /* SourceSansPro-Regular.ttf */; };
		CB98FB9620A0A5BB0047877B /* SourceSansPro-Light.ttf in Resources */ = {isa = PBXBuildFile; fileRef = CB98FB9320A0A5BB0047877B /* SourceSansPro-Light.ttf */; };
		CBA5F52620CAAB2A00774D4B /* SourceCodePro-Medium.ttf in Resources */ = {isa = PBXBuildFile; fileRef = CBA5F52520CAAB2A00774D4B /* SourceCodePro-Medium.ttf */; };
		CBBD19A22177BCBB0076C9EC /* libLottieReactNative.a in Frameworks */ = {isa = PBXBuildFile; fileRef = CBBD19A12177BCAE0076C9EC /* libLottieReactNative.a */; };
		CBC214EA20CE82EC005D8ACB /* libRNReactNativeHapticFeedback.a in Frameworks */ = {isa = PBXBuildFile; fileRef = CBC214E920CE82DC005D8ACB /* libRNReactNativeHapticFeedback.a */; };
		CBEA4C9421494823007DA583 /* libReactNativeNavigation.a in Frameworks */ = {isa = PBXBuildFile; fileRef = CBEA4C912149481F007DA583 /* libReactNativeNavigation.a */; };
		CBEC7C012108D78900F0020D /* libRNFastCrypto.a in Frameworks */ = {isa = PBXBuildFile; fileRef = CBEC7C002108D77100F0020D /* libRNFastCrypto.a */; };
		CBF1F1EE21623D8900509A54 /* libReact.a in Frameworks */ = {isa = PBXBuildFile; fileRef = CBC5565A207BA79E00BA0A7F /* libReact.a */; };
		CDC76600A03C06457F99259512D7F713 /* libRNIsDeviceRooted.a in Frameworks */ = {isa = PBXBuildFile; fileRef = 0431CEEC099BC4CE1F43E0550C4CC291 /* libRNIsDeviceRooted.a */; };
		CF626DD9FBB494210B780417 /* Pods_iotaWallet.framework in Frameworks */ = {isa = PBXBuildFile; fileRef = 890341AF0F2DE4E9DCB80928 /* Pods_iotaWallet.framework */; };
		D07D1D9D21444F2D88F12F73 /* builtin_modules in Resources */ = {isa = PBXBuildFile; fileRef = 42679A0E830D4AD2A0F60146 /* builtin_modules */; };
		D1DC0968101C454F996F0262 /* NodeMobile.framework in Embed Frameworks */ = {isa = PBXBuildFile; fileRef = CB7A0253632148CC9F004F24 /* NodeMobile.framework */; settings = {ATTRIBUTES = (CodeSignOnCopy, ); }; };
		D51793D4E78BCB702D9FFAA1A3356153 /* libRNSVG.a in Frameworks */ = {isa = PBXBuildFile; fileRef = 48E60D4ABEBFCB6EC7FCE9538A5FF83F /* libRNSVG.a */; };
		D67B7F52CD8EA6422597645960A1C079 /* libRCTWebSocket-tvOS.a in Frameworks */ = {isa = PBXBuildFile; fileRef = 41ABB0EEDDF4C638791186862B6FCA44 /* libRCTWebSocket-tvOS.a */; };
		D9A1C4460153C2A24C3B5ACB9EF492CF /* libRNKeychain.a in Frameworks */ = {isa = PBXBuildFile; fileRef = D373EB5A6D14212CD152A952A67FEB62 /* libRNKeychain.a */; };
		DDA136528BBDF91C4395B590FD2C59F1 /* libRCTVibration.a in Frameworks */ = {isa = PBXBuildFile; fileRef = 2A9A65DE849C3D3C9799E3B05D172685 /* libRCTVibration.a */; };
		E3AE8565650D2534125883D55649D450 /* libRCTGeolocation.a in Frameworks */ = {isa = PBXBuildFile; fileRef = 73D536AB3A4FAFD8602D41987D9E324F /* libRCTGeolocation.a */; };
		E4F9AC494F8CC3C172EA66A4EF42D078 /* iotaWalletTests.m in Sources */ = {isa = PBXBuildFile; fileRef = 00A81CE60367578E89DC687A3A32D03E /* iotaWalletTests.m */; };
		ED98F17365B425CCC63B364164E2ABB6 /* libRCTNetwork-tvOS.a in Frameworks */ = {isa = PBXBuildFile; fileRef = 20E2A76312FA9646D8831AC163B1347E /* libRCTNetwork-tvOS.a */; };
		F19CAE1462E2409387028CD1 /* NodeMobile.framework in Frameworks */ = {isa = PBXBuildFile; fileRef = CB7A0253632148CC9F004F24 /* NodeMobile.framework */; };
		F43A0D26643270FD3A4BFD2691C35E43 /* libReact.a in Frameworks */ = {isa = PBXBuildFile; fileRef = B655981D53B5AE618EDBD102EA41BF51 /* libReact.a */; };
		F47E436883524D18AB563054 /* nodejs-project in Resources */ = {isa = PBXBuildFile; fileRef = C6679B3BCAC742D9A6A13DC5 /* nodejs-project */; };
		F834CDED8A9A63C142A683ADB8483369 /* iotaWalletTests.m in Sources */ = {isa = PBXBuildFile; fileRef = 00A81CE60367578E89DC687A3A32D03E /* iotaWalletTests.m */; };
/* End PBXBuildFile section */

/* Begin PBXContainerItemProxy section */
		0124B2E98998F35F47D1A86641804DBA /* PBXContainerItemProxy */ = {
			isa = PBXContainerItemProxy;
			containerPortal = BC3F9601D8757C3A48CF2AD9CF58F3EA /* RCTWebSocket.xcodeproj */;
			proxyType = 2;
			remoteGlobalIDString = D3C0CD0CC2A0DCF35402F761CE87C921;
			remoteInfo = "fishhook-tvOS";
		};
		01E9A97EB148F57A77EB8C51C72DF720 /* PBXContainerItemProxy */ = {
			isa = PBXContainerItemProxy;
			containerPortal = 33AC314FF1C9CE4F19E8E899E79675B4 /* React.xcodeproj */;
			proxyType = 2;
			remoteGlobalIDString = CF504A40B8E958E0176D5D93B130DE69;
			remoteInfo = "React-tvOS";
		};
		02EA84673DE704F9C1AF959030D4D4BC /* PBXContainerItemProxy */ = {
			isa = PBXContainerItemProxy;
			containerPortal = AA7E2CA57E62FCA5FD7C3C38C40F7603 /* RCTSettings.xcodeproj */;
			proxyType = 2;
			remoteGlobalIDString = E438715ACF8142FF978746F6C90F75F4;
			remoteInfo = "RCTSettings-tvOS";
		};
		07DD23F296417D4BA008AE2ABBCB6EBF /* PBXContainerItemProxy */ = {
			isa = PBXContainerItemProxy;
			containerPortal = DD581453BAAEDFD13B05710E1CA0B128 /* RCTImage.xcodeproj */;
			proxyType = 2;
			remoteGlobalIDString = 020D738479264C158D3BA3DA55E729B3;
			remoteInfo = "RCTImage-tvOS";
		};
		09FE410FB8091F5F045ED9DDE13DC25E /* PBXContainerItemProxy */ = {
			isa = PBXContainerItemProxy;
			containerPortal = BC3F9601D8757C3A48CF2AD9CF58F3EA /* RCTWebSocket.xcodeproj */;
			proxyType = 2;
			remoteGlobalIDString = F681F53DC5643A49BF60DF2F3918E12B;
			remoteInfo = "RCTWebSocket-tvOS";
		};
		13042E5B4074EDAF295116B369C5720D /* PBXContainerItemProxy */ = {
			isa = PBXContainerItemProxy;
			containerPortal = FF6707891F5797B0CC78F1267EB8F1A2 /* RNSVG.xcodeproj */;
			proxyType = 2;
			remoteGlobalIDString = 8FC6ED6D1C4D731F31185E885E51AAC2;
			remoteInfo = RNSVG;
		};
		1A0E14698EE7A4322A9A9B5052F4D0E4 /* PBXContainerItemProxy */ = {
			isa = PBXContainerItemProxy;
			containerPortal = 33AC314FF1C9CE4F19E8E899E79675B4 /* React.xcodeproj */;
			proxyType = 2;
			remoteGlobalIDString = D09A20E9314FCC90115E1E28BD5DB357;
			remoteInfo = "yoga-tvOS";
		};
		28BD818916EC80191B9C06F5C44796AA /* PBXContainerItemProxy */ = {
			isa = PBXContainerItemProxy;
			containerPortal = FBC6F77FBF455B92FBB736B0E5DE8E13 /* Project object */;
			proxyType = 1;
			remoteGlobalIDString = 1B6F56C5B39768183E212C21E8E213DA;
			remoteInfo = "iotaWallet-tvOS";
		};
		2FC4A20B76D0682725A7FD3A48E950D9 /* PBXContainerItemProxy */ = {
			isa = PBXContainerItemProxy;
			containerPortal = AB682616086B06AFA962D8B5F1DCAB78 /* RNRandomBytes.xcodeproj */;
			proxyType = 2;
			remoteGlobalIDString = 19675A53F87A783EDF4A1B7B63715F9E;
			remoteInfo = RNRandomBytes;
		};
		332664C4BF1AE19847F504D8C9C4CD04 /* PBXContainerItemProxy */ = {
			isa = PBXContainerItemProxy;
			containerPortal = BC3F9601D8757C3A48CF2AD9CF58F3EA /* RCTWebSocket.xcodeproj */;
			proxyType = 2;
			remoteGlobalIDString = BCF351C3D91067AA4B325E17903DAAA1;
			remoteInfo = RCTWebSocket;
		};
		3431B8C171DBF136591372AA44E6F2F4 /* PBXContainerItemProxy */ = {
			isa = PBXContainerItemProxy;
			containerPortal = B8B9BB680BF96F04B35C8CF2291F3DF7 /* Lottie.xcodeproj */;
			proxyType = 1;
			remoteGlobalIDString = 62CA59B71E3C173B002D7188;
			remoteInfo = Lottie_iOS;
		};
		3574B82CD6B55B4ECA9A60938811F5E8 /* PBXContainerItemProxy */ = {
			isa = PBXContainerItemProxy;
			containerPortal = 679A4B0BB6333961124F2288316630DD /* RCTText.xcodeproj */;
			proxyType = 2;
			remoteGlobalIDString = A4D72EC1D4B5C9CB371E18BBAE099733;
			remoteInfo = RCTText;
		};
		38AFE775C706DBBC97CB50A593645D49 /* PBXContainerItemProxy */ = {
			isa = PBXContainerItemProxy;
			containerPortal = 8B49115E102EED64D1B7D7AC047F1ABF /* RNExitApp.xcodeproj */;
			proxyType = 2;
			remoteGlobalIDString = 9B5A609A9190035B1791BB99C6421FB0;
			remoteInfo = RNExitApp;
		};
		38EDCA31D16E3CD01DBD8999EBEA81FF /* PBXContainerItemProxy */ = {
			isa = PBXContainerItemProxy;
			containerPortal = 1380447C6001F40A66D38FBD8AFC3309 /* RNPrint.xcodeproj */;
			proxyType = 2;
			remoteGlobalIDString = A89D8908DE1BC6C91B1F468B5AFC2D9A;
			remoteInfo = RNPrint;
		};
		4D28DBFF1C1827558620F9610F7E930B /* PBXContainerItemProxy */ = {
			isa = PBXContainerItemProxy;
			containerPortal = FFB7466768C43C0F61CFB10138358A32 /* ART.xcodeproj */;
			proxyType = 2;
			remoteGlobalIDString = 031C808306A9F4CC443164FF24A9C8B8;
			remoteInfo = ART;
		};
		52FD8EB486138CC4128FC9CA61B5CE40 /* PBXContainerItemProxy */ = {
			isa = PBXContainerItemProxy;
			containerPortal = 205C47BA61DC4D6733E748712B4E50C6 /* RNKeychain.xcodeproj */;
			proxyType = 2;
			remoteGlobalIDString = 64AB4BC0B731B8886CE38E4B4D9B6143;
			remoteInfo = RNKeychain;
		};
		53DB1F47FFBD018460D6B3F399D77096 /* PBXContainerItemProxy */ = {
			isa = PBXContainerItemProxy;
			containerPortal = C39F11B2595A5CFD8F2D51D3B914CD41 /* RNDeviceInfo.xcodeproj */;
			proxyType = 2;
			remoteGlobalIDString = BB2FA10E2C30D4A08CF36C1FF58AC616;
			remoteInfo = RNDeviceInfo;
		};
		5571F4C8A97A7C1CD0F664C7197CC170 /* PBXContainerItemProxy */ = {
			isa = PBXContainerItemProxy;
			containerPortal = 33AC314FF1C9CE4F19E8E899E79675B4 /* React.xcodeproj */;
			proxyType = 2;
			remoteGlobalIDString = E93E4FB7814E631784F57347FAF75E71;
			remoteInfo = privatedata;
		};
		569242DFF3FE79F261B75B97749FC745 /* PBXContainerItemProxy */ = {
			isa = PBXContainerItemProxy;
			containerPortal = FBC6F77FBF455B92FBB736B0E5DE8E13 /* Project object */;
			proxyType = 1;
			remoteGlobalIDString = 4848851A00274CA2FFBE307BAEB5F278;
			remoteInfo = iotaWallet;
		};
		5883AA054AC88EAA5EFB34040EA713B2 /* PBXContainerItemProxy */ = {
			isa = PBXContainerItemProxy;
			containerPortal = DA959792AD9A5C3642835114D50DE868 /* Pods.xcodeproj */;
			proxyType = 2;
			remoteGlobalIDString = 0F8DC3779B2D7DBEDD94C8C596B3BBFC;
			remoteInfo = "Pods-iotaWalletTests";
		};
		5A109CA5CC18A16B6414EEC4BBD87090 /* PBXContainerItemProxy */ = {
			isa = PBXContainerItemProxy;
			containerPortal = C39F11B2595A5CFD8F2D51D3B914CD41 /* RNDeviceInfo.xcodeproj */;
			proxyType = 2;
			remoteGlobalIDString = F157C5185B41B6A5D118E992853CF64C;
			remoteInfo = "RNDeviceInfo-tvOS";
		};
		5A69F80327CBC8DCFAC6DDBEC2E353E4 /* PBXContainerItemProxy */ = {
			isa = PBXContainerItemProxy;
			containerPortal = FFB7466768C43C0F61CFB10138358A32 /* ART.xcodeproj */;
			proxyType = 2;
			remoteGlobalIDString = 8926D8C49D7F71B16EF71429B52E1590;
			remoteInfo = "ART-tvOS";
		};
		5A8B9CCF1B55558D85C747DCAB652942 /* PBXContainerItemProxy */ = {
			isa = PBXContainerItemProxy;
			containerPortal = 33AC314FF1C9CE4F19E8E899E79675B4 /* React.xcodeproj */;
			proxyType = 2;
			remoteGlobalIDString = 18B08881C70E8703C88B96E4DC60FB25;
			remoteInfo = "jschelpers-tvOS";
		};
		5DF1012D7DA4F139622252CC164F122C /* PBXContainerItemProxy */ = {
			isa = PBXContainerItemProxy;
			containerPortal = 33AC314FF1C9CE4F19E8E899E79675B4 /* React.xcodeproj */;
			proxyType = 2;
			remoteGlobalIDString = ECE344CBB22E9B14926747E3FB76B0F3;
			remoteInfo = "third-party-tvOS";
		};
		601BFCEC20C367310097D329 /* PBXContainerItemProxy */ = {
			isa = PBXContainerItemProxy;
			containerPortal = 601BFCE820C367300097D329 /* RNShare.xcodeproj */;
			proxyType = 2;
			remoteGlobalIDString = 134814201AA4EA6300B7C361;
			remoteInfo = RNShare;
		};
		601BFD6020C39A580097D329 /* PBXContainerItemProxy */ = {
			isa = PBXContainerItemProxy;
			containerPortal = 601BFD5C20C39A560097D329 /* RNViewShot.xcodeproj */;
			proxyType = 2;
			remoteGlobalIDString = 134814201AA4EA6300B7C361;
			remoteInfo = RNViewShot;
		};
		6056CF5320827D2F0006A2F3 /* PBXContainerItemProxy */ = {
			isa = PBXContainerItemProxy;
			containerPortal = 6056CF4F20827D2F0006A2F3 /* RNCamera.xcodeproj */;
			proxyType = 2;
			remoteGlobalIDString = 4107012F1ACB723B00C6AA39;
			remoteInfo = RNCamera;
		};
		6056CF5A20827E2E0006A2F3 /* PBXContainerItemProxy */ = {
			isa = PBXContainerItemProxy;
			containerPortal = 6056CF5620827E2E0006A2F3 /* ReactNativePermissions.xcodeproj */;
			proxyType = 2;
			remoteGlobalIDString = 9D23B34F1C767B80008B4819;
			remoteInfo = ReactNativePermissions;
		};
		60F7E3B22125EAE7005355C7 /* PBXContainerItemProxy */ = {
			isa = PBXContainerItemProxy;
			containerPortal = 60F7E3AE2125EAE7005355C7 /* RNDocumentPicker.xcodeproj */;
			proxyType = 2;
			remoteGlobalIDString = E01DD9DB1D2311A600C39062;
			remoteInfo = RNDocumentPicker;
		};
		67F735F37D9C96FFCC1469292012988C /* PBXContainerItemProxy */ = {
			isa = PBXContainerItemProxy;
			containerPortal = 79A46F4458348360C0DFE21018DAAF14 /* RCTGeolocation.xcodeproj */;
			proxyType = 2;
			remoteGlobalIDString = 78510E1974839EACED295CFC857494F6;
			remoteInfo = RCTGeolocation;
		};
		6856A093BA67FAE8F7467903505626C0 /* PBXContainerItemProxy */ = {
			isa = PBXContainerItemProxy;
			containerPortal = AA7E2CA57E62FCA5FD7C3C38C40F7603 /* RCTSettings.xcodeproj */;
			proxyType = 2;
			remoteGlobalIDString = 78510E1974839EACED295CFC857494F6;
			remoteInfo = RCTSettings;
		};
		711E35C224595B0412CF470CDBEF29B6 /* PBXContainerItemProxy */ = {
			isa = PBXContainerItemProxy;
			containerPortal = DA959792AD9A5C3642835114D50DE868 /* Pods.xcodeproj */;
			proxyType = 2;
			remoteGlobalIDString = 4C63162E257EDE6A7ADC9635F0D4F070;
			remoteInfo = "Pods-iotaWallet-tvOS";
		};
		759478F697B6B0746DB845F6D5691AD4 /* PBXContainerItemProxy */ = {
			isa = PBXContainerItemProxy;
			containerPortal = 6F63CB3492A71A3A73B8764893BE0F6F /* RNFS.xcodeproj */;
			proxyType = 2;
			remoteGlobalIDString = 485BB6C7C02932ADD9E0FF3F5AC701E4;
			remoteInfo = RNFS;
		};
		775CC7B8AD67A515B51E9A77C07B744D /* PBXContainerItemProxy */ = {
			isa = PBXContainerItemProxy;
			containerPortal = 679A4B0BB6333961124F2288316630DD /* RCTText.xcodeproj */;
			proxyType = 2;
			remoteGlobalIDString = 96EBCBEC82455D1D012A9F03402BEFC3;
			remoteInfo = "RCTText-tvOS";
		};
		77988E9E486F13DB1441A107E9B8BE7D /* PBXContainerItemProxy */ = {
			isa = PBXContainerItemProxy;
			containerPortal = C76D226F8C33DAB67AA9C4D76FCA89C2 /* RCTAnimation.xcodeproj */;
			proxyType = 2;
			remoteGlobalIDString = 21E588B71BF1F84B8D762E330C0AC4F3;
			remoteInfo = "RCTAnimation-tvOS";
		};
		7D4677BF89393B2A390B1DA255172739 /* PBXContainerItemProxy */ = {
			isa = PBXContainerItemProxy;
			containerPortal = 5BC0CFE5E7DFF31220E78B818DA00C4B /* BugsnagReactNative.xcodeproj */;
			proxyType = 2;
			remoteGlobalIDString = AAD350002AC55DF6BF64E75164ECD260;
			remoteInfo = BugsnagReactNative;
		};
		7D78B19441B818F349C13AAD1E712ACC /* PBXContainerItemProxy */ = {
			isa = PBXContainerItemProxy;
			containerPortal = 1380447C6001F40A66D38FBD8AFC3309 /* RNPrint.xcodeproj */;
			proxyType = 2;
			remoteGlobalIDString = 05DCE99E5CDB80B53B40FFB5818D5E46;
			remoteInfo = RNPrintTests;
		};
		896DF047E1C2AB724B776DE78051C2CB /* PBXContainerItemProxy */ = {
			isa = PBXContainerItemProxy;
			containerPortal = 2D84DC61092C2CB09498AB83CAA9B91F /* RNSecureRandom.xcodeproj */;
			proxyType = 2;
			remoteGlobalIDString = 78510E1974839EACED295CFC857494F6;
			remoteInfo = RNSecureRandom;
		};
		91EE908523E2FCEF5CE1B08441483CDE /* PBXContainerItemProxy */ = {
			isa = PBXContainerItemProxy;
			containerPortal = 33AC314FF1C9CE4F19E8E899E79675B4 /* React.xcodeproj */;
			proxyType = 2;
			remoteGlobalIDString = C04ED8978D16D35E6A93DD49E333C044;
			remoteInfo = "double-conversion";
		};
		9C68E6DA3B9F7593ED48E775238CCCE2 /* PBXContainerItemProxy */ = {
			isa = PBXContainerItemProxy;
			containerPortal = 9EE76A96BDAFEB3F2332A2982168E1CE /* RCTNetwork.xcodeproj */;
			proxyType = 2;
			remoteGlobalIDString = 418E698C3984C5601C2DFC0B2D42B685;
			remoteInfo = "RCTNetwork-tvOS";
		};
		9CA17388BD86A06261973A87CA89A2B1 /* PBXContainerItemProxy */ = {
			isa = PBXContainerItemProxy;
			containerPortal = 9EE76A96BDAFEB3F2332A2982168E1CE /* RCTNetwork.xcodeproj */;
			proxyType = 2;
			remoteGlobalIDString = FE5372B7E44DB7690403082B29D16439;
			remoteInfo = RCTNetwork;
		};
		A9F53FC6236324E5330CA31A17570E7E /* PBXContainerItemProxy */ = {
			isa = PBXContainerItemProxy;
			containerPortal = FF6707891F5797B0CC78F1267EB8F1A2 /* RNSVG.xcodeproj */;
			proxyType = 2;
			remoteGlobalIDString = 012B409CA37B1D18B7B59EDF994C004D;
			remoteInfo = "RNSVG-tvOS";
		};
		AE1E283F1BF8C962C215E54FF5A59C24 /* PBXContainerItemProxy */ = {
			isa = PBXContainerItemProxy;
			containerPortal = 2804A8AFECB29F611FC6B2AC4B0C378F /* RCTLinking.xcodeproj */;
			proxyType = 2;
			remoteGlobalIDString = 78510E1974839EACED295CFC857494F6;
			remoteInfo = RCTLinking;
		};
		AECD31E3539474478B838BE6DD5AB37C /* PBXContainerItemProxy */ = {
			isa = PBXContainerItemProxy;
			containerPortal = 2D84DC61092C2CB09498AB83CAA9B91F /* RNSecureRandom.xcodeproj */;
			proxyType = 2;
			remoteGlobalIDString = 2B22E2DB7A20050C2C61CCDA26147DF3;
			remoteInfo = RNSecureRandom;
		};
		BAEFC339D0724DE7BFFD78DDD3AC5310 /* PBXContainerItemProxy */ = {
			isa = PBXContainerItemProxy;
			containerPortal = 33AC314FF1C9CE4F19E8E899E79675B4 /* React.xcodeproj */;
			proxyType = 2;
			remoteGlobalIDString = E3EEC3D0925CD89F5D6404D5ABCC7C04;
			remoteInfo = "privatedata-tvOS";
		};
		BB0F29560ABE8B2A22B932FA4F9EB13B /* PBXContainerItemProxy */ = {
			isa = PBXContainerItemProxy;
			containerPortal = F2FA8FCAB678228017DD1EBC70517E3F /* RCTVibration.xcodeproj */;
			proxyType = 2;
			remoteGlobalIDString = 81E020ED3495D87DA9048AA8C8046816;
			remoteInfo = RCTVibration;
		};
		BFF2DE68DC51E02575350E595BE05544 /* PBXContainerItemProxy */ = {
			isa = PBXContainerItemProxy;
			containerPortal = 2804A8AFECB29F611FC6B2AC4B0C378F /* RCTLinking.xcodeproj */;
			proxyType = 2;
			remoteGlobalIDString = DDD5A0882AECED76E1F8F47D1F00C91F;
			remoteInfo = "RCTLinking-tvOS";
		};
		C5DB17B47077C54B8CBA62D8E21D3C43 /* PBXContainerItemProxy */ = {
			isa = PBXContainerItemProxy;
			containerPortal = 33AC314FF1C9CE4F19E8E899E79675B4 /* React.xcodeproj */;
			proxyType = 2;
			remoteGlobalIDString = 2612BB86487FD701D8396FD7C01B59E3;
			remoteInfo = "cxxreact-tvOS";
		};
		C64A41DFA3DFB47F30EDDEB6A2481B24 /* PBXContainerItemProxy */ = {
			isa = PBXContainerItemProxy;
			containerPortal = 78457F3624D0D3C241289BCB545E290E /* ReactNativeFingerprintScanner.xcodeproj */;
			proxyType = 2;
			remoteGlobalIDString = 78510E1974839EACED295CFC857494F6;
			remoteInfo = ReactNativeFingerprintScanner;
		};
		C9772B939B4E8110FBC5F859B3227154 /* PBXContainerItemProxy */ = {
			isa = PBXContainerItemProxy;
			containerPortal = DE78092CD0C5D3A0316145EFC00548CB /* RNIsDeviceRooted.xcodeproj */;
			proxyType = 2;
			remoteGlobalIDString = 78510E1974839EACED295CFC857494F6;
			remoteInfo = RNIsDeviceRooted;
		};
		CB305F0221185EEC00657575 /* PBXContainerItemProxy */ = {
			isa = PBXContainerItemProxy;
			containerPortal = CB305EFE21185EEC00657575 /* RNFetchBlob.xcodeproj */;
			proxyType = 2;
			remoteGlobalIDString = A15C300E1CD25C330074CB35;
			remoteInfo = RNFetchBlob;
		};
		CB305F7521185F3400657575 /* PBXContainerItemProxy */ = {
			isa = PBXContainerItemProxy;
			containerPortal = 68D1880393EB486F98F90D04 /* RNNodeJsMobile.xcodeproj */;
			proxyType = 2;
			remoteGlobalIDString = 134814201AA4EA6300B7C361;
			remoteInfo = RNNodeJsMobile;
		};
		CB54CCFC21261E42001F1630 /* PBXContainerItemProxy */ = {
			isa = PBXContainerItemProxy;
			containerPortal = DA959792AD9A5C3642835114D50DE868 /* Pods.xcodeproj */;
			proxyType = 2;
			remoteGlobalIDString = 08053213D1F0595394F6BC28F519D907;
			remoteInfo = CatCrypto;
		};
		CB6626F32085056C00651519 /* PBXContainerItemProxy */ = {
			isa = PBXContainerItemProxy;
			containerPortal = CB6626ED2085056C00651519 /* SplashScreen.xcodeproj */;
			proxyType = 2;
			remoteGlobalIDString = 3D7682761D8E76B80014119E;
			remoteInfo = SplashScreen;
		};
		CB8F2AF32095E41E0071A30B /* PBXContainerItemProxy */ = {
			isa = PBXContainerItemProxy;
			containerPortal = AB682616086B06AFA962D8B5F1DCAB78 /* RNRandomBytes.xcodeproj */;
			proxyType = 2;
			remoteGlobalIDString = 163CDE4E2087CAD3001065FB;
			remoteInfo = "RNRandomBytes-tvOS";
		};
<<<<<<< HEAD
		CB967ED7214153CC00F561EB /* PBXContainerItemProxy */ = {
			isa = PBXContainerItemProxy;
			containerPortal = 33AC314FF1C9CE4F19E8E899E79675B4 /* React.xcodeproj */;
			proxyType = 2;
			remoteGlobalIDString = EBF21BDC1FC498900052F4D5;
			remoteInfo = jsinspector;
		};
		CB967ED9214153CC00F561EB /* PBXContainerItemProxy */ = {
			isa = PBXContainerItemProxy;
			containerPortal = 33AC314FF1C9CE4F19E8E899E79675B4 /* React.xcodeproj */;
			proxyType = 2;
			remoteGlobalIDString = EBF21BFA1FC4989A0052F4D5;
			remoteInfo = "jsinspector-tvOS";
=======
		CBBD19A02177BCAE0076C9EC /* PBXContainerItemProxy */ = {
			isa = PBXContainerItemProxy;
			containerPortal = CBBD199C2177BCAE0076C9EC /* LottieReactNative.xcodeproj */;
			proxyType = 2;
			remoteGlobalIDString = 11FA5C511C4A1296003AC2EE;
			remoteInfo = LottieReactNative;
>>>>>>> b309a444
		};
		CBC214E820CE82DC005D8ACB /* PBXContainerItemProxy */ = {
			isa = PBXContainerItemProxy;
			containerPortal = CBC214E420CE82DC005D8ACB /* RNReactNativeHapticFeedback.xcodeproj */;
			proxyType = 2;
			remoteGlobalIDString = 134814201AA4EA6300B7C361;
			remoteInfo = RNReactNativeHapticFeedback;
		};
		CBC5562B207BA79E00BA0A7F /* PBXContainerItemProxy */ = {
			isa = PBXContainerItemProxy;
			containerPortal = B8B9BB680BF96F04B35C8CF2291F3DF7 /* Lottie.xcodeproj */;
			proxyType = 2;
			remoteGlobalIDString = 62CA59B81E3C173B002D7188;
			remoteInfo = Lottie_iOS;
		};
		CBC5562D207BA79E00BA0A7F /* PBXContainerItemProxy */ = {
			isa = PBXContainerItemProxy;
			containerPortal = B8B9BB680BF96F04B35C8CF2291F3DF7 /* Lottie.xcodeproj */;
			proxyType = 2;
			remoteGlobalIDString = 8C5379761FB471D100C1BC65;
			remoteInfo = Lottie_tvOS;
		};
		CBC55638207BA79E00BA0A7F /* PBXContainerItemProxy */ = {
			isa = PBXContainerItemProxy;
			containerPortal = C76D226F8C33DAB67AA9C4D76FCA89C2 /* RCTAnimation.xcodeproj */;
			proxyType = 2;
			remoteGlobalIDString = 134814201AA4EA6300B7C361;
			remoteInfo = RCTAnimation;
		};
		CBC55659207BA79E00BA0A7F /* PBXContainerItemProxy */ = {
			isa = PBXContainerItemProxy;
			containerPortal = 33AC314FF1C9CE4F19E8E899E79675B4 /* React.xcodeproj */;
			proxyType = 2;
			remoteGlobalIDString = 83CBBA2E1A601D0E00E9B192;
			remoteInfo = React;
		};
		CBC5565B207BA79E00BA0A7F /* PBXContainerItemProxy */ = {
			isa = PBXContainerItemProxy;
			containerPortal = 33AC314FF1C9CE4F19E8E899E79675B4 /* React.xcodeproj */;
			proxyType = 2;
			remoteGlobalIDString = 3D3C059A1DE3340900C268FA;
			remoteInfo = yoga;
		};
		CBC5565D207BA79E00BA0A7F /* PBXContainerItemProxy */ = {
			isa = PBXContainerItemProxy;
			containerPortal = 33AC314FF1C9CE4F19E8E899E79675B4 /* React.xcodeproj */;
			proxyType = 2;
			remoteGlobalIDString = 3D3CD9251DE5FBEC00167DC4;
			remoteInfo = cxxreact;
		};
		CBC5565F207BA79E00BA0A7F /* PBXContainerItemProxy */ = {
			isa = PBXContainerItemProxy;
			containerPortal = 33AC314FF1C9CE4F19E8E899E79675B4 /* React.xcodeproj */;
			proxyType = 2;
			remoteGlobalIDString = 3D3CD90B1DE5FBD600167DC4;
			remoteInfo = jschelpers;
		};
		CBC55661207BA79E00BA0A7F /* PBXContainerItemProxy */ = {
			isa = PBXContainerItemProxy;
			containerPortal = 33AC314FF1C9CE4F19E8E899E79675B4 /* React.xcodeproj */;
			proxyType = 2;
			remoteGlobalIDString = 139D7ECE1E25DB7D00323FB7;
			remoteInfo = "third-party";
		};
		CBC55663207BA79E00BA0A7F /* PBXContainerItemProxy */ = {
			isa = PBXContainerItemProxy;
			containerPortal = 33AC314FF1C9CE4F19E8E899E79675B4 /* React.xcodeproj */;
			proxyType = 2;
			remoteGlobalIDString = 3D383D621EBD27B9005632C8;
			remoteInfo = "double-conversion-tvOS";
		};
		CBC5566D207BA79E00BA0A7F /* PBXContainerItemProxy */ = {
			isa = PBXContainerItemProxy;
			containerPortal = 6F63CB3492A71A3A73B8764893BE0F6F /* RNFS.xcodeproj */;
			proxyType = 2;
			remoteGlobalIDString = 6456441F1EB8DA9100672408;
			remoteInfo = "RNFS-tvOS";
		};
		CBEA4C902149481F007DA583 /* PBXContainerItemProxy */ = {
			isa = PBXContainerItemProxy;
			containerPortal = CBEA4C8B2149481F007DA583 /* ReactNativeNavigation.xcodeproj */;
			proxyType = 2;
			remoteGlobalIDString = D8AFADBD1BEE6F3F00A4592D;
			remoteInfo = ReactNativeNavigation;
		};
		CBEA4C922149481F007DA583 /* PBXContainerItemProxy */ = {
			isa = PBXContainerItemProxy;
			containerPortal = CBEA4C8B2149481F007DA583 /* ReactNativeNavigation.xcodeproj */;
			proxyType = 2;
			remoteGlobalIDString = 7B49FEBB1E95090800DEB3EA;
			remoteInfo = ReactNativeNavigationTests;
		};
		CBEC7BFF2108D77100F0020D /* PBXContainerItemProxy */ = {
			isa = PBXContainerItemProxy;
			containerPortal = A01220F4B33D4A79B53254ED /* RNFastCrypto.xcodeproj */;
			proxyType = 2;
			remoteGlobalIDString = 134814201AA4EA6300B7C361;
			remoteInfo = RNFastCrypto;
		};
		CD481D22B9AD23CF851BD7CA4F49E762 /* PBXContainerItemProxy */ = {
			isa = PBXContainerItemProxy;
			containerPortal = B8B9BB680BF96F04B35C8CF2291F3DF7 /* Lottie.xcodeproj */;
			proxyType = 2;
			remoteGlobalIDString = 20C664BA0BD1D6082996589914C2E964;
			remoteInfo = Lottie_macOS;
		};
		CD9F8E5E7CF2056A65FA532392457FA4 /* PBXContainerItemProxy */ = {
			isa = PBXContainerItemProxy;
			containerPortal = DA959792AD9A5C3642835114D50DE868 /* Pods.xcodeproj */;
			proxyType = 2;
			remoteGlobalIDString = 808559CA0DEA550FBA85BC7EE0A28017;
			remoteInfo = "Pods-iotaWallet";
		};
		D76A2AA2859385389AC38602086305F7 /* PBXContainerItemProxy */ = {
			isa = PBXContainerItemProxy;
			containerPortal = 9E17389EF3AB0C14C6843EF1892D81D4 /* KCKeepAwake.xcodeproj */;
			proxyType = 2;
			remoteGlobalIDString = 78510E1974839EACED295CFC857494F6;
			remoteInfo = KCKeepAwake;
		};
		DCEAB2C2F040EC0C0BEAA70FB12BFF84 /* PBXContainerItemProxy */ = {
			isa = PBXContainerItemProxy;
			containerPortal = BC3F9601D8757C3A48CF2AD9CF58F3EA /* RCTWebSocket.xcodeproj */;
			proxyType = 2;
			remoteGlobalIDString = D40EE680EAD499E5F218A7D52844D890;
			remoteInfo = fishhook;
		};
		E1B37F619C11EA96BF3D3EF5382A8D08 /* PBXContainerItemProxy */ = {
			isa = PBXContainerItemProxy;
			containerPortal = 6F63CB3492A71A3A73B8764893BE0F6F /* RNFS.xcodeproj */;
			proxyType = 2;
			remoteGlobalIDString = 3237B02C4F3AB8BA7DBDEAF7904FB34B;
			remoteInfo = RNFS;
		};
		EAF9F7116A758338A37BB92469F8D297 /* PBXContainerItemProxy */ = {
			isa = PBXContainerItemProxy;
			containerPortal = B8B9BB680BF96F04B35C8CF2291F3DF7 /* Lottie.xcodeproj */;
			proxyType = 2;
			remoteGlobalIDString = CB817F2045392F14F60CFFD8C1E03980;
			remoteInfo = LottieLibraryIOS;
		};
		EDE032656EFB8B4603FCB01A05A9F031 /* PBXContainerItemProxy */ = {
			isa = PBXContainerItemProxy;
			containerPortal = F06C37C0B9522995FB8FC4AACEE1A4A1 /* RCTActionSheet.xcodeproj */;
			proxyType = 2;
			remoteGlobalIDString = 78510E1974839EACED295CFC857494F6;
			remoteInfo = RCTActionSheet;
		};
		EFC046C4FF8A48212FB2D5FCA41020D1 /* PBXContainerItemProxy */ = {
			isa = PBXContainerItemProxy;
			containerPortal = DD581453BAAEDFD13B05710E1CA0B128 /* RCTImage.xcodeproj */;
			proxyType = 2;
			remoteGlobalIDString = 2DF5328292D2C3CE0E4E3F14DEEC0FB4;
			remoteInfo = RCTImage;
		};
		FA24DAB4979B0799DCE61A5F32D99523 /* PBXContainerItemProxy */ = {
			isa = PBXContainerItemProxy;
			containerPortal = DA959792AD9A5C3642835114D50DE868 /* Pods.xcodeproj */;
			proxyType = 2;
			remoteGlobalIDString = C547FEE055FA19142BD07CE4A5F81798;
			remoteInfo = "Pods-iotaWallet-tvOSTests";
		};
/* End PBXContainerItemProxy section */

/* Begin PBXCopyFilesBuildPhase section */
		92EB94016145B67667F30CE79B21D4D5 /* Embed Frameworks */ = {
			isa = PBXCopyFilesBuildPhase;
			buildActionMask = 12;
			dstPath = "";
			dstSubfolderSpec = 10;
			files = (
				6F804BD1BAE4D7BCAD6B6767FD943A5A /* Lottie.framework in Embed Frameworks */,
				D1DC0968101C454F996F0262 /* NodeMobile.framework in Embed Frameworks */,
			);
			name = "Embed Frameworks";
			runOnlyForDeploymentPostprocessing = 0;
		};
/* End PBXCopyFilesBuildPhase section */

/* Begin PBXFileReference section */
		000050334277DFF6E9BC09832C011408 /* ur */ = {isa = PBXFileReference; lastKnownFileType = text.plist.strings; name = ur; path = ur.lproj/InfoPlist.strings; sourceTree = "<group>"; };
		00A81CE60367578E89DC687A3A32D03E /* iotaWalletTests.m */ = {isa = PBXFileReference; lastKnownFileType = sourcecode.c.objc; path = iotaWalletTests.m; sourceTree = "<group>"; };
		06E920A6AB840A93E25B7B234FEF27E6 /* SnapshotHelper.swift */ = {isa = PBXFileReference; fileEncoding = 4; lastKnownFileType = sourcecode.swift; path = SnapshotHelper.swift; sourceTree = "<group>"; };
		0CB89A9AF630BA398ED6B667116B3086 /* tr */ = {isa = PBXFileReference; lastKnownFileType = text.plist.strings; name = tr; path = tr.lproj/InfoPlist.strings; sourceTree = "<group>"; };
		12700CD34950855970059E347E3ECCEF /* ru */ = {isa = PBXFileReference; lastKnownFileType = text.plist.strings; name = ru; path = ru.lproj/InfoPlist.strings; sourceTree = "<group>"; };
		1380447C6001F40A66D38FBD8AFC3309 /* RNPrint.xcodeproj */ = {isa = PBXFileReference; lastKnownFileType = "wrapper.pb-project"; name = RNPrint.xcodeproj; path = "../node_modules/react-native-print/ios/RNPrint.xcodeproj"; sourceTree = "<group>"; };
		14D027E0235A94DEC3CFA3995F921E99 /* ar */ = {isa = PBXFileReference; lastKnownFileType = text.plist.strings; name = ar; path = ar.lproj/InfoPlist.strings; sourceTree = "<group>"; };
		1A114AFE31653EBA7706861B9B5706C0 /* ios_bindings-fl.a */ = {isa = PBXFileReference; lastKnownFileType = archive.ar; name = "ios_bindings-fl.a"; path = "../../../../../../var/tmp/_bazel_rajiv/f375e5a0d7be270644e1885aff9a8d6e/execroot/org_iota_entangled/bazel-out/ios-x86_64-min9.0-applebin_ios-ios_x86_64-fastbuild/bin/mobile/interface/ios_bindings-fl.a"; sourceTree = "<group>"; };
		1E03CB0A809B5BED4BE0DCAF8776D770 /* main.jsbundle */ = {isa = PBXFileReference; fileEncoding = 4; lastKnownFileType = text; path = main.jsbundle; sourceTree = "<group>"; };
		205C47BA61DC4D6733E748712B4E50C6 /* RNKeychain.xcodeproj */ = {isa = PBXFileReference; lastKnownFileType = "wrapper.pb-project"; name = RNKeychain.xcodeproj; path = "../node_modules/react-native-keychain/RNKeychain.xcodeproj"; sourceTree = "<group>"; };
		212C440FB237BBD7248FBF1D2199EFD2 /* cs */ = {isa = PBXFileReference; lastKnownFileType = text.plist.strings; name = cs; path = cs.lproj/InfoPlist.strings; sourceTree = "<group>"; };
		2804A8AFECB29F611FC6B2AC4B0C378F /* RCTLinking.xcodeproj */ = {isa = PBXFileReference; lastKnownFileType = "wrapper.pb-project"; name = RCTLinking.xcodeproj; path = "../node_modules/react-native/Libraries/LinkingIOS/RCTLinking.xcodeproj"; sourceTree = "<group>"; };
		2C5A946EA9126EDE841BD16907761375 /* iotaWallet.app */ = {isa = PBXFileReference; explicitFileType = wrapper.application; includeInIndex = 0; path = iotaWallet.app; sourceTree = BUILT_PRODUCTS_DIR; };
		2CF64F79A3674FBC3EAFD7BD016CA0C3 /* pt-BR */ = {isa = PBXFileReference; lastKnownFileType = text.plist.strings; name = "pt-BR"; path = "pt-BR.lproj/InfoPlist.strings"; sourceTree = "<group>"; };
		2D84DC61092C2CB09498AB83CAA9B91F /* RNSecureRandom.xcodeproj */ = {isa = PBXFileReference; lastKnownFileType = "wrapper.pb-project"; name = RNSecureRandom.xcodeproj; path = "../node_modules/react-native-securerandom/ios/RNSecureRandom.xcodeproj"; sourceTree = "<group>"; };
		33AC314FF1C9CE4F19E8E899E79675B4 /* React.xcodeproj */ = {isa = PBXFileReference; lastKnownFileType = "wrapper.pb-project"; name = React.xcodeproj; path = "../node_modules/react-native/React/React.xcodeproj"; sourceTree = "<group>"; };
		36D4352CBA24C83AC9A32D4C0C8118E8 /* es */ = {isa = PBXFileReference; lastKnownFileType = text.plist.strings; name = es; path = es.lproj/InfoPlist.strings; sourceTree = "<group>"; };
		395BD568B613770643095434D5F46E0A /* iotaWallet-tvOS.app */ = {isa = PBXFileReference; explicitFileType = wrapper.application; includeInIndex = 0; path = "iotaWallet-tvOS.app"; sourceTree = BUILT_PRODUCTS_DIR; };
		3AFCA4EA113044613D95E46BDAC0C1E3 /* AppDelegate.m */ = {isa = PBXFileReference; fileEncoding = 4; lastKnownFileType = sourcecode.c.objc; name = AppDelegate.m; path = iotaWallet/AppDelegate.m; sourceTree = "<group>"; };
		3ED8B034A474AECCC552AF72B1AE4884 /* iotaWallet.entitlements */ = {isa = PBXFileReference; lastKnownFileType = text.plist.entitlements; name = iotaWallet.entitlements; path = iotaWallet/iotaWallet.entitlements; sourceTree = "<group>"; };
		40E70A189B0FFF62EE8AE0E04401F815 /* iotaWalletTests-release-config.xcconfig */ = {isa = PBXFileReference; lastKnownFileType = text.xcconfig; path = "iotaWalletTests-release-config.xcconfig"; sourceTree = "<group>"; };
		42679A0E830D4AD2A0F60146 /* builtin_modules */ = {isa = PBXFileReference; explicitFileType = undefined; fileEncoding = 9; includeInIndex = 0; lastKnownFileType = unknown; name = builtin_modules; path = "../node_modules/nodejs-mobile-react-native/install/resources/nodejs-modules/builtin_modules"; sourceTree = "<group>"; };
		42B1F9997C45E2DF708A76D353723F28 /* AppDelegate.h */ = {isa = PBXFileReference; fileEncoding = 4; lastKnownFileType = sourcecode.c.h; name = AppDelegate.h; path = iotaWallet/AppDelegate.h; sourceTree = "<group>"; };
		456BB4607FD94AC0BA37A7C9 /* libRNFastCrypto.a */ = {isa = PBXFileReference; explicitFileType = undefined; fileEncoding = 9; includeInIndex = 0; lastKnownFileType = archive.ar; path = libRNFastCrypto.a; sourceTree = "<group>"; };
		48E60D4ABEBFCB6EC7FCE9538A5FF83F /* libRNSVG.a */ = {isa = PBXFileReference; explicitFileType = undefined; fileEncoding = 9; includeInIndex = 0; lastKnownFileType = archive.ar; path = libRNSVG.a; sourceTree = "<group>"; };
		55B2218ED7B66ED5B4EEF139189CDFB2 /* de */ = {isa = PBXFileReference; lastKnownFileType = text.plist.strings; name = de; path = de.lproj/InfoPlist.strings; sourceTree = "<group>"; };
		5BC0CFE5E7DFF31220E78B818DA00C4B /* BugsnagReactNative.xcodeproj */ = {isa = PBXFileReference; lastKnownFileType = "wrapper.pb-project"; name = BugsnagReactNative.xcodeproj; path = "../node_modules/bugsnag-react-native/cocoa/BugsnagReactNative.xcodeproj"; sourceTree = "<group>"; };
		5C64D2219E425907A910B0F3A28CD9F1 /* iotaWalletTests-debug-config.xcconfig */ = {isa = PBXFileReference; lastKnownFileType = text.xcconfig; path = "iotaWalletTests-debug-config.xcconfig"; sourceTree = "<group>"; };
		5D730345CF75A62E99A5B317731440D2 /* sv */ = {isa = PBXFileReference; lastKnownFileType = text.plist.strings; name = sv; path = sv.lproj/InfoPlist.strings; sourceTree = "<group>"; };
		6014E910217E743000C88675 /* EntangledKit.framework */ = {isa = PBXFileReference; lastKnownFileType = wrapper.framework; path = EntangledKit.framework; sourceTree = "<group>"; };
		601BFCE820C367300097D329 /* RNShare.xcodeproj */ = {isa = PBXFileReference; lastKnownFileType = "wrapper.pb-project"; name = RNShare.xcodeproj; path = "../node_modules/react-native-share/ios/RNShare.xcodeproj"; sourceTree = "<group>"; };
		601BFCEF20C3677E0097D329 /* Social.framework */ = {isa = PBXFileReference; lastKnownFileType = wrapper.framework; name = Social.framework; path = System/Library/Frameworks/Social.framework; sourceTree = SDKROOT; };
		601BFCF120C3679D0097D329 /* MessageUI.framework */ = {isa = PBXFileReference; lastKnownFileType = wrapper.framework; name = MessageUI.framework; path = System/Library/Frameworks/MessageUI.framework; sourceTree = SDKROOT; };
		601BFD5C20C39A560097D329 /* RNViewShot.xcodeproj */ = {isa = PBXFileReference; lastKnownFileType = "wrapper.pb-project"; name = RNViewShot.xcodeproj; path = "../node_modules/react-native-view-shot/ios/RNViewShot.xcodeproj"; sourceTree = "<group>"; };
		6056CF4F20827D2F0006A2F3 /* RNCamera.xcodeproj */ = {isa = PBXFileReference; lastKnownFileType = "wrapper.pb-project"; name = RNCamera.xcodeproj; path = "../node_modules/react-native-camera/ios/RNCamera.xcodeproj"; sourceTree = "<group>"; };
		6056CF5620827E2E0006A2F3 /* ReactNativePermissions.xcodeproj */ = {isa = PBXFileReference; lastKnownFileType = "wrapper.pb-project"; name = ReactNativePermissions.xcodeproj; path = "../node_modules/react-native-permissions/ios/ReactNativePermissions.xcodeproj"; sourceTree = "<group>"; };
		6079ACDD2110BE6B005B21CB /* Argon2Core.swift */ = {isa = PBXFileReference; lastKnownFileType = sourcecode.swift; path = Argon2Core.swift; sourceTree = "<group>"; };
		6079ACDF2110DD2C005B21CB /* Argon2IOS.swift */ = {isa = PBXFileReference; lastKnownFileType = sourcecode.swift; path = Argon2IOS.swift; sourceTree = "<group>"; };
		6079AD4D2110E752005B21CB /* Argon2IOS.m */ = {isa = PBXFileReference; lastKnownFileType = sourcecode.c.objc; path = Argon2IOS.m; sourceTree = "<group>"; };
		6079C42320D95F17006B252E /* Empty.swift */ = {isa = PBXFileReference; lastKnownFileType = sourcecode.swift; name = Empty.swift; path = iotaWallet/Empty.swift; sourceTree = "<group>"; };
		6079C42520D95F85006B252E /* iotaWallet-Bridging-Header.h */ = {isa = PBXFileReference; fileEncoding = 4; lastKnownFileType = sourcecode.c.h; name = "iotaWallet-Bridging-Header.h"; path = "iotaWallet/iotaWallet-Bridging-Header.h"; sourceTree = "<group>"; };
		60F7E3AE2125EAE7005355C7 /* RNDocumentPicker.xcodeproj */ = {isa = PBXFileReference; lastKnownFileType = "wrapper.pb-project"; name = RNDocumentPicker.xcodeproj; path = "../node_modules/react-native-document-picker/ios/RNDocumentPicker.xcodeproj"; sourceTree = "<group>"; };
		64A04B0E69E2398FF12B202BA93DEFED /* pt-PT */ = {isa = PBXFileReference; lastKnownFileType = text.plist.strings; name = "pt-PT"; path = "pt-PT.lproj/InfoPlist.strings"; sourceTree = "<group>"; };
		66A2C53DEF25AEDEB72FDC924EBABB8D /* nl */ = {isa = PBXFileReference; lastKnownFileType = text.plist.strings; name = nl; path = nl.lproj/InfoPlist.strings; sourceTree = "<group>"; };
		679A4B0BB6333961124F2288316630DD /* RCTText.xcodeproj */ = {isa = PBXFileReference; lastKnownFileType = "wrapper.pb-project"; name = RCTText.xcodeproj; path = "../node_modules/react-native/Libraries/Text/RCTText.xcodeproj"; sourceTree = "<group>"; };
		67EDAC9474CCB127E47DDAA9D0A40C1A /* buildnumber.xcconfig */ = {isa = PBXFileReference; lastKnownFileType = text.xcconfig; path = buildnumber.xcconfig; sourceTree = "<group>"; };
		687E262F066E4DDBCEFF44A4BC7F44A7 /* nb */ = {isa = PBXFileReference; lastKnownFileType = text.plist.strings; name = nb; path = nb.lproj/InfoPlist.strings; sourceTree = "<group>"; };
		68D1880393EB486F98F90D04 /* RNNodeJsMobile.xcodeproj */ = {isa = PBXFileReference; explicitFileType = undefined; fileEncoding = 9; includeInIndex = 0; lastKnownFileType = "wrapper.pb-project"; name = RNNodeJsMobile.xcodeproj; path = "../node_modules/nodejs-mobile-react-native/ios/RNNodeJsMobile.xcodeproj"; sourceTree = "<group>"; };
		6EB779EC5853FB7A3F49999F69549ACA /* Launch Screen.storyboard */ = {isa = PBXFileReference; lastKnownFileType = file.storyboard; path = "Launch Screen.storyboard"; sourceTree = "<group>"; };
		6F63CB3492A71A3A73B8764893BE0F6F /* RNFS.xcodeproj */ = {isa = PBXFileReference; lastKnownFileType = "wrapper.pb-project"; name = RNFS.xcodeproj; path = "../node_modules/react-native-fs/RNFS.xcodeproj"; sourceTree = "<group>"; };
		703CD715859580C6F93AD2C3B9BF240C /* zh-Hans */ = {isa = PBXFileReference; lastKnownFileType = text.plist.strings; name = "zh-Hans"; path = "zh-Hans.lproj/InfoPlist.strings"; sourceTree = "<group>"; };
		72D17A4D37252C0BC0DB1F93F39557A8 /* en */ = {isa = PBXFileReference; lastKnownFileType = text.plist.strings; name = en; path = en.lproj/InfoPlist.strings; sourceTree = "<group>"; };
		78457F3624D0D3C241289BCB545E290E /* ReactNativeFingerprintScanner.xcodeproj */ = {isa = PBXFileReference; explicitFileType = undefined; fileEncoding = 9; includeInIndex = 0; lastKnownFileType = "wrapper.pb-project"; name = ReactNativeFingerprintScanner.xcodeproj; path = "../node_modules/react-native-fingerprint-scanner/ios/ReactNativeFingerprintScanner.xcodeproj"; sourceTree = "<group>"; };
		78890E2D6D34AE7E540EA17AF52C9982 /* hi */ = {isa = PBXFileReference; lastKnownFileType = text.plist.strings; name = hi; path = hi.lproj/InfoPlist.strings; sourceTree = "<group>"; };
		79A46F4458348360C0DFE21018DAAF14 /* RCTGeolocation.xcodeproj */ = {isa = PBXFileReference; lastKnownFileType = "wrapper.pb-project"; name = RCTGeolocation.xcodeproj; path = "../node_modules/react-native/Libraries/Geolocation/RCTGeolocation.xcodeproj"; sourceTree = "<group>"; };
		7E0F74EC093A52113A8EC89B /* Pods_iotaWalletTests.framework */ = {isa = PBXFileReference; explicitFileType = wrapper.framework; includeInIndex = 0; path = Pods_iotaWalletTests.framework; sourceTree = BUILT_PRODUCTS_DIR; };
		81FD04ABA0D7E5DDAC025C79AC565404 /* sk */ = {isa = PBXFileReference; lastKnownFileType = text.plist.strings; name = sk; path = sk.lproj/InfoPlist.strings; sourceTree = "<group>"; };
		83245F96160937A7C8F0A1D783E30B0C /* iotaWalletUITests.xctest */ = {isa = PBXFileReference; explicitFileType = wrapper.cfbundle; includeInIndex = 0; path = iotaWalletUITests.xctest; sourceTree = BUILT_PRODUCTS_DIR; };
		890341AF0F2DE4E9DCB80928 /* Pods_iotaWallet.framework */ = {isa = PBXFileReference; explicitFileType = wrapper.framework; includeInIndex = 0; path = Pods_iotaWallet.framework; sourceTree = BUILT_PRODUCTS_DIR; };
		8B49115E102EED64D1B7D7AC047F1ABF /* RNExitApp.xcodeproj */ = {isa = PBXFileReference; lastKnownFileType = "wrapper.pb-project"; name = RNExitApp.xcodeproj; path = "../node_modules/react-native-exit-app/ios/RNExitApp.xcodeproj"; sourceTree = "<group>"; };
		93AF27DC4948C2C2EF41D1FA /* Pods-iotaWallet-tvOS.release.xcconfig */ = {isa = PBXFileReference; includeInIndex = 1; lastKnownFileType = text.xcconfig; name = "Pods-iotaWallet-tvOS.release.xcconfig"; path = "Pods/Target Support Files/Pods-iotaWallet-tvOS/Pods-iotaWallet-tvOS.release.xcconfig"; sourceTree = "<group>"; };
		94C69E567EC4B020F5822FC7 /* Pods-iotaWallet-tvOS.debug.xcconfig */ = {isa = PBXFileReference; includeInIndex = 1; lastKnownFileType = text.xcconfig; name = "Pods-iotaWallet-tvOS.debug.xcconfig"; path = "Pods/Target Support Files/Pods-iotaWallet-tvOS/Pods-iotaWallet-tvOS.debug.xcconfig"; sourceTree = "<group>"; };
		9E17389EF3AB0C14C6843EF1892D81D4 /* KCKeepAwake.xcodeproj */ = {isa = PBXFileReference; lastKnownFileType = "wrapper.pb-project"; name = KCKeepAwake.xcodeproj; path = "../node_modules/react-native-keep-awake/ios/KCKeepAwake.xcodeproj"; sourceTree = "<group>"; };
		9EE76A96BDAFEB3F2332A2982168E1CE /* RCTNetwork.xcodeproj */ = {isa = PBXFileReference; lastKnownFileType = "wrapper.pb-project"; name = RCTNetwork.xcodeproj; path = "../node_modules/react-native/Libraries/Network/RCTNetwork.xcodeproj"; sourceTree = "<group>"; };
		A01220F4B33D4A79B53254ED /* RNFastCrypto.xcodeproj */ = {isa = PBXFileReference; explicitFileType = undefined; fileEncoding = 9; includeInIndex = 0; lastKnownFileType = "wrapper.pb-project"; name = RNFastCrypto.xcodeproj; path = "../node_modules/react-native-fast-crypto/ios/RNFastCrypto.xcodeproj"; sourceTree = "<group>"; };
		A1FAED857304034D3DCD87D13F961C48 /* el */ = {isa = PBXFileReference; lastKnownFileType = text.plist.strings; name = el; path = el.lproj/InfoPlist.strings; sourceTree = "<group>"; };
		A402C8584E5EA99F404511B6FE64D661 /* iotaWallet-release-config.xcconfig */ = {isa = PBXFileReference; lastKnownFileType = text.xcconfig; path = "iotaWallet-release-config.xcconfig"; sourceTree = "<group>"; };
		A9DBF0EEB7DBFA315A0D6839E79A5924 /* iotaWalletUITests.swift */ = {isa = PBXFileReference; lastKnownFileType = sourcecode.swift; path = iotaWalletUITests.swift; sourceTree = "<group>"; };
		AA7E2CA57E62FCA5FD7C3C38C40F7603 /* RCTSettings.xcodeproj */ = {isa = PBXFileReference; lastKnownFileType = "wrapper.pb-project"; name = RCTSettings.xcodeproj; path = "../node_modules/react-native/Libraries/Settings/RCTSettings.xcodeproj"; sourceTree = "<group>"; };
		AB682616086B06AFA962D8B5F1DCAB78 /* RNRandomBytes.xcodeproj */ = {isa = PBXFileReference; lastKnownFileType = "wrapper.pb-project"; name = RNRandomBytes.xcodeproj; path = "../node_modules/react-native-randombytes/RNRandomBytes.xcodeproj"; sourceTree = "<group>"; };
		AC72D5B1A4088A6371731AAF2D0B9E73 /* lv */ = {isa = PBXFileReference; lastKnownFileType = text.plist.strings; name = lv; path = lv.lproj/InfoPlist.strings; sourceTree = "<group>"; };
		B8B9BB680BF96F04B35C8CF2291F3DF7 /* Lottie.xcodeproj */ = {isa = PBXFileReference; lastKnownFileType = "wrapper.pb-project"; name = Lottie.xcodeproj; path = "../node_modules/lottie-ios/Lottie.xcodeproj"; sourceTree = "<group>"; };
		B9ADFB0323609A2A5F0E73076170CC73 /* Info.plist */ = {isa = PBXFileReference; lastKnownFileType = text.plist.xml; path = Info.plist; sourceTree = "<group>"; };
		BA9A0E2287F5A0014ABE9284EBD2C4D8 /* sl */ = {isa = PBXFileReference; lastKnownFileType = text.plist.strings; name = sl; path = sl.lproj/InfoPlist.strings; sourceTree = "<group>"; };
		BC3F9601D8757C3A48CF2AD9CF58F3EA /* RCTWebSocket.xcodeproj */ = {isa = PBXFileReference; lastKnownFileType = "wrapper.pb-project"; name = RCTWebSocket.xcodeproj; path = "../node_modules/react-native/Libraries/WebSocket/RCTWebSocket.xcodeproj"; sourceTree = "<group>"; };
		BD40B3B9B6FE961CF3495A75D646774F /* ja */ = {isa = PBXFileReference; lastKnownFileType = text.plist.strings; name = ja; path = ja.lproj/InfoPlist.strings; sourceTree = "<group>"; };
		BDAF54583946132D35A957921197D3E8 /* libReactNativeFingerprintScanner.a */ = {isa = PBXFileReference; explicitFileType = undefined; fileEncoding = 9; includeInIndex = 0; lastKnownFileType = archive.ar; path = libReactNativeFingerprintScanner.a; sourceTree = "<group>"; };
		C1445DF81443C91724B6A1603FE7B121 /* iotaWallet-tvOSTests.xctest */ = {isa = PBXFileReference; explicitFileType = wrapper.cfbundle; includeInIndex = 0; path = "iotaWallet-tvOSTests.xctest"; sourceTree = BUILT_PRODUCTS_DIR; };
		C39F11B2595A5CFD8F2D51D3B914CD41 /* RNDeviceInfo.xcodeproj */ = {isa = PBXFileReference; lastKnownFileType = "wrapper.pb-project"; name = RNDeviceInfo.xcodeproj; path = "../node_modules/react-native-device-info/RNDeviceInfo.xcodeproj"; sourceTree = "<group>"; };
		C6679B3BCAC742D9A6A13DC5 /* nodejs-project */ = {isa = PBXFileReference; explicitFileType = undefined; fileEncoding = 9; includeInIndex = 0; lastKnownFileType = unknown; name = "nodejs-project"; path = "../nodejs-assets/nodejs-project"; sourceTree = "<group>"; };
		C76D226F8C33DAB67AA9C4D76FCA89C2 /* RCTAnimation.xcodeproj */ = {isa = PBXFileReference; lastKnownFileType = "wrapper.pb-project"; name = RCTAnimation.xcodeproj; path = "../node_modules/react-native/Libraries/NativeAnimation/RCTAnimation.xcodeproj"; sourceTree = "<group>"; };
		C883F8A0B4031CE53D5E48217339975E /* da */ = {isa = PBXFileReference; lastKnownFileType = text.plist.strings; name = da; path = da.lproj/InfoPlist.strings; sourceTree = "<group>"; };
		C989B5B2E21BB76597A51E0EFEA9B547 /* ro */ = {isa = PBXFileReference; lastKnownFileType = text.plist.strings; name = ro; path = ro.lproj/InfoPlist.strings; sourceTree = "<group>"; };
		CB305EFE21185EEC00657575 /* RNFetchBlob.xcodeproj */ = {isa = PBXFileReference; lastKnownFileType = "wrapper.pb-project"; name = RNFetchBlob.xcodeproj; path = "../node_modules/rn-fetch-blob/ios/RNFetchBlob.xcodeproj"; sourceTree = "<group>"; };
		CB61A46520B89E3A004088AA /* SourceSansPro-SemiBold.ttf */ = {isa = PBXFileReference; lastKnownFileType = file; name = "SourceSansPro-SemiBold.ttf"; path = "../../shared/custom-fonts/SourceSansPro-SemiBold.ttf"; sourceTree = "<group>"; };
		CB63E7A4218B544E0084CBFD /* Icons.ttf */ = {isa = PBXFileReference; lastKnownFileType = file; name = Icons.ttf; path = ../../shared/icons/Icons.ttf; sourceTree = "<group>"; };
		CB6626ED2085056C00651519 /* SplashScreen.xcodeproj */ = {isa = PBXFileReference; lastKnownFileType = "wrapper.pb-project"; name = SplashScreen.xcodeproj; path = "../node_modules/react-native-splash-screen/ios/SplashScreen.xcodeproj"; sourceTree = "<group>"; };
		CB7A0253632148CC9F004F24 /* NodeMobile.framework */ = {isa = PBXFileReference; explicitFileType = undefined; fileEncoding = 9; includeInIndex = 0; lastKnownFileType = wrapper.framework; name = NodeMobile.framework; path = "../node_modules/nodejs-mobile-react-native/ios/NodeMobile.framework"; sourceTree = "<group>"; };
		CB86627D209F36CA00C026E3 /* EntangledIOS.m */ = {isa = PBXFileReference; fileEncoding = 4; lastKnownFileType = sourcecode.c.objc; path = EntangledIOS.m; sourceTree = "<group>"; };
		CB86627F209F36CA00C026E3 /* EntangledIOS.h */ = {isa = PBXFileReference; fileEncoding = 4; lastKnownFileType = sourcecode.c.h; path = EntangledIOS.h; sourceTree = "<group>"; };
		CB98FB9120A0A5BB0047877B /* SourceSansPro-Bold.ttf */ = {isa = PBXFileReference; lastKnownFileType = file; name = "SourceSansPro-Bold.ttf"; path = "../../shared/custom-fonts/SourceSansPro-Bold.ttf"; sourceTree = "<group>"; };
		CB98FB9220A0A5BB0047877B /* SourceSansPro-Regular.ttf */ = {isa = PBXFileReference; lastKnownFileType = file; name = "SourceSansPro-Regular.ttf"; path = "../../shared/custom-fonts/SourceSansPro-Regular.ttf"; sourceTree = "<group>"; };
		CB98FB9320A0A5BB0047877B /* SourceSansPro-Light.ttf */ = {isa = PBXFileReference; lastKnownFileType = file; name = "SourceSansPro-Light.ttf"; path = "../../shared/custom-fonts/SourceSansPro-Light.ttf"; sourceTree = "<group>"; };
		CBA5F52520CAAB2A00774D4B /* SourceCodePro-Medium.ttf */ = {isa = PBXFileReference; lastKnownFileType = file; name = "SourceCodePro-Medium.ttf"; path = "../../shared/custom-fonts/SourceCodePro-Medium.ttf"; sourceTree = "<group>"; };
		CBBD199C2177BCAE0076C9EC /* LottieReactNative.xcodeproj */ = {isa = PBXFileReference; lastKnownFileType = "wrapper.pb-project"; name = LottieReactNative.xcodeproj; path = "../node_modules/lottie-react-native/src/ios/LottieReactNative.xcodeproj"; sourceTree = "<group>"; };
		CBC214E420CE82DC005D8ACB /* RNReactNativeHapticFeedback.xcodeproj */ = {isa = PBXFileReference; lastKnownFileType = "wrapper.pb-project"; name = RNReactNativeHapticFeedback.xcodeproj; path = "../node_modules/react-native-haptic-feedback/ios/RNReactNativeHapticFeedback.xcodeproj"; sourceTree = "<group>"; };
		CBEA4C8B2149481F007DA583 /* ReactNativeNavigation.xcodeproj */ = {isa = PBXFileReference; lastKnownFileType = "wrapper.pb-project"; name = ReactNativeNavigation.xcodeproj; path = "../node_modules/react-native-navigation/lib/ios/ReactNativeNavigation.xcodeproj"; sourceTree = "<group>"; };
		CFA2B84C183CC39F995C8E04CC713DDB /* Images.xcassets */ = {isa = PBXFileReference; lastKnownFileType = folder.assetcatalog; name = Images.xcassets; path = iotaWallet/Images.xcassets; sourceTree = "<group>"; };
		D2C796029F4A68C167C1F1F5176A5819 /* he */ = {isa = PBXFileReference; lastKnownFileType = text.plist.strings; name = he; path = he.lproj/InfoPlist.strings; sourceTree = "<group>"; };
		D5BA67ADCF3A3E3973DDF764 /* Pods-iotaWallet-tvOSTests.release.xcconfig */ = {isa = PBXFileReference; includeInIndex = 1; lastKnownFileType = text.xcconfig; name = "Pods-iotaWallet-tvOSTests.release.xcconfig"; path = "Pods/Target Support Files/Pods-iotaWallet-tvOSTests/Pods-iotaWallet-tvOSTests.release.xcconfig"; sourceTree = "<group>"; };
		D6579997ECA951BF786CFC9441D56F53 /* fi */ = {isa = PBXFileReference; lastKnownFileType = text.plist.strings; name = fi; path = fi.lproj/InfoPlist.strings; sourceTree = "<group>"; };
		DA959792AD9A5C3642835114D50DE868 /* Pods.xcodeproj */ = {isa = PBXFileReference; lastKnownFileType = "wrapper.pb-project"; name = Pods.xcodeproj; path = Pods/Pods.xcodeproj; sourceTree = "<group>"; };
		DD581453BAAEDFD13B05710E1CA0B128 /* RCTImage.xcodeproj */ = {isa = PBXFileReference; lastKnownFileType = "wrapper.pb-project"; name = RCTImage.xcodeproj; path = "../node_modules/react-native/Libraries/Image/RCTImage.xcodeproj"; sourceTree = "<group>"; };
		DDB64CC419556333154E3FC1635752BD /* iotaWalletTests.xctest */ = {isa = PBXFileReference; explicitFileType = wrapper.cfbundle; includeInIndex = 0; path = iotaWalletTests.xctest; sourceTree = BUILT_PRODUCTS_DIR; };
		DE78092CD0C5D3A0316145EFC00548CB /* RNIsDeviceRooted.xcodeproj */ = {isa = PBXFileReference; lastKnownFileType = "wrapper.pb-project"; name = RNIsDeviceRooted.xcodeproj; path = "../node_modules/react-native-is-device-rooted/ios/RNIsDeviceRooted.xcodeproj"; sourceTree = "<group>"; };
		DF7DDCE91109086B70E5F0239B13774C /* pl */ = {isa = PBXFileReference; lastKnownFileType = text.plist.strings; name = pl; path = pl.lproj/InfoPlist.strings; sourceTree = "<group>"; };
		DFF7F2DF242CD80F15A83C96A62910D0 /* Info.plist */ = {isa = PBXFileReference; lastKnownFileType = text.plist.xml; path = Info.plist; sourceTree = "<group>"; };
		E3A5CC95D9B27ABCF4FAD971B8E3AC51 /* fr */ = {isa = PBXFileReference; lastKnownFileType = text.plist.strings; name = fr; path = fr.lproj/InfoPlist.strings; sourceTree = "<group>"; };
		ED0FDEA3EDE9090E04563794CE9A92B7 /* main.m */ = {isa = PBXFileReference; fileEncoding = 4; lastKnownFileType = sourcecode.c.objc; name = main.m; path = iotaWallet/main.m; sourceTree = "<group>"; };
		EEAE9D5C606B7556253D3AD01EB78CE0 /* Info.plist */ = {isa = PBXFileReference; fileEncoding = 4; lastKnownFileType = text.plist.xml; name = Info.plist; path = iotaWallet/Info.plist; sourceTree = "<group>"; };
		EEF5BF9089B89A57B0EABB4E6415A676 /* it */ = {isa = PBXFileReference; lastKnownFileType = text.plist.strings; name = it; path = it.lproj/InfoPlist.strings; sourceTree = "<group>"; };
		F05FB5124D5FDAF46BC578870641ED07 /* id */ = {isa = PBXFileReference; lastKnownFileType = text.plist.strings; name = id; path = id.lproj/InfoPlist.strings; sourceTree = "<group>"; };
		F06C37C0B9522995FB8FC4AACEE1A4A1 /* RCTActionSheet.xcodeproj */ = {isa = PBXFileReference; lastKnownFileType = "wrapper.pb-project"; name = RCTActionSheet.xcodeproj; path = "../node_modules/react-native/Libraries/ActionSheetIOS/RCTActionSheet.xcodeproj"; sourceTree = "<group>"; };
		F0BCFBFA4C88ED7E91943BDB49D788DE /* zh-Hant */ = {isa = PBXFileReference; lastKnownFileType = text.plist.strings; name = "zh-Hant"; path = "zh-Hant.lproj/InfoPlist.strings"; sourceTree = "<group>"; };
		F2FA8FCAB678228017DD1EBC70517E3F /* RCTVibration.xcodeproj */ = {isa = PBXFileReference; lastKnownFileType = "wrapper.pb-project"; name = RCTVibration.xcodeproj; path = "../node_modules/react-native/Libraries/Vibration/RCTVibration.xcodeproj"; sourceTree = "<group>"; };
		F5456B99539E3DFAFBC86D23 /* Pods-iotaWallet-tvOSTests.debug.xcconfig */ = {isa = PBXFileReference; includeInIndex = 1; lastKnownFileType = text.xcconfig; name = "Pods-iotaWallet-tvOSTests.debug.xcconfig"; path = "Pods/Target Support Files/Pods-iotaWallet-tvOSTests/Pods-iotaWallet-tvOSTests.debug.xcconfig"; sourceTree = "<group>"; };
		F6D3ACED5A5A03890087B45B /* libPods-iotaWallet-tvOS.a */ = {isa = PBXFileReference; explicitFileType = archive.ar; includeInIndex = 0; path = "libPods-iotaWallet-tvOS.a"; sourceTree = BUILT_PRODUCTS_DIR; };
		F799E10140F3477803D1C73A2F97B01B /* libz.tbd */ = {isa = PBXFileReference; lastKnownFileType = "sourcecode.text-based-dylib-definition"; name = libz.tbd; path = usr/lib/libz.tbd; sourceTree = SDKROOT; };
		F8482B7D9E05463F9505DCB4 /* libRNNodeJsMobile.a */ = {isa = PBXFileReference; explicitFileType = undefined; fileEncoding = 9; includeInIndex = 0; lastKnownFileType = archive.ar; path = libRNNodeJsMobile.a; sourceTree = "<group>"; };
		F937ECCF0BA4BC3A155C89B3B7ECE27D /* es-419 */ = {isa = PBXFileReference; lastKnownFileType = text.plist.strings; name = "es-419"; path = "es-419.lproj/InfoPlist.strings"; sourceTree = "<group>"; };
		F94248EA7BCF6FA1B4742792 /* libPods-iotaWallet-tvOSTests.a */ = {isa = PBXFileReference; explicitFileType = archive.ar; includeInIndex = 0; path = "libPods-iotaWallet-tvOSTests.a"; sourceTree = BUILT_PRODUCTS_DIR; };
		FA966CD6F6AC4A56AAE33F729009A387 /* ko */ = {isa = PBXFileReference; lastKnownFileType = text.plist.strings; name = ko; path = ko.lproj/InfoPlist.strings; sourceTree = "<group>"; };
		FC0C813F80FE9398560C13E6CC59C201 /* iotaWallet-debug-config.xcconfig */ = {isa = PBXFileReference; fileEncoding = 4; lastKnownFileType = text.xcconfig; path = "iotaWallet-debug-config.xcconfig"; sourceTree = "<group>"; };
		FF6707891F5797B0CC78F1267EB8F1A2 /* RNSVG.xcodeproj */ = {isa = PBXFileReference; explicitFileType = undefined; fileEncoding = 9; includeInIndex = 0; lastKnownFileType = "wrapper.pb-project"; name = RNSVG.xcodeproj; path = "../node_modules/react-native-svg/ios/RNSVG.xcodeproj"; sourceTree = "<group>"; };
		FFB7466768C43C0F61CFB10138358A32 /* ART.xcodeproj */ = {isa = PBXFileReference; lastKnownFileType = "wrapper.pb-project"; name = ART.xcodeproj; path = "../node_modules/react-native/Libraries/ART/ART.xcodeproj"; sourceTree = "<group>"; };
/* End PBXFileReference section */

/* Begin PBXFrameworksBuildPhase section */
		05D2CE97116646D93A4B9C6E31EB5612 /* Frameworks */ = {
			isa = PBXFrameworksBuildPhase;
			buildActionMask = 2147483647;
			files = (
				CBBD19A22177BCBB0076C9EC /* libLottieReactNative.a in Frameworks */,
				CBF1F1EE21623D8900509A54 /* libReact.a in Frameworks */,
				CBEA4C9421494823007DA583 /* libReactNativeNavigation.a in Frameworks */,
				60F7E4242125EBE7005355C7 /* libRNDocumentPicker.a in Frameworks */,
				CB305F0421185EF800657575 /* libRNFetchBlob.a in Frameworks */,
				CBEC7C012108D78900F0020D /* libRNFastCrypto.a in Frameworks */,
				601BFD6220C39A610097D329 /* libRNViewShot.a in Frameworks */,
				601BFCF220C3679D0097D329 /* MessageUI.framework in Frameworks */,
				601BFCF020C3677F0097D329 /* Social.framework in Frameworks */,
				601BFCEE20C367660097D329 /* libRNShare.a in Frameworks */,
				CBC214EA20CE82EC005D8ACB /* libRNReactNativeHapticFeedback.a in Frameworks */,
				CB6626F52085057F00651519 /* libSplashScreen.a in Frameworks */,
				6014E911217E743000C88675 /* EntangledKit.framework in Frameworks */,
				6056CF5C20827E370006A2F3 /* libReactNativePermissions.a in Frameworks */,
				6056CF5520827D3C0006A2F3 /* libRNCamera.a in Frameworks */,
				1601D2D3FEE3505B87365030187ECFDB /* Lottie.framework in Frameworks */,
				C2F42249DD5989B1962B809D5CCC00F3 /* libART.a in Frameworks */,
				0C2504A17226DF5FFD3C2A54AD060E8A /* libBugsnagReactNative.a in Frameworks */,
				6ED5CBEF7B1A39258C560F6CDCD36254 /* libKCKeepAwake.a in Frameworks */,
				2F852D5F92D3F66B78914D33F296087F /* libLottie.a in Frameworks */,
				227F5ECF692F599792F69DC4D573B2E6 /* libRCTActionSheet.a in Frameworks */,
				5613EA5FACE7DF227C991290F2E89D02 /* libRCTAnimation.a in Frameworks */,
				E3AE8565650D2534125883D55649D450 /* libRCTGeolocation.a in Frameworks */,
				C4646F689AA9CF8E8FFC65C04944FF13 /* libRCTImage.a in Frameworks */,
				CA8AF202D45B7B9C48CB844FE4029B34 /* libRCTLinking.a in Frameworks */,
				9D768D7930E8E00194C0FCC710EDD212 /* libRCTNetwork.a in Frameworks */,
				85277BB9448BC0DF88CC1F206C0E4BF7 /* libRCTSettings.a in Frameworks */,
				2AD31ECE2D7512D06C6BA29BD082EAE7 /* libRCTText.a in Frameworks */,
				DDA136528BBDF91C4395B590FD2C59F1 /* libRCTVibration.a in Frameworks */,
				AC1DC503F1AF3CEE085E1EAA4DB30EF4 /* libRCTWebSocket.a in Frameworks */,
				C63F4449914D3D19E3C83C38F602BFB5 /* libRNDeviceInfo.a in Frameworks */,
				3D089B147B065DF500AFDE15871144F7 /* libRNExitApp.a in Frameworks */,
				CDC76600A03C06457F99259512D7F713 /* libRNIsDeviceRooted.a in Frameworks */,
				D9A1C4460153C2A24C3B5ACB9EF492CF /* libRNKeychain.a in Frameworks */,
				BC0B4879EC021013E3B1766E92C2A64B /* libRNPrint.a in Frameworks */,
				A813279F828AD23228F254CEB4047F77 /* libRNRandomBytes.a in Frameworks */,
				D51793D4E78BCB702D9FFAA1A3356153 /* libRNSVG.a in Frameworks */,
				412B533C94F35A1287B87CBF50D0679C /* libRNSecureRandom.a in Frameworks */,
				7EC4E13223F8F69B1629B42AA455DA9F /* libReactNativeFingerprintScanner.a in Frameworks */,
				4A4F5E775D301A641C32594E736C0E3A /* libz.tbd in Frameworks */,
				CF626DD9FBB494210B780417 /* Pods_iotaWallet.framework in Frameworks */,
				653C5DB7CF56434CA39B6922 /* libRNNodeJsMobile.a in Frameworks */,
				F19CAE1462E2409387028CD1 /* NodeMobile.framework in Frameworks */,
			);
			runOnlyForDeploymentPostprocessing = 0;
		};
		17A6B85936E519099FAD248D873A5E85 /* Frameworks */ = {
			isa = PBXFrameworksBuildPhase;
			buildActionMask = 2147483647;
			files = (
				23DBCEF31158ED28593321DF /* libPods-iotaWallet-tvOSTests.a in Frameworks */,
			);
			runOnlyForDeploymentPostprocessing = 0;
		};
		553CB5E02E5676464BF53656B3C90944 /* Frameworks */ = {
			isa = PBXFrameworksBuildPhase;
			buildActionMask = 2147483647;
			files = (
				963E1215D830F1A7FF25B2365C494F64 /* libRCTAnimation.a in Frameworks */,
				BA960278C14E736AFA2379DE03059CB8 /* libRCTImage-tvOS.a in Frameworks */,
				85A815D84AC90B46C352C4B867C1BF36 /* libRCTLinking-tvOS.a in Frameworks */,
				ED98F17365B425CCC63B364164E2ABB6 /* libRCTNetwork-tvOS.a in Frameworks */,
				38DDAF07C8480BD137CF60C851B9DB02 /* libRCTSettings-tvOS.a in Frameworks */,
				1D90A630DF083C6894C70C1D9936A0A9 /* libRCTText-tvOS.a in Frameworks */,
				D67B7F52CD8EA6422597645960A1C079 /* libRCTWebSocket-tvOS.a in Frameworks */,
				F43A0D26643270FD3A4BFD2691C35E43 /* libReact.a in Frameworks */,
				735D5C80D9DA0474412A6BED /* libPods-iotaWallet-tvOS.a in Frameworks */,
			);
			runOnlyForDeploymentPostprocessing = 0;
		};
		89D91232D91529099E9186998E61E7D7 /* Frameworks */ = {
			isa = PBXFrameworksBuildPhase;
			buildActionMask = 2147483647;
			files = (
				B7DDAE78307EBAE89650EFFB4AE21EAC /* libReact.a in Frameworks */,
				9C3391094835A6A9B3A79A2E /* Pods_iotaWalletTests.framework in Frameworks */,
			);
			runOnlyForDeploymentPostprocessing = 0;
		};
		8E6317EA2D08B2557A58B1FB5D9085D4 /* Frameworks */ = {
			isa = PBXFrameworksBuildPhase;
			buildActionMask = 2147483647;
			files = (
			);
			runOnlyForDeploymentPostprocessing = 0;
		};
/* End PBXFrameworksBuildPhase section */

/* Begin PBXGroup section */
		0442208DB98A7FEC39027C12FBDE05E9 /* Products */ = {
			isa = PBXGroup;
			children = (
				E329CD2AEA74CC4A8A6F37DBBEF1EA5E /* libRCTActionSheet.a */,
			);
			name = Products;
			sourceTree = "<group>";
		};
		0615A4F7D0026D822A624F7C6A4761CD /* iotaWalletUITests */ = {
			isa = PBXGroup;
			children = (
				DFF7F2DF242CD80F15A83C96A62910D0 /* Info.plist */,
				06E920A6AB840A93E25B7B234FEF27E6 /* SnapshotHelper.swift */,
				A9DBF0EEB7DBFA315A0D6839E79A5924 /* iotaWalletUITests.swift */,
			);
			path = iotaWalletUITests;
			sourceTree = "<group>";
		};
		0FE432859717DE312B0951A32FFC9F0C /* Frameworks */ = {
			isa = PBXGroup;
			children = (
				601BFCF120C3679D0097D329 /* MessageUI.framework */,
				601BFCEF20C3677E0097D329 /* Social.framework */,
				1A114AFE31653EBA7706861B9B5706C0 /* ios_bindings-fl.a */,
				F799E10140F3477803D1C73A2F97B01B /* libz.tbd */,
				890341AF0F2DE4E9DCB80928 /* Pods_iotaWallet.framework */,
				F6D3ACED5A5A03890087B45B /* libPods-iotaWallet-tvOS.a */,
				F94248EA7BCF6FA1B4742792 /* libPods-iotaWallet-tvOSTests.a */,
				7E0F74EC093A52113A8EC89B /* Pods_iotaWalletTests.framework */,
				CB7A0253632148CC9F004F24 /* NodeMobile.framework */,
			);
			name = Frameworks;
			sourceTree = "<group>";
		};
		2FE9795D77E1EEB677D548CDD97FF948 /* Products */ = {
			isa = PBXGroup;
			children = (
				C9F4F16E746AE853607E2E4D649F9E40 /* libRNDeviceInfo.a */,
				4E9F4916217D4EC545458FBE5790E41D /* libRNDeviceInfo-tvOS.a */,
			);
			name = Products;
			sourceTree = "<group>";
		};
		3B537B39817BE965218CAE954AED9DE5 /* iotaWallet */ = {
			isa = PBXGroup;
			children = (
				42B1F9997C45E2DF708A76D353723F28 /* AppDelegate.h */,
				3AFCA4EA113044613D95E46BDAC0C1E3 /* AppDelegate.m */,
				CFA2B84C183CC39F995C8E04CC713DDB /* Images.xcassets */,
				EEAE9D5C606B7556253D3AD01EB78CE0 /* Info.plist */,
				49A551A49165ED5CFBE87EE1B7C5CCA8 /* InfoPlist.strings */,
				6EB779EC5853FB7A3F49999F69549ACA /* Launch Screen.storyboard */,
				3ED8B034A474AECCC552AF72B1AE4884 /* iotaWallet.entitlements */,
				1E03CB0A809B5BED4BE0DCAF8776D770 /* main.jsbundle */,
				ED0FDEA3EDE9090E04563794CE9A92B7 /* main.m */,
				6079C42320D95F17006B252E /* Empty.swift */,
				6079C42520D95F85006B252E /* iotaWallet-Bridging-Header.h */,
			);
			name = iotaWallet;
			sourceTree = "<group>";
		};
		3FA554CD0D5061D20FBDC112457CF26E = {
			isa = PBXGroup;
			children = (
				60A097C62110BDE7008180C9 /* Argon2 */,
				CB63E7A4218B544E0084CBFD /* Icons.ttf */,
				CBA5F52520CAAB2A00774D4B /* SourceCodePro-Medium.ttf */,
				CB61A46520B89E3A004088AA /* SourceSansPro-SemiBold.ttf */,
				CB98FB9120A0A5BB0047877B /* SourceSansPro-Bold.ttf */,
				CB98FB9320A0A5BB0047877B /* SourceSansPro-Light.ttf */,
				CB98FB9220A0A5BB0047877B /* SourceSansPro-Regular.ttf */,
				CB86627A209F36CA00C026E3 /* EntangledIOS */,
				5DA47AA1F43DF8347817216AFD81E3B8 /* Config */,
				0FE432859717DE312B0951A32FFC9F0C /* Frameworks */,
				6C07637C2BD02779C4E072737C53A2E3 /* Libraries */,
				A6A8596B2605B2CC07FAC1A5D3842894 /* Products */,
				C50DC7D36BBD0DBAB3399175FC4DAE94 /* Recovered References */,
				3B537B39817BE965218CAE954AED9DE5 /* iotaWallet */,
				E5A4C15555A5061D24DCE7B856718C84 /* iotaWalletTests */,
				0615A4F7D0026D822A624F7C6A4761CD /* iotaWalletUITests */,
				D5D185367FBB3AAE41D341C7 /* Pods */,
				C6679B3BCAC742D9A6A13DC5 /* nodejs-project */,
				42679A0E830D4AD2A0F60146 /* builtin_modules */,
			);
			indentWidth = 2;
			sourceTree = "<group>";
			tabWidth = 2;
		};
		404F05F3C6DB71501EBCD748C98682BF /* Products */ = {
			isa = PBXGroup;
			children = (
				B844D632C9BC3C7BED60CFEE0A6A52B7 /* libRNRandomBytes.a */,
				CB8F2AF42095E41E0071A30B /* libRNRandomBytes-tvOS.a */,
			);
			name = Products;
			sourceTree = "<group>";
		};
		456A0E130E7E606051259696F2828C37 /* Products */ = {
			isa = PBXGroup;
			children = (
				E4F418B6A7C158123D272588757B8B5E /* libKCKeepAwake.a */,
			);
			name = Products;
			sourceTree = "<group>";
		};
		4833D34F12242CF9C19E56F28DD2ECD0 /* Supporting Files */ = {
			isa = PBXGroup;
			children = (
				B9ADFB0323609A2A5F0E73076170CC73 /* Info.plist */,
			);
			name = "Supporting Files";
			sourceTree = "<group>";
		};
		51ACD9C11FA83997FC06ADD580604E62 /* Products */ = {
			isa = PBXGroup;
			children = (
				BBAF9D268952C91DACBF8032E0718926 /* libReactNativeFingerprintScanner.a */,
			);
			name = Products;
			sourceTree = "<group>";
		};
		59F1A29AC9936E37D7CCA793B573FE14 /* Products */ = {
			isa = PBXGroup;
			children = (
				D9D059D1D71ADA6B83851AE04A4B1989 /* libBugsnagReactNative.a */,
			);
			name = Products;
			sourceTree = "<group>";
		};
		5DA47AA1F43DF8347817216AFD81E3B8 /* Config */ = {
			isa = PBXGroup;
			children = (
				67EDAC9474CCB127E47DDAA9D0A40C1A /* buildnumber.xcconfig */,
				FC0C813F80FE9398560C13E6CC59C201 /* iotaWallet-debug-config.xcconfig */,
				A402C8584E5EA99F404511B6FE64D661 /* iotaWallet-release-config.xcconfig */,
				5C64D2219E425907A910B0F3A28CD9F1 /* iotaWalletTests-debug-config.xcconfig */,
				40E70A189B0FFF62EE8AE0E04401F815 /* iotaWalletTests-release-config.xcconfig */,
			);
			path = Config;
			sourceTree = "<group>";
		};
		601BFCE920C367300097D329 /* Products */ = {
			isa = PBXGroup;
			children = (
				601BFCED20C367310097D329 /* libRNShare.a */,
			);
			name = Products;
			sourceTree = "<group>";
		};
		601BFD5D20C39A560097D329 /* Products */ = {
			isa = PBXGroup;
			children = (
				601BFD6120C39A580097D329 /* libRNViewShot.a */,
			);
			name = Products;
			sourceTree = "<group>";
		};
		6056CF5020827D2F0006A2F3 /* Products */ = {
			isa = PBXGroup;
			children = (
				6056CF5420827D2F0006A2F3 /* libRNCamera.a */,
			);
			name = Products;
			sourceTree = "<group>";
		};
		6056CF5720827E2E0006A2F3 /* Products */ = {
			isa = PBXGroup;
			children = (
				6056CF5B20827E2E0006A2F3 /* libReactNativePermissions.a */,
			);
			name = Products;
			sourceTree = "<group>";
		};
		60A097C62110BDE7008180C9 /* Argon2 */ = {
			isa = PBXGroup;
			children = (
				6079ACDD2110BE6B005B21CB /* Argon2Core.swift */,
				6079ACDF2110DD2C005B21CB /* Argon2IOS.swift */,
				6079AD4D2110E752005B21CB /* Argon2IOS.m */,
			);
			path = Argon2;
			sourceTree = "<group>";
		};
		60F7E3AF2125EAE7005355C7 /* Products */ = {
			isa = PBXGroup;
			children = (
				60F7E3B32125EAE7005355C7 /* libRNDocumentPicker.a */,
			);
			name = Products;
			sourceTree = "<group>";
		};
		6C07637C2BD02779C4E072737C53A2E3 /* Libraries */ = {
			isa = PBXGroup;
			children = (
				CBBD199C2177BCAE0076C9EC /* LottieReactNative.xcodeproj */,
				CBEA4C8B2149481F007DA583 /* ReactNativeNavigation.xcodeproj */,
				60F7E3AE2125EAE7005355C7 /* RNDocumentPicker.xcodeproj */,
				CB305EFE21185EEC00657575 /* RNFetchBlob.xcodeproj */,
				601BFD5C20C39A560097D329 /* RNViewShot.xcodeproj */,
				601BFCE820C367300097D329 /* RNShare.xcodeproj */,
				CBC214E420CE82DC005D8ACB /* RNReactNativeHapticFeedback.xcodeproj */,
				CB6626ED2085056C00651519 /* SplashScreen.xcodeproj */,
				6056CF5620827E2E0006A2F3 /* ReactNativePermissions.xcodeproj */,
				6056CF4F20827D2F0006A2F3 /* RNCamera.xcodeproj */,
				FFB7466768C43C0F61CFB10138358A32 /* ART.xcodeproj */,
				5BC0CFE5E7DFF31220E78B818DA00C4B /* BugsnagReactNative.xcodeproj */,
				9E17389EF3AB0C14C6843EF1892D81D4 /* KCKeepAwake.xcodeproj */,
				B8B9BB680BF96F04B35C8CF2291F3DF7 /* Lottie.xcodeproj */,
				DA959792AD9A5C3642835114D50DE868 /* Pods.xcodeproj */,
				F06C37C0B9522995FB8FC4AACEE1A4A1 /* RCTActionSheet.xcodeproj */,
				C76D226F8C33DAB67AA9C4D76FCA89C2 /* RCTAnimation.xcodeproj */,
				79A46F4458348360C0DFE21018DAAF14 /* RCTGeolocation.xcodeproj */,
				DD581453BAAEDFD13B05710E1CA0B128 /* RCTImage.xcodeproj */,
				2804A8AFECB29F611FC6B2AC4B0C378F /* RCTLinking.xcodeproj */,
				9EE76A96BDAFEB3F2332A2982168E1CE /* RCTNetwork.xcodeproj */,
				AA7E2CA57E62FCA5FD7C3C38C40F7603 /* RCTSettings.xcodeproj */,
				679A4B0BB6333961124F2288316630DD /* RCTText.xcodeproj */,
				F2FA8FCAB678228017DD1EBC70517E3F /* RCTVibration.xcodeproj */,
				BC3F9601D8757C3A48CF2AD9CF58F3EA /* RCTWebSocket.xcodeproj */,
				C39F11B2595A5CFD8F2D51D3B914CD41 /* RNDeviceInfo.xcodeproj */,
				8B49115E102EED64D1B7D7AC047F1ABF /* RNExitApp.xcodeproj */,
				6F63CB3492A71A3A73B8764893BE0F6F /* RNFS.xcodeproj */,
				DE78092CD0C5D3A0316145EFC00548CB /* RNIsDeviceRooted.xcodeproj */,
				205C47BA61DC4D6733E748712B4E50C6 /* RNKeychain.xcodeproj */,
				1380447C6001F40A66D38FBD8AFC3309 /* RNPrint.xcodeproj */,
				AB682616086B06AFA962D8B5F1DCAB78 /* RNRandomBytes.xcodeproj */,
				FF6707891F5797B0CC78F1267EB8F1A2 /* RNSVG.xcodeproj */,
				2D84DC61092C2CB09498AB83CAA9B91F /* RNSecureRandom.xcodeproj */,
				33AC314FF1C9CE4F19E8E899E79675B4 /* React.xcodeproj */,
				78457F3624D0D3C241289BCB545E290E /* ReactNativeFingerprintScanner.xcodeproj */,
				A01220F4B33D4A79B53254ED /* RNFastCrypto.xcodeproj */,
				68D1880393EB486F98F90D04 /* RNNodeJsMobile.xcodeproj */,
			);
			name = Libraries;
			sourceTree = "<group>";
		};
		6D29DDBF122FCF314A24C85D1B55D2C2 /* Products */ = {
			isa = PBXGroup;
			children = (
				CBC5562C207BA79E00BA0A7F /* Lottie.framework */,
				667F57494F99C69927244B789F08BA39 /* Lottie.framework */,
				CBC5562E207BA79E00BA0A7F /* Lottie.framework */,
				263220B07467A090937F126D1EAD4142 /* libLottie.a */,
			);
			name = Products;
			sourceTree = "<group>";
		};
		717A70D826DDEDFAF811A89C73FA814A /* Products */ = {
			isa = PBXGroup;
			children = (
				19CB0B55DE702DF718E5FD31D6EF66FE /* libRCTSettings.a */,
				9FEDECF54B08D02E4DA237B29BFA7335 /* libRCTSettings-tvOS.a */,
			);
			name = Products;
			sourceTree = "<group>";
		};
		8ADF7BC563A33720DC2F2399EFC83064 /* Products */ = {
			isa = PBXGroup;
			children = (
				D373EB5A6D14212CD152A952A67FEB62 /* libRNKeychain.a */,
			);
			name = Products;
			sourceTree = "<group>";
		};
		9587AF1D58A6A266E24B67481F9ED9F2 /* Products */ = {
			isa = PBXGroup;
			children = (
				CB54CCFD21261E42001F1630 /* CatCrypto.framework */,
				A7757FB00CE594F07671643433203090 /* Pods_iotaWallet.framework */,
				73DE2893421CB79475DA9ABBFC68EF31 /* libPods-iotaWallet-tvOS.a */,
				75741D422FC234226BD97F79574086A2 /* libPods-iotaWallet-tvOSTests.a */,
				8194F08C899A4B07E4F0D7C10D8A04CE /* Pods_iotaWalletTests.framework */,
			);
			name = Products;
			sourceTree = "<group>";
		};
		9AF623E71CC4C2FBC8B9F3F30ACE9FE9 /* Products */ = {
			isa = PBXGroup;
			children = (
				A85B009F6629191C78D363005BC5C04B /* libART.a */,
				CF4DEBD89AF3703CA874122582CB0018 /* libART-tvOS.a */,
			);
			name = Products;
			sourceTree = "<group>";
		};
		A64BD53CDE84E513E2B4B7FC97BC39C9 /* Products */ = {
			isa = PBXGroup;
			children = (
				73D536AB3A4FAFD8602D41987D9E324F /* libRCTGeolocation.a */,
			);
			name = Products;
			sourceTree = "<group>";
		};
		A6A8596B2605B2CC07FAC1A5D3842894 /* Products */ = {
			isa = PBXGroup;
			children = (
				395BD568B613770643095434D5F46E0A /* iotaWallet-tvOS.app */,
				C1445DF81443C91724B6A1603FE7B121 /* iotaWallet-tvOSTests.xctest */,
				2C5A946EA9126EDE841BD16907761375 /* iotaWallet.app */,
				DDB64CC419556333154E3FC1635752BD /* iotaWalletTests.xctest */,
				83245F96160937A7C8F0A1D783E30B0C /* iotaWalletUITests.xctest */,
				CBEF619F59D7EBCE4196DF4E7471DFA3 /* libRNFS.a */,
			);
			name = Products;
			sourceTree = "<group>";
		};
		B500B74394DFA466050CC553274A3B29 /* Products */ = {
			isa = PBXGroup;
			children = (
				1FFDF2800ED208F6574931A64651435D /* libRNExitApp.a */,
			);
			name = Products;
			sourceTree = "<group>";
		};
		B8281C75D3DFC104F5853D66C7BE9F84 /* Products */ = {
			isa = PBXGroup;
			children = (
				4319E47FD77B4B10F18A0CCAA9E7CDB1 /* libRCTText.a */,
				0F586ACB1B483D19A73242AC34185FAD /* libRCTText-tvOS.a */,
			);
			name = Products;
			sourceTree = "<group>";
		};
		B8EB94406D3066C2A0007CDAA4C6E24C /* Recovered References */ = {
			isa = PBXGroup;
			children = (
				CBC5565A207BA79E00BA0A7F /* libReact.a */,
				B655981D53B5AE618EDBD102EA41BF51 /* libReact.a */,
				CBC5565C207BA79E00BA0A7F /* libyoga.a */,
				1C39C72B0107763251937F909D4CE6A1 /* libyoga.a */,
				CBC5565E207BA79E00BA0A7F /* libcxxreact.a */,
				9D772B812DB6C05ECF25775FCAB7E002 /* libcxxreact.a */,
				CBC55660207BA79E00BA0A7F /* libjschelpers.a */,
				4638EBE17A0D3826A792DF9563570526 /* libjschelpers.a */,
				CB967ED8214153CC00F561EB /* libjsinspector.a */,
				CB967EDA214153CC00F561EB /* libjsinspector-tvOS.a */,
				CBC55662207BA79E00BA0A7F /* libthird-party.a */,
				A449CDAA92C2C98ABDF0AE5690864303 /* libthird-party.a */,
				9DBC3C8E34A01D88134F4A69AA32625F /* libdouble-conversion.a */,
				CBC55664207BA79E00BA0A7F /* libdouble-conversion.a */,
				89DED642A5FCB71765083CCD2A12F54B /* libprivatedata.a */,
				3C4142FC07FAC3262B48A9BE40CB7F99 /* libprivatedata-tvOS.a */,
			);
			name = "Recovered References";
			sourceTree = "<group>";
		};
		BBAF582D2B2BD1070BC430D9655E1316 /* Products */ = {
			isa = PBXGroup;
			children = (
				2A9A65DE849C3D3C9799E3B05D172685 /* libRCTVibration.a */,
			);
			name = Products;
			sourceTree = "<group>";
		};
		C50DC7D36BBD0DBAB3399175FC4DAE94 /* Recovered References */ = {
			isa = PBXGroup;
			children = (
				48E60D4ABEBFCB6EC7FCE9538A5FF83F /* libRNSVG.a */,
				6D68D9CD64CE2AD239A1BABD810A4043 /* libRNSecureRandom.a */,
				BDAF54583946132D35A957921197D3E8 /* libReactNativeFingerprintScanner.a */,
				456BB4607FD94AC0BA37A7C9 /* libRNFastCrypto.a */,
				F8482B7D9E05463F9505DCB4 /* libRNNodeJsMobile.a */,
			);
			name = "Recovered References";
			sourceTree = "<group>";
		};
		CB305EFF21185EEC00657575 /* Products */ = {
			isa = PBXGroup;
			children = (
				CB305F0321185EEC00657575 /* libRNFetchBlob.a */,
			);
			name = Products;
			sourceTree = "<group>";
		};
		CB305F7221185F3400657575 /* Products */ = {
			isa = PBXGroup;
			children = (
				CB305F7621185F3400657575 /* libRNNodeJsMobile.a */,
			);
			name = Products;
			sourceTree = "<group>";
		};
		CB6626EE2085056C00651519 /* Products */ = {
			isa = PBXGroup;
			children = (
				CB6626F42085056C00651519 /* libSplashScreen.a */,
			);
			name = Products;
			sourceTree = "<group>";
		};
		CB86627A209F36CA00C026E3 /* EntangledIOS */ = {
			isa = PBXGroup;
			children = (
				6014E910217E743000C88675 /* EntangledKit.framework */,
				CB86627D209F36CA00C026E3 /* EntangledIOS.m */,
				CB86627F209F36CA00C026E3 /* EntangledIOS.h */,
			);
			path = EntangledIOS;
			sourceTree = "<group>";
		};
		CBBD199D2177BCAE0076C9EC /* Products */ = {
			isa = PBXGroup;
			children = (
				CBBD19A12177BCAE0076C9EC /* libLottieReactNative.a */,
			);
			name = Products;
			sourceTree = "<group>";
		};
		CBC214E520CE82DC005D8ACB /* Products */ = {
			isa = PBXGroup;
			children = (
				CBC214E920CE82DC005D8ACB /* libRNReactNativeHapticFeedback.a */,
			);
			name = Products;
			sourceTree = "<group>";
		};
		CBEA4C8C2149481F007DA583 /* Products */ = {
			isa = PBXGroup;
			children = (
				CBEA4C912149481F007DA583 /* libReactNativeNavigation.a */,
				CBEA4C932149481F007DA583 /* ReactNativeNavigationTests.xctest */,
			);
			name = Products;
			sourceTree = "<group>";
		};
		CBEC7BFC2108D77000F0020D /* Products */ = {
			isa = PBXGroup;
			children = (
				CBEC7C002108D77100F0020D /* libRNFastCrypto.a */,
			);
			name = Products;
			sourceTree = "<group>";
		};
		CC4DA02F315C59DE24560F554539A682 /* Products */ = {
			isa = PBXGroup;
			children = (
				C983FC068C0763B06409D31B23F70974 /* libRNSecureRandom.a */,
			);
			name = Products;
			sourceTree = "<group>";
		};
		CE40EE8EBF39CF10BC047D98C324410F /* Products */ = {
			isa = PBXGroup;
			children = (
				35204E4DC183F014F73FABC7F779792B /* libRNFS.a */,
				CBC5566E207BA79E00BA0A7F /* libRNFS.a */,
			);
			name = Products;
			sourceTree = "<group>";
		};
		D066F507CD080500B4ADC155EBDCAEE0 /* Products */ = {
			isa = PBXGroup;
			children = (
				E1DE6816AFF1D8279218D82AD1FFCE5B /* libRCTNetwork.a */,
				20E2A76312FA9646D8831AC163B1347E /* libRCTNetwork-tvOS.a */,
			);
			name = Products;
			sourceTree = "<group>";
		};
		D3289A9220C5B1A33A6094B59D944550 /* Products */ = {
			isa = PBXGroup;
			children = (
				7CD2F7585D01863B8EC256EC6A922693 /* libRCTImage.a */,
				E75E2AC8AE8B6798A4135FCB59B0D2EB /* libRCTImage-tvOS.a */,
			);
			name = Products;
			sourceTree = "<group>";
		};
		D5D185367FBB3AAE41D341C7 /* Pods */ = {
			isa = PBXGroup;
			children = (
				94C69E567EC4B020F5822FC7 /* Pods-iotaWallet-tvOS.debug.xcconfig */,
				93AF27DC4948C2C2EF41D1FA /* Pods-iotaWallet-tvOS.release.xcconfig */,
				F5456B99539E3DFAFBC86D23 /* Pods-iotaWallet-tvOSTests.debug.xcconfig */,
				D5BA67ADCF3A3E3973DDF764 /* Pods-iotaWallet-tvOSTests.release.xcconfig */,
			);
			name = Pods;
			sourceTree = "<group>";
		};
		D8E8A3F5A608143069F7B59C205D415C /* Products */ = {
			isa = PBXGroup;
			children = (
				DAD01F1FBF0A65DE7C0418215A512138 /* libRNPrint.a */,
				9A667C3791869710368CDC79243CD4FF /* RNPrintTests.xctest */,
			);
			name = Products;
			sourceTree = "<group>";
		};
		DD933FDF72C371158E64AB9B49B85780 /* Products */ = {
			isa = PBXGroup;
			children = (
				D52AD4114CBE743BE1FE4BBF929B98CA /* libRNSVG.a */,
				7452BF78E5A78F49B42D6A6844855B18 /* libRNSVG-tvOS.a */,
			);
			name = Products;
			sourceTree = "<group>";
		};
		E2852D239E26EBC3B0FDF14796F09044 /* Products */ = {
			isa = PBXGroup;
			children = (
				38822DC4E60A1BDF9DF917E7C1541B3D /* libRCTLinking.a */,
				DF3D8AEB21F074871C1975441A32E214 /* libRCTLinking-tvOS.a */,
			);
			name = Products;
			sourceTree = "<group>";
		};
		E5A4C15555A5061D24DCE7B856718C84 /* iotaWalletTests */ = {
			isa = PBXGroup;
			children = (
				4833D34F12242CF9C19E56F28DD2ECD0 /* Supporting Files */,
				00A81CE60367578E89DC687A3A32D03E /* iotaWalletTests.m */,
			);
			path = iotaWalletTests;
			sourceTree = "<group>";
		};
		EAA54CFDD3A644A7FEB765E4C340E9D9 /* Products */ = {
			isa = PBXGroup;
			children = (
				0431CEEC099BC4CE1F43E0550C4CC291 /* libRNIsDeviceRooted.a */,
			);
			name = Products;
			sourceTree = "<group>";
		};
		ED3DAB9361CC0BDE3D6B8A4C69547387 /* Products */ = {
			isa = PBXGroup;
			children = (
				0DF165D1193E4B4962DABF4E7264F91B /* libRCTWebSocket.a */,
				41ABB0EEDDF4C638791186862B6FCA44 /* libRCTWebSocket-tvOS.a */,
				305530A98AC420D34A3E19B2E9293E19 /* libfishhook.a */,
				BE82952CCA102FD663897F7A37DC8849 /* libfishhook-tvOS.a */,
			);
			name = Products;
			sourceTree = "<group>";
		};
		F4105E831DFAE4418A38F8E9A26B8B15 /* Products */ = {
			isa = PBXGroup;
			children = (
				CBC55639207BA79E00BA0A7F /* libRCTAnimation.a */,
				BE06912F32A64660367B379A5FA9B59C /* libRCTAnimation.a */,
			);
			name = Products;
			sourceTree = "<group>";
		};
/* End PBXGroup section */

/* Begin PBXNativeTarget section */
		1B6F56C5B39768183E212C21E8E213DA /* iotaWallet-tvOS */ = {
			isa = PBXNativeTarget;
			buildConfigurationList = 229CB618801D69BFDE51B861A2C58FE2 /* Build configuration list for PBXNativeTarget "iotaWallet-tvOS" */;
			buildPhases = (
				58346D29D233956FD8AD6589 /* [CP] Check Pods Manifest.lock */,
				9289FDA5BF643E6CF6FB97742A554BFA /* Sources */,
				553CB5E02E5676464BF53656B3C90944 /* Frameworks */,
				BF58EB11F40804AD5DBB7F844142B92C /* Resources */,
				1BD7EDA2A9AC2CE93A0870587E20D397 /* Bundle React Native Code And Images */,
			);
			buildRules = (
			);
			dependencies = (
			);
			name = "iotaWallet-tvOS";
			productName = "iotaWallet-tvOS";
			productReference = 395BD568B613770643095434D5F46E0A /* iotaWallet-tvOS.app */;
			productType = "com.apple.product-type.application";
		};
		30A16F44D53CE8CFD5085B3A66B82141 /* iotaWalletTests */ = {
			isa = PBXNativeTarget;
			buildConfigurationList = 4BA0D5F0EB15D5F5757C545788EF2CDB /* Build configuration list for PBXNativeTarget "iotaWalletTests" */;
			buildPhases = (
				5C36E36590116568CF5849E3 /* [CP] Check Pods Manifest.lock */,
				C361C063B6547DE82583FABCA4550939 /* Sources */,
				89D91232D91529099E9186998E61E7D7 /* Frameworks */,
				8F6FA1D0FA4750EA28804258C2CB6AC6 /* Resources */,
			);
			buildRules = (
			);
			dependencies = (
			);
			name = iotaWalletTests;
			productName = iotaWalletTests;
			productReference = DDB64CC419556333154E3FC1635752BD /* iotaWalletTests.xctest */;
			productType = "com.apple.product-type.bundle.unit-test";
		};
		4848851A00274CA2FFBE307BAEB5F278 /* iotaWallet */ = {
			isa = PBXNativeTarget;
			buildConfigurationList = AF130F8FF7E392E4456F812995AD03FD /* Build configuration list for PBXNativeTarget "iotaWallet" */;
			buildPhases = (
				C670705588253B9974F1143C /* [CP] Check Pods Manifest.lock */,
				3A19CAEF0494A213AEB368179B268023 /* Sources */,
				05D2CE97116646D93A4B9C6E31EB5612 /* Frameworks */,
				FA2076790B54965291BEF26A75A5EDB5 /* Resources */,
				76C74A58CB208D79D2DBCF9020787849 /* Bundle React Native code and images */,
				B59F787FE434CB99F8DA67C59029AF6B /* ShellScript */,
				92EB94016145B67667F30CE79B21D4D5 /* Embed Frameworks */,
				C995FCEDE5D946BC9E976B18 /* Build NodeJS Mobile Native Modules */,
				6F7D336850DB4AC6B0EEF1A0 /* Sign NodeJS Mobile Native Modules */,
				4762E0BF5D164F65BA028503 /* Remove NodeJS Mobile Framework Simulator Strips */,
				F48D073DB4FD998CCE6DB8DE /* [CP] Embed Pods Frameworks */,
			);
			buildRules = (
			);
			dependencies = (
				BCF502FF716E49969EFEC3E7DA65262E /* PBXTargetDependency */,
			);
			name = iotaWallet;
			productName = "Hello World";
			productReference = 2C5A946EA9126EDE841BD16907761375 /* iotaWallet.app */;
			productType = "com.apple.product-type.application";
		};
		8607A222C6B67AC6A2A6E24A446EB268 /* iotaWallet-tvOSTests */ = {
			isa = PBXNativeTarget;
			buildConfigurationList = 287E632BA696962784937BF4BE84857D /* Build configuration list for PBXNativeTarget "iotaWallet-tvOSTests" */;
			buildPhases = (
				1C8C88AE59968844F0D8C59F /* [CP] Check Pods Manifest.lock */,
				20A48ED510B8A5A031F25EB34DD39B95 /* Sources */,
				17A6B85936E519099FAD248D873A5E85 /* Frameworks */,
				7B8DF15560086469F41BFCA408944F5D /* Resources */,
			);
			buildRules = (
			);
			dependencies = (
				482BD5E847E669FCCD5819D2879B3184 /* PBXTargetDependency */,
			);
			name = "iotaWallet-tvOSTests";
			productName = "iotaWallet-tvOSTests";
			productReference = C1445DF81443C91724B6A1603FE7B121 /* iotaWallet-tvOSTests.xctest */;
			productType = "com.apple.product-type.bundle.unit-test";
		};
		B337D5A007B26D2B5F9D16F7E2662744 /* iotaWalletUITests */ = {
			isa = PBXNativeTarget;
			buildConfigurationList = 12FFB4085BE14D3B9E258601F66FE01E /* Build configuration list for PBXNativeTarget "iotaWalletUITests" */;
			buildPhases = (
				11075FA1DE5371B6E0DBE7D34FF2F541 /* Sources */,
				8E6317EA2D08B2557A58B1FB5D9085D4 /* Frameworks */,
				80B69C4642AB51BA4880C4831D3FF552 /* Resources */,
			);
			buildRules = (
			);
			dependencies = (
				BE73D60DB7DADA792CE0511FEEF11D44 /* PBXTargetDependency */,
			);
			name = iotaWalletUITests;
			productName = iotaWalletUITests;
			productReference = 83245F96160937A7C8F0A1D783E30B0C /* iotaWalletUITests.xctest */;
			productType = "com.apple.product-type.bundle.ui-testing";
		};
/* End PBXNativeTarget section */

/* Begin PBXProject section */
		FBC6F77FBF455B92FBB736B0E5DE8E13 /* Project object */ = {
			isa = PBXProject;
			attributes = {
				LastSwiftUpdateCheck = 920;
				LastUpgradeCheck = 940;
				ORGANIZATIONNAME = "IOTA Foundation";
				TargetAttributes = {
					1B6F56C5B39768183E212C21E8E213DA = {
						CreatedOnToolsVersion = 8.2.1;
						ProvisioningStyle = Manual;
					};
					30A16F44D53CE8CFD5085B3A66B82141 = {
						CreatedOnToolsVersion = 6.2;
						ProvisioningStyle = Manual;
						TestTargetID = 4848851A00274CA2FFBE307BAEB5F278;
					};
					4848851A00274CA2FFBE307BAEB5F278 = {
						LastSwiftMigration = 1010;
						ProvisioningStyle = Manual;
						SystemCapabilities = {
							com.apple.BackgroundModes = {
								enabled = 0;
							};
							com.apple.DataProtection = {
								enabled = 1;
							};
							com.apple.Keychain = {
								enabled = 1;
							};
							com.apple.iCloud = {
								enabled = 1;
							};
						};
					};
					8607A222C6B67AC6A2A6E24A446EB268 = {
						CreatedOnToolsVersion = 8.2.1;
						ProvisioningStyle = Manual;
						TestTargetID = 1B6F56C5B39768183E212C21E8E213DA;
					};
					B337D5A007B26D2B5F9D16F7E2662744 = {
						CreatedOnToolsVersion = 9.2;
						LastSwiftMigration = 1010;
						ProvisioningStyle = Manual;
						TestTargetID = 4848851A00274CA2FFBE307BAEB5F278;
					};
				};
			};
			buildConfigurationList = A3BD3B37F8B3D2A63C098B217B362204 /* Build configuration list for PBXProject "iotaWallet" */;
			compatibilityVersion = "Xcode 3.2";
			developmentRegion = English;
			hasScannedForEncodings = 0;
			knownRegions = (
				fr,
				de,
				"zh-Hans",
				"zh-Hant",
				ja,
				es,
				"es-419",
				it,
				ko,
				nl,
				"pt-BR",
				"pt-PT",
				da,
				fi,
				nb,
				el,
				hi,
				he,
				id,
				ar,
				tr,
				sv,
				ru,
				pl,
				ro,
				sl,
				ur,
				lv,
				Base,
				en,
				cs,
				sk,
			);
			mainGroup = 3FA554CD0D5061D20FBDC112457CF26E;
			productRefGroup = A6A8596B2605B2CC07FAC1A5D3842894 /* Products */;
			projectDirPath = "";
			projectReferences = (
				{
					ProductGroup = 9AF623E71CC4C2FBC8B9F3F30ACE9FE9 /* Products */;
					ProjectRef = FFB7466768C43C0F61CFB10138358A32 /* ART.xcodeproj */;
				},
				{
					ProductGroup = 59F1A29AC9936E37D7CCA793B573FE14 /* Products */;
					ProjectRef = 5BC0CFE5E7DFF31220E78B818DA00C4B /* BugsnagReactNative.xcodeproj */;
				},
				{
					ProductGroup = 456A0E130E7E606051259696F2828C37 /* Products */;
					ProjectRef = 9E17389EF3AB0C14C6843EF1892D81D4 /* KCKeepAwake.xcodeproj */;
				},
				{
					ProductGroup = 6D29DDBF122FCF314A24C85D1B55D2C2 /* Products */;
					ProjectRef = B8B9BB680BF96F04B35C8CF2291F3DF7 /* Lottie.xcodeproj */;
				},
				{
					ProductGroup = CBBD199D2177BCAE0076C9EC /* Products */;
					ProjectRef = CBBD199C2177BCAE0076C9EC /* LottieReactNative.xcodeproj */;
				},
				{
					ProductGroup = 9587AF1D58A6A266E24B67481F9ED9F2 /* Products */;
					ProjectRef = DA959792AD9A5C3642835114D50DE868 /* Pods.xcodeproj */;
				},
				{
					ProductGroup = 0442208DB98A7FEC39027C12FBDE05E9 /* Products */;
					ProjectRef = F06C37C0B9522995FB8FC4AACEE1A4A1 /* RCTActionSheet.xcodeproj */;
				},
				{
					ProductGroup = F4105E831DFAE4418A38F8E9A26B8B15 /* Products */;
					ProjectRef = C76D226F8C33DAB67AA9C4D76FCA89C2 /* RCTAnimation.xcodeproj */;
				},
				{
					ProductGroup = A64BD53CDE84E513E2B4B7FC97BC39C9 /* Products */;
					ProjectRef = 79A46F4458348360C0DFE21018DAAF14 /* RCTGeolocation.xcodeproj */;
				},
				{
					ProductGroup = D3289A9220C5B1A33A6094B59D944550 /* Products */;
					ProjectRef = DD581453BAAEDFD13B05710E1CA0B128 /* RCTImage.xcodeproj */;
				},
				{
					ProductGroup = E2852D239E26EBC3B0FDF14796F09044 /* Products */;
					ProjectRef = 2804A8AFECB29F611FC6B2AC4B0C378F /* RCTLinking.xcodeproj */;
				},
				{
					ProductGroup = D066F507CD080500B4ADC155EBDCAEE0 /* Products */;
					ProjectRef = 9EE76A96BDAFEB3F2332A2982168E1CE /* RCTNetwork.xcodeproj */;
				},
				{
					ProductGroup = 717A70D826DDEDFAF811A89C73FA814A /* Products */;
					ProjectRef = AA7E2CA57E62FCA5FD7C3C38C40F7603 /* RCTSettings.xcodeproj */;
				},
				{
					ProductGroup = B8281C75D3DFC104F5853D66C7BE9F84 /* Products */;
					ProjectRef = 679A4B0BB6333961124F2288316630DD /* RCTText.xcodeproj */;
				},
				{
					ProductGroup = BBAF582D2B2BD1070BC430D9655E1316 /* Products */;
					ProjectRef = F2FA8FCAB678228017DD1EBC70517E3F /* RCTVibration.xcodeproj */;
				},
				{
					ProductGroup = ED3DAB9361CC0BDE3D6B8A4C69547387 /* Products */;
					ProjectRef = BC3F9601D8757C3A48CF2AD9CF58F3EA /* RCTWebSocket.xcodeproj */;
				},
				{
					ProductGroup = B8EB94406D3066C2A0007CDAA4C6E24C /* Recovered References */;
					ProjectRef = 33AC314FF1C9CE4F19E8E899E79675B4 /* React.xcodeproj */;
				},
				{
					ProductGroup = 51ACD9C11FA83997FC06ADD580604E62 /* Products */;
					ProjectRef = 78457F3624D0D3C241289BCB545E290E /* ReactNativeFingerprintScanner.xcodeproj */;
				},
				{
					ProductGroup = CBEA4C8C2149481F007DA583 /* Products */;
					ProjectRef = CBEA4C8B2149481F007DA583 /* ReactNativeNavigation.xcodeproj */;
				},
				{
					ProductGroup = 6056CF5720827E2E0006A2F3 /* Products */;
					ProjectRef = 6056CF5620827E2E0006A2F3 /* ReactNativePermissions.xcodeproj */;
				},
				{
					ProductGroup = 6056CF5020827D2F0006A2F3 /* Products */;
					ProjectRef = 6056CF4F20827D2F0006A2F3 /* RNCamera.xcodeproj */;
				},
				{
					ProductGroup = 2FE9795D77E1EEB677D548CDD97FF948 /* Products */;
					ProjectRef = C39F11B2595A5CFD8F2D51D3B914CD41 /* RNDeviceInfo.xcodeproj */;
				},
				{
					ProductGroup = 60F7E3AF2125EAE7005355C7 /* Products */;
					ProjectRef = 60F7E3AE2125EAE7005355C7 /* RNDocumentPicker.xcodeproj */;
				},
				{
					ProductGroup = B500B74394DFA466050CC553274A3B29 /* Products */;
					ProjectRef = 8B49115E102EED64D1B7D7AC047F1ABF /* RNExitApp.xcodeproj */;
				},
				{
					ProductGroup = CBEC7BFC2108D77000F0020D /* Products */;
					ProjectRef = A01220F4B33D4A79B53254ED /* RNFastCrypto.xcodeproj */;
				},
				{
					ProductGroup = CB305EFF21185EEC00657575 /* Products */;
					ProjectRef = CB305EFE21185EEC00657575 /* RNFetchBlob.xcodeproj */;
				},
				{
					ProductGroup = CE40EE8EBF39CF10BC047D98C324410F /* Products */;
					ProjectRef = 6F63CB3492A71A3A73B8764893BE0F6F /* RNFS.xcodeproj */;
				},
				{
					ProductGroup = EAA54CFDD3A644A7FEB765E4C340E9D9 /* Products */;
					ProjectRef = DE78092CD0C5D3A0316145EFC00548CB /* RNIsDeviceRooted.xcodeproj */;
				},
				{
					ProductGroup = 8ADF7BC563A33720DC2F2399EFC83064 /* Products */;
					ProjectRef = 205C47BA61DC4D6733E748712B4E50C6 /* RNKeychain.xcodeproj */;
				},
				{
					ProductGroup = CB305F7221185F3400657575 /* Products */;
					ProjectRef = 68D1880393EB486F98F90D04 /* RNNodeJsMobile.xcodeproj */;
				},
				{
					ProductGroup = D8E8A3F5A608143069F7B59C205D415C /* Products */;
					ProjectRef = 1380447C6001F40A66D38FBD8AFC3309 /* RNPrint.xcodeproj */;
				},
				{
					ProductGroup = 404F05F3C6DB71501EBCD748C98682BF /* Products */;
					ProjectRef = AB682616086B06AFA962D8B5F1DCAB78 /* RNRandomBytes.xcodeproj */;
				},
				{
					ProductGroup = CBC214E520CE82DC005D8ACB /* Products */;
					ProjectRef = CBC214E420CE82DC005D8ACB /* RNReactNativeHapticFeedback.xcodeproj */;
				},
				{
					ProductGroup = CC4DA02F315C59DE24560F554539A682 /* Products */;
					ProjectRef = 2D84DC61092C2CB09498AB83CAA9B91F /* RNSecureRandom.xcodeproj */;
				},
				{
					ProductGroup = 601BFCE920C367300097D329 /* Products */;
					ProjectRef = 601BFCE820C367300097D329 /* RNShare.xcodeproj */;
				},
				{
					ProductGroup = DD933FDF72C371158E64AB9B49B85780 /* Products */;
					ProjectRef = FF6707891F5797B0CC78F1267EB8F1A2 /* RNSVG.xcodeproj */;
				},
				{
					ProductGroup = 601BFD5D20C39A560097D329 /* Products */;
					ProjectRef = 601BFD5C20C39A560097D329 /* RNViewShot.xcodeproj */;
				},
				{
					ProductGroup = CB6626EE2085056C00651519 /* Products */;
					ProjectRef = CB6626ED2085056C00651519 /* SplashScreen.xcodeproj */;
				},
			);
			projectRoot = "";
			targets = (
				4848851A00274CA2FFBE307BAEB5F278 /* iotaWallet */,
				30A16F44D53CE8CFD5085B3A66B82141 /* iotaWalletTests */,
				1B6F56C5B39768183E212C21E8E213DA /* iotaWallet-tvOS */,
				8607A222C6B67AC6A2A6E24A446EB268 /* iotaWallet-tvOSTests */,
				B337D5A007B26D2B5F9D16F7E2662744 /* iotaWalletUITests */,
			);
		};
/* End PBXProject section */

/* Begin PBXReferenceProxy section */
		0431CEEC099BC4CE1F43E0550C4CC291 /* libRNIsDeviceRooted.a */ = {
			isa = PBXReferenceProxy;
			fileType = archive.ar;
			path = libRNIsDeviceRooted.a;
			remoteRef = C9772B939B4E8110FBC5F859B3227154 /* PBXContainerItemProxy */;
			sourceTree = BUILT_PRODUCTS_DIR;
		};
		0DF165D1193E4B4962DABF4E7264F91B /* libRCTWebSocket.a */ = {
			isa = PBXReferenceProxy;
			fileType = archive.ar;
			path = libRCTWebSocket.a;
			remoteRef = 332664C4BF1AE19847F504D8C9C4CD04 /* PBXContainerItemProxy */;
			sourceTree = BUILT_PRODUCTS_DIR;
		};
		0F586ACB1B483D19A73242AC34185FAD /* libRCTText-tvOS.a */ = {
			isa = PBXReferenceProxy;
			fileType = archive.ar;
			path = "libRCTText-tvOS.a";
			remoteRef = 775CC7B8AD67A515B51E9A77C07B744D /* PBXContainerItemProxy */;
			sourceTree = BUILT_PRODUCTS_DIR;
		};
		19CB0B55DE702DF718E5FD31D6EF66FE /* libRCTSettings.a */ = {
			isa = PBXReferenceProxy;
			fileType = archive.ar;
			path = libRCTSettings.a;
			remoteRef = 6856A093BA67FAE8F7467903505626C0 /* PBXContainerItemProxy */;
			sourceTree = BUILT_PRODUCTS_DIR;
		};
		1C39C72B0107763251937F909D4CE6A1 /* libyoga.a */ = {
			isa = PBXReferenceProxy;
			fileType = archive.ar;
			path = libyoga.a;
			remoteRef = 1A0E14698EE7A4322A9A9B5052F4D0E4 /* PBXContainerItemProxy */;
			sourceTree = BUILT_PRODUCTS_DIR;
		};
		1FFDF2800ED208F6574931A64651435D /* libRNExitApp.a */ = {
			isa = PBXReferenceProxy;
			fileType = archive.ar;
			path = libRNExitApp.a;
			remoteRef = 38AFE775C706DBBC97CB50A593645D49 /* PBXContainerItemProxy */;
			sourceTree = BUILT_PRODUCTS_DIR;
		};
		20E2A76312FA9646D8831AC163B1347E /* libRCTNetwork-tvOS.a */ = {
			isa = PBXReferenceProxy;
			fileType = archive.ar;
			path = "libRCTNetwork-tvOS.a";
			remoteRef = 9C68E6DA3B9F7593ED48E775238CCCE2 /* PBXContainerItemProxy */;
			sourceTree = BUILT_PRODUCTS_DIR;
		};
		263220B07467A090937F126D1EAD4142 /* libLottie.a */ = {
			isa = PBXReferenceProxy;
			fileType = archive.ar;
			path = libLottie.a;
			remoteRef = EAF9F7116A758338A37BB92469F8D297 /* PBXContainerItemProxy */;
			sourceTree = BUILT_PRODUCTS_DIR;
		};
		2A9A65DE849C3D3C9799E3B05D172685 /* libRCTVibration.a */ = {
			isa = PBXReferenceProxy;
			fileType = archive.ar;
			path = libRCTVibration.a;
			remoteRef = BB0F29560ABE8B2A22B932FA4F9EB13B /* PBXContainerItemProxy */;
			sourceTree = BUILT_PRODUCTS_DIR;
		};
		305530A98AC420D34A3E19B2E9293E19 /* libfishhook.a */ = {
			isa = PBXReferenceProxy;
			fileType = archive.ar;
			path = libfishhook.a;
			remoteRef = DCEAB2C2F040EC0C0BEAA70FB12BFF84 /* PBXContainerItemProxy */;
			sourceTree = BUILT_PRODUCTS_DIR;
		};
		35204E4DC183F014F73FABC7F779792B /* libRNFS.a */ = {
			isa = PBXReferenceProxy;
			fileType = archive.ar;
			path = libRNFS.a;
			remoteRef = 759478F697B6B0746DB845F6D5691AD4 /* PBXContainerItemProxy */;
			sourceTree = BUILT_PRODUCTS_DIR;
		};
		38822DC4E60A1BDF9DF917E7C1541B3D /* libRCTLinking.a */ = {
			isa = PBXReferenceProxy;
			fileType = archive.ar;
			path = libRCTLinking.a;
			remoteRef = AE1E283F1BF8C962C215E54FF5A59C24 /* PBXContainerItemProxy */;
			sourceTree = BUILT_PRODUCTS_DIR;
		};
		3C4142FC07FAC3262B48A9BE40CB7F99 /* libprivatedata-tvOS.a */ = {
			isa = PBXReferenceProxy;
			fileType = archive.ar;
			path = "libprivatedata-tvOS.a";
			remoteRef = BAEFC339D0724DE7BFFD78DDD3AC5310 /* PBXContainerItemProxy */;
			sourceTree = BUILT_PRODUCTS_DIR;
		};
		41ABB0EEDDF4C638791186862B6FCA44 /* libRCTWebSocket-tvOS.a */ = {
			isa = PBXReferenceProxy;
			fileType = archive.ar;
			path = "libRCTWebSocket-tvOS.a";
			remoteRef = 09FE410FB8091F5F045ED9DDE13DC25E /* PBXContainerItemProxy */;
			sourceTree = BUILT_PRODUCTS_DIR;
		};
		4319E47FD77B4B10F18A0CCAA9E7CDB1 /* libRCTText.a */ = {
			isa = PBXReferenceProxy;
			fileType = archive.ar;
			path = libRCTText.a;
			remoteRef = 3574B82CD6B55B4ECA9A60938811F5E8 /* PBXContainerItemProxy */;
			sourceTree = BUILT_PRODUCTS_DIR;
		};
		4638EBE17A0D3826A792DF9563570526 /* libjschelpers.a */ = {
			isa = PBXReferenceProxy;
			fileType = archive.ar;
			path = libjschelpers.a;
			remoteRef = 5A8B9CCF1B55558D85C747DCAB652942 /* PBXContainerItemProxy */;
			sourceTree = BUILT_PRODUCTS_DIR;
		};
		4E9F4916217D4EC545458FBE5790E41D /* libRNDeviceInfo-tvOS.a */ = {
			isa = PBXReferenceProxy;
			fileType = archive.ar;
			path = "libRNDeviceInfo-tvOS.a";
			remoteRef = 5A109CA5CC18A16B6414EEC4BBD87090 /* PBXContainerItemProxy */;
			sourceTree = BUILT_PRODUCTS_DIR;
		};
		601BFCED20C367310097D329 /* libRNShare.a */ = {
			isa = PBXReferenceProxy;
			fileType = archive.ar;
			path = libRNShare.a;
			remoteRef = 601BFCEC20C367310097D329 /* PBXContainerItemProxy */;
			sourceTree = BUILT_PRODUCTS_DIR;
		};
		601BFD6120C39A580097D329 /* libRNViewShot.a */ = {
			isa = PBXReferenceProxy;
			fileType = archive.ar;
			path = libRNViewShot.a;
			remoteRef = 601BFD6020C39A580097D329 /* PBXContainerItemProxy */;
			sourceTree = BUILT_PRODUCTS_DIR;
		};
		6056CF5420827D2F0006A2F3 /* libRNCamera.a */ = {
			isa = PBXReferenceProxy;
			fileType = archive.ar;
			path = libRNCamera.a;
			remoteRef = 6056CF5320827D2F0006A2F3 /* PBXContainerItemProxy */;
			sourceTree = BUILT_PRODUCTS_DIR;
		};
		6056CF5B20827E2E0006A2F3 /* libReactNativePermissions.a */ = {
			isa = PBXReferenceProxy;
			fileType = archive.ar;
			path = libReactNativePermissions.a;
			remoteRef = 6056CF5A20827E2E0006A2F3 /* PBXContainerItemProxy */;
			sourceTree = BUILT_PRODUCTS_DIR;
		};
		60F7E3B32125EAE7005355C7 /* libRNDocumentPicker.a */ = {
			isa = PBXReferenceProxy;
			fileType = archive.ar;
			path = libRNDocumentPicker.a;
			remoteRef = 60F7E3B22125EAE7005355C7 /* PBXContainerItemProxy */;
			sourceTree = BUILT_PRODUCTS_DIR;
		};
		667F57494F99C69927244B789F08BA39 /* Lottie.framework */ = {
			isa = PBXReferenceProxy;
			fileType = wrapper.framework;
			path = Lottie.framework;
			remoteRef = CD481D22B9AD23CF851BD7CA4F49E762 /* PBXContainerItemProxy */;
			sourceTree = BUILT_PRODUCTS_DIR;
		};
		6D68D9CD64CE2AD239A1BABD810A4043 /* libRNSecureRandom.a */ = {
			isa = PBXReferenceProxy;
			fileType = archive.ar;
			path = libRNSecureRandom.a;
			remoteRef = 896DF047E1C2AB724B776DE78051C2CB /* PBXContainerItemProxy */;
			sourceTree = BUILT_PRODUCTS_DIR;
		};
		73D536AB3A4FAFD8602D41987D9E324F /* libRCTGeolocation.a */ = {
			isa = PBXReferenceProxy;
			fileType = archive.ar;
			path = libRCTGeolocation.a;
			remoteRef = 67F735F37D9C96FFCC1469292012988C /* PBXContainerItemProxy */;
			sourceTree = BUILT_PRODUCTS_DIR;
		};
		73DE2893421CB79475DA9ABBFC68EF31 /* libPods-iotaWallet-tvOS.a */ = {
			isa = PBXReferenceProxy;
			fileType = archive.ar;
			path = "libPods-iotaWallet-tvOS.a";
			remoteRef = 711E35C224595B0412CF470CDBEF29B6 /* PBXContainerItemProxy */;
			sourceTree = BUILT_PRODUCTS_DIR;
		};
		7452BF78E5A78F49B42D6A6844855B18 /* libRNSVG-tvOS.a */ = {
			isa = PBXReferenceProxy;
			fileType = archive.ar;
			path = "libRNSVG-tvOS.a";
			remoteRef = A9F53FC6236324E5330CA31A17570E7E /* PBXContainerItemProxy */;
			sourceTree = BUILT_PRODUCTS_DIR;
		};
		75741D422FC234226BD97F79574086A2 /* libPods-iotaWallet-tvOSTests.a */ = {
			isa = PBXReferenceProxy;
			fileType = archive.ar;
			path = "libPods-iotaWallet-tvOSTests.a";
			remoteRef = FA24DAB4979B0799DCE61A5F32D99523 /* PBXContainerItemProxy */;
			sourceTree = BUILT_PRODUCTS_DIR;
		};
		7CD2F7585D01863B8EC256EC6A922693 /* libRCTImage.a */ = {
			isa = PBXReferenceProxy;
			fileType = archive.ar;
			path = libRCTImage.a;
			remoteRef = EFC046C4FF8A48212FB2D5FCA41020D1 /* PBXContainerItemProxy */;
			sourceTree = BUILT_PRODUCTS_DIR;
		};
		8194F08C899A4B07E4F0D7C10D8A04CE /* Pods_iotaWalletTests.framework */ = {
			isa = PBXReferenceProxy;
			fileType = wrapper.framework;
			path = Pods_iotaWalletTests.framework;
			remoteRef = 5883AA054AC88EAA5EFB34040EA713B2 /* PBXContainerItemProxy */;
			sourceTree = BUILT_PRODUCTS_DIR;
		};
		89DED642A5FCB71765083CCD2A12F54B /* libprivatedata.a */ = {
			isa = PBXReferenceProxy;
			fileType = archive.ar;
			path = libprivatedata.a;
			remoteRef = 5571F4C8A97A7C1CD0F664C7197CC170 /* PBXContainerItemProxy */;
			sourceTree = BUILT_PRODUCTS_DIR;
		};
		9A667C3791869710368CDC79243CD4FF /* RNPrintTests.xctest */ = {
			isa = PBXReferenceProxy;
			fileType = wrapper.cfbundle;
			path = RNPrintTests.xctest;
			remoteRef = 7D78B19441B818F349C13AAD1E712ACC /* PBXContainerItemProxy */;
			sourceTree = BUILT_PRODUCTS_DIR;
		};
		9D772B812DB6C05ECF25775FCAB7E002 /* libcxxreact.a */ = {
			isa = PBXReferenceProxy;
			fileType = archive.ar;
			path = libcxxreact.a;
			remoteRef = C5DB17B47077C54B8CBA62D8E21D3C43 /* PBXContainerItemProxy */;
			sourceTree = BUILT_PRODUCTS_DIR;
		};
		9DBC3C8E34A01D88134F4A69AA32625F /* libdouble-conversion.a */ = {
			isa = PBXReferenceProxy;
			fileType = archive.ar;
			path = "libdouble-conversion.a";
			remoteRef = 91EE908523E2FCEF5CE1B08441483CDE /* PBXContainerItemProxy */;
			sourceTree = BUILT_PRODUCTS_DIR;
		};
		9FEDECF54B08D02E4DA237B29BFA7335 /* libRCTSettings-tvOS.a */ = {
			isa = PBXReferenceProxy;
			fileType = archive.ar;
			path = "libRCTSettings-tvOS.a";
			remoteRef = 02EA84673DE704F9C1AF959030D4D4BC /* PBXContainerItemProxy */;
			sourceTree = BUILT_PRODUCTS_DIR;
		};
		A449CDAA92C2C98ABDF0AE5690864303 /* libthird-party.a */ = {
			isa = PBXReferenceProxy;
			fileType = archive.ar;
			path = "libthird-party.a";
			remoteRef = 5DF1012D7DA4F139622252CC164F122C /* PBXContainerItemProxy */;
			sourceTree = BUILT_PRODUCTS_DIR;
		};
		A7757FB00CE594F07671643433203090 /* Pods_iotaWallet.framework */ = {
			isa = PBXReferenceProxy;
			fileType = wrapper.framework;
			path = Pods_iotaWallet.framework;
			remoteRef = CD9F8E5E7CF2056A65FA532392457FA4 /* PBXContainerItemProxy */;
			sourceTree = BUILT_PRODUCTS_DIR;
		};
		A85B009F6629191C78D363005BC5C04B /* libART.a */ = {
			isa = PBXReferenceProxy;
			fileType = archive.ar;
			path = libART.a;
			remoteRef = 4D28DBFF1C1827558620F9610F7E930B /* PBXContainerItemProxy */;
			sourceTree = BUILT_PRODUCTS_DIR;
		};
		B655981D53B5AE618EDBD102EA41BF51 /* libReact.a */ = {
			isa = PBXReferenceProxy;
			fileType = archive.ar;
			path = libReact.a;
			remoteRef = 01E9A97EB148F57A77EB8C51C72DF720 /* PBXContainerItemProxy */;
			sourceTree = BUILT_PRODUCTS_DIR;
		};
		B844D632C9BC3C7BED60CFEE0A6A52B7 /* libRNRandomBytes.a */ = {
			isa = PBXReferenceProxy;
			fileType = archive.ar;
			path = libRNRandomBytes.a;
			remoteRef = 2FC4A20B76D0682725A7FD3A48E950D9 /* PBXContainerItemProxy */;
			sourceTree = BUILT_PRODUCTS_DIR;
		};
		BBAF9D268952C91DACBF8032E0718926 /* libReactNativeFingerprintScanner.a */ = {
			isa = PBXReferenceProxy;
			fileType = archive.ar;
			path = libReactNativeFingerprintScanner.a;
			remoteRef = C64A41DFA3DFB47F30EDDEB6A2481B24 /* PBXContainerItemProxy */;
			sourceTree = BUILT_PRODUCTS_DIR;
		};
		BE06912F32A64660367B379A5FA9B59C /* libRCTAnimation.a */ = {
			isa = PBXReferenceProxy;
			fileType = archive.ar;
			path = libRCTAnimation.a;
			remoteRef = 77988E9E486F13DB1441A107E9B8BE7D /* PBXContainerItemProxy */;
			sourceTree = BUILT_PRODUCTS_DIR;
		};
		BE82952CCA102FD663897F7A37DC8849 /* libfishhook-tvOS.a */ = {
			isa = PBXReferenceProxy;
			fileType = archive.ar;
			path = "libfishhook-tvOS.a";
			remoteRef = 0124B2E98998F35F47D1A86641804DBA /* PBXContainerItemProxy */;
			sourceTree = BUILT_PRODUCTS_DIR;
		};
		C983FC068C0763B06409D31B23F70974 /* libRNSecureRandom.a */ = {
			isa = PBXReferenceProxy;
			fileType = archive.ar;
			path = libRNSecureRandom.a;
			remoteRef = AECD31E3539474478B838BE6DD5AB37C /* PBXContainerItemProxy */;
			sourceTree = BUILT_PRODUCTS_DIR;
		};
		C9F4F16E746AE853607E2E4D649F9E40 /* libRNDeviceInfo.a */ = {
			isa = PBXReferenceProxy;
			fileType = archive.ar;
			path = libRNDeviceInfo.a;
			remoteRef = 53DB1F47FFBD018460D6B3F399D77096 /* PBXContainerItemProxy */;
			sourceTree = BUILT_PRODUCTS_DIR;
		};
		CB305F0321185EEC00657575 /* libRNFetchBlob.a */ = {
			isa = PBXReferenceProxy;
			fileType = archive.ar;
			path = libRNFetchBlob.a;
			remoteRef = CB305F0221185EEC00657575 /* PBXContainerItemProxy */;
			sourceTree = BUILT_PRODUCTS_DIR;
		};
		CB305F7621185F3400657575 /* libRNNodeJsMobile.a */ = {
			isa = PBXReferenceProxy;
			fileType = archive.ar;
			path = libRNNodeJsMobile.a;
			remoteRef = CB305F7521185F3400657575 /* PBXContainerItemProxy */;
			sourceTree = BUILT_PRODUCTS_DIR;
		};
		CB54CCFD21261E42001F1630 /* CatCrypto.framework */ = {
			isa = PBXReferenceProxy;
			fileType = wrapper.framework;
			path = CatCrypto.framework;
			remoteRef = CB54CCFC21261E42001F1630 /* PBXContainerItemProxy */;
			sourceTree = BUILT_PRODUCTS_DIR;
		};
		CB6626F42085056C00651519 /* libSplashScreen.a */ = {
			isa = PBXReferenceProxy;
			fileType = archive.ar;
			path = libSplashScreen.a;
			remoteRef = CB6626F32085056C00651519 /* PBXContainerItemProxy */;
			sourceTree = BUILT_PRODUCTS_DIR;
		};
		CB8F2AF42095E41E0071A30B /* libRNRandomBytes-tvOS.a */ = {
			isa = PBXReferenceProxy;
			fileType = archive.ar;
			path = "libRNRandomBytes-tvOS.a";
			remoteRef = CB8F2AF32095E41E0071A30B /* PBXContainerItemProxy */;
			sourceTree = BUILT_PRODUCTS_DIR;
		};
<<<<<<< HEAD
		CB967ED8214153CC00F561EB /* libjsinspector.a */ = {
			isa = PBXReferenceProxy;
			fileType = archive.ar;
			path = libjsinspector.a;
			remoteRef = CB967ED7214153CC00F561EB /* PBXContainerItemProxy */;
			sourceTree = BUILT_PRODUCTS_DIR;
		};
		CB967EDA214153CC00F561EB /* libjsinspector-tvOS.a */ = {
			isa = PBXReferenceProxy;
			fileType = archive.ar;
			path = "libjsinspector-tvOS.a";
			remoteRef = CB967ED9214153CC00F561EB /* PBXContainerItemProxy */;
=======
		CBBD19A12177BCAE0076C9EC /* libLottieReactNative.a */ = {
			isa = PBXReferenceProxy;
			fileType = archive.ar;
			path = libLottieReactNative.a;
			remoteRef = CBBD19A02177BCAE0076C9EC /* PBXContainerItemProxy */;
>>>>>>> b309a444
			sourceTree = BUILT_PRODUCTS_DIR;
		};
		CBC214E920CE82DC005D8ACB /* libRNReactNativeHapticFeedback.a */ = {
			isa = PBXReferenceProxy;
			fileType = archive.ar;
			path = libRNReactNativeHapticFeedback.a;
			remoteRef = CBC214E820CE82DC005D8ACB /* PBXContainerItemProxy */;
			sourceTree = BUILT_PRODUCTS_DIR;
		};
		CBC5562C207BA79E00BA0A7F /* Lottie.framework */ = {
			isa = PBXReferenceProxy;
			fileType = wrapper.framework;
			path = Lottie.framework;
			remoteRef = CBC5562B207BA79E00BA0A7F /* PBXContainerItemProxy */;
			sourceTree = BUILT_PRODUCTS_DIR;
		};
		CBC5562E207BA79E00BA0A7F /* Lottie.framework */ = {
			isa = PBXReferenceProxy;
			fileType = wrapper.framework;
			path = Lottie.framework;
			remoteRef = CBC5562D207BA79E00BA0A7F /* PBXContainerItemProxy */;
			sourceTree = BUILT_PRODUCTS_DIR;
		};
		CBC55639207BA79E00BA0A7F /* libRCTAnimation.a */ = {
			isa = PBXReferenceProxy;
			fileType = archive.ar;
			path = libRCTAnimation.a;
			remoteRef = CBC55638207BA79E00BA0A7F /* PBXContainerItemProxy */;
			sourceTree = BUILT_PRODUCTS_DIR;
		};
		CBC5565A207BA79E00BA0A7F /* libReact.a */ = {
			isa = PBXReferenceProxy;
			fileType = archive.ar;
			path = libReact.a;
			remoteRef = CBC55659207BA79E00BA0A7F /* PBXContainerItemProxy */;
			sourceTree = BUILT_PRODUCTS_DIR;
		};
		CBC5565C207BA79E00BA0A7F /* libyoga.a */ = {
			isa = PBXReferenceProxy;
			fileType = archive.ar;
			path = libyoga.a;
			remoteRef = CBC5565B207BA79E00BA0A7F /* PBXContainerItemProxy */;
			sourceTree = BUILT_PRODUCTS_DIR;
		};
		CBC5565E207BA79E00BA0A7F /* libcxxreact.a */ = {
			isa = PBXReferenceProxy;
			fileType = archive.ar;
			path = libcxxreact.a;
			remoteRef = CBC5565D207BA79E00BA0A7F /* PBXContainerItemProxy */;
			sourceTree = BUILT_PRODUCTS_DIR;
		};
		CBC55660207BA79E00BA0A7F /* libjschelpers.a */ = {
			isa = PBXReferenceProxy;
			fileType = archive.ar;
			path = libjschelpers.a;
			remoteRef = CBC5565F207BA79E00BA0A7F /* PBXContainerItemProxy */;
			sourceTree = BUILT_PRODUCTS_DIR;
		};
		CBC55662207BA79E00BA0A7F /* libthird-party.a */ = {
			isa = PBXReferenceProxy;
			fileType = archive.ar;
			path = "libthird-party.a";
			remoteRef = CBC55661207BA79E00BA0A7F /* PBXContainerItemProxy */;
			sourceTree = BUILT_PRODUCTS_DIR;
		};
		CBC55664207BA79E00BA0A7F /* libdouble-conversion.a */ = {
			isa = PBXReferenceProxy;
			fileType = archive.ar;
			path = "libdouble-conversion.a";
			remoteRef = CBC55663207BA79E00BA0A7F /* PBXContainerItemProxy */;
			sourceTree = BUILT_PRODUCTS_DIR;
		};
		CBC5566E207BA79E00BA0A7F /* libRNFS.a */ = {
			isa = PBXReferenceProxy;
			fileType = archive.ar;
			path = libRNFS.a;
			remoteRef = CBC5566D207BA79E00BA0A7F /* PBXContainerItemProxy */;
			sourceTree = BUILT_PRODUCTS_DIR;
		};
		CBEA4C912149481F007DA583 /* libReactNativeNavigation.a */ = {
			isa = PBXReferenceProxy;
			fileType = archive.ar;
			path = libReactNativeNavigation.a;
			remoteRef = CBEA4C902149481F007DA583 /* PBXContainerItemProxy */;
			sourceTree = BUILT_PRODUCTS_DIR;
		};
		CBEA4C932149481F007DA583 /* ReactNativeNavigationTests.xctest */ = {
			isa = PBXReferenceProxy;
			fileType = wrapper.cfbundle;
			path = ReactNativeNavigationTests.xctest;
			remoteRef = CBEA4C922149481F007DA583 /* PBXContainerItemProxy */;
			sourceTree = BUILT_PRODUCTS_DIR;
		};
		CBEC7C002108D77100F0020D /* libRNFastCrypto.a */ = {
			isa = PBXReferenceProxy;
			fileType = archive.ar;
			path = libRNFastCrypto.a;
			remoteRef = CBEC7BFF2108D77100F0020D /* PBXContainerItemProxy */;
			sourceTree = BUILT_PRODUCTS_DIR;
		};
		CBEF619F59D7EBCE4196DF4E7471DFA3 /* libRNFS.a */ = {
			isa = PBXReferenceProxy;
			fileType = archive.ar;
			path = libRNFS.a;
			remoteRef = E1B37F619C11EA96BF3D3EF5382A8D08 /* PBXContainerItemProxy */;
			sourceTree = BUILT_PRODUCTS_DIR;
		};
		CF4DEBD89AF3703CA874122582CB0018 /* libART-tvOS.a */ = {
			isa = PBXReferenceProxy;
			fileType = archive.ar;
			path = "libART-tvOS.a";
			remoteRef = 5A69F80327CBC8DCFAC6DDBEC2E353E4 /* PBXContainerItemProxy */;
			sourceTree = BUILT_PRODUCTS_DIR;
		};
		D373EB5A6D14212CD152A952A67FEB62 /* libRNKeychain.a */ = {
			isa = PBXReferenceProxy;
			fileType = archive.ar;
			path = libRNKeychain.a;
			remoteRef = 52FD8EB486138CC4128FC9CA61B5CE40 /* PBXContainerItemProxy */;
			sourceTree = BUILT_PRODUCTS_DIR;
		};
		D52AD4114CBE743BE1FE4BBF929B98CA /* libRNSVG.a */ = {
			isa = PBXReferenceProxy;
			fileType = archive.ar;
			path = libRNSVG.a;
			remoteRef = 13042E5B4074EDAF295116B369C5720D /* PBXContainerItemProxy */;
			sourceTree = BUILT_PRODUCTS_DIR;
		};
		D9D059D1D71ADA6B83851AE04A4B1989 /* libBugsnagReactNative.a */ = {
			isa = PBXReferenceProxy;
			fileType = archive.ar;
			path = libBugsnagReactNative.a;
			remoteRef = 7D4677BF89393B2A390B1DA255172739 /* PBXContainerItemProxy */;
			sourceTree = BUILT_PRODUCTS_DIR;
		};
		DAD01F1FBF0A65DE7C0418215A512138 /* libRNPrint.a */ = {
			isa = PBXReferenceProxy;
			fileType = archive.ar;
			path = libRNPrint.a;
			remoteRef = 38EDCA31D16E3CD01DBD8999EBEA81FF /* PBXContainerItemProxy */;
			sourceTree = BUILT_PRODUCTS_DIR;
		};
		DF3D8AEB21F074871C1975441A32E214 /* libRCTLinking-tvOS.a */ = {
			isa = PBXReferenceProxy;
			fileType = archive.ar;
			path = "libRCTLinking-tvOS.a";
			remoteRef = BFF2DE68DC51E02575350E595BE05544 /* PBXContainerItemProxy */;
			sourceTree = BUILT_PRODUCTS_DIR;
		};
		E1DE6816AFF1D8279218D82AD1FFCE5B /* libRCTNetwork.a */ = {
			isa = PBXReferenceProxy;
			fileType = archive.ar;
			path = libRCTNetwork.a;
			remoteRef = 9CA17388BD86A06261973A87CA89A2B1 /* PBXContainerItemProxy */;
			sourceTree = BUILT_PRODUCTS_DIR;
		};
		E329CD2AEA74CC4A8A6F37DBBEF1EA5E /* libRCTActionSheet.a */ = {
			isa = PBXReferenceProxy;
			fileType = archive.ar;
			path = libRCTActionSheet.a;
			remoteRef = EDE032656EFB8B4603FCB01A05A9F031 /* PBXContainerItemProxy */;
			sourceTree = BUILT_PRODUCTS_DIR;
		};
		E4F418B6A7C158123D272588757B8B5E /* libKCKeepAwake.a */ = {
			isa = PBXReferenceProxy;
			fileType = archive.ar;
			path = libKCKeepAwake.a;
			remoteRef = D76A2AA2859385389AC38602086305F7 /* PBXContainerItemProxy */;
			sourceTree = BUILT_PRODUCTS_DIR;
		};
		E75E2AC8AE8B6798A4135FCB59B0D2EB /* libRCTImage-tvOS.a */ = {
			isa = PBXReferenceProxy;
			fileType = archive.ar;
			path = "libRCTImage-tvOS.a";
			remoteRef = 07DD23F296417D4BA008AE2ABBCB6EBF /* PBXContainerItemProxy */;
			sourceTree = BUILT_PRODUCTS_DIR;
		};
/* End PBXReferenceProxy section */

/* Begin PBXResourcesBuildPhase section */
		7B8DF15560086469F41BFCA408944F5D /* Resources */ = {
			isa = PBXResourcesBuildPhase;
			buildActionMask = 2147483647;
			files = (
			);
			runOnlyForDeploymentPostprocessing = 0;
		};
		80B69C4642AB51BA4880C4831D3FF552 /* Resources */ = {
			isa = PBXResourcesBuildPhase;
			buildActionMask = 2147483647;
			files = (
			);
			runOnlyForDeploymentPostprocessing = 0;
		};
		8F6FA1D0FA4750EA28804258C2CB6AC6 /* Resources */ = {
			isa = PBXResourcesBuildPhase;
			buildActionMask = 2147483647;
			files = (
			);
			runOnlyForDeploymentPostprocessing = 0;
		};
		BF58EB11F40804AD5DBB7F844142B92C /* Resources */ = {
			isa = PBXResourcesBuildPhase;
			buildActionMask = 2147483647;
			files = (
				BDAE8ABE8DEB4C2EB82EE79A3A5230C8 /* Images.xcassets in Resources */,
			);
			runOnlyForDeploymentPostprocessing = 0;
		};
		FA2076790B54965291BEF26A75A5EDB5 /* Resources */ = {
			isa = PBXResourcesBuildPhase;
			buildActionMask = 2147483647;
			files = (
				54D44899635E65A34FCEAC3EA412BE26 /* Images.xcassets in Resources */,
				CBA5F52620CAAB2A00774D4B /* SourceCodePro-Medium.ttf in Resources */,
				CB98FB9620A0A5BB0047877B /* SourceSansPro-Light.ttf in Resources */,
				CB63E7A5218B544E0084CBFD /* Icons.ttf in Resources */,
				CB61A46620B89E3B004088AA /* SourceSansPro-SemiBold.ttf in Resources */,
				29169BFF0B0644DA1F501101B010A604 /* InfoPlist.strings in Resources */,
				29E9C75A4A87FFC827469A3CFB2D3C89 /* Launch Screen.storyboard in Resources */,
				CB98FB9420A0A5BB0047877B /* SourceSansPro-Bold.ttf in Resources */,
				CB98FB9520A0A5BB0047877B /* SourceSansPro-Regular.ttf in Resources */,
				F47E436883524D18AB563054 /* nodejs-project in Resources */,
				D07D1D9D21444F2D88F12F73 /* builtin_modules in Resources */,
			);
			runOnlyForDeploymentPostprocessing = 0;
		};
/* End PBXResourcesBuildPhase section */

/* Begin PBXShellScriptBuildPhase section */
		1BD7EDA2A9AC2CE93A0870587E20D397 /* Bundle React Native Code And Images */ = {
			isa = PBXShellScriptBuildPhase;
			buildActionMask = 2147483647;
			files = (
			);
			inputPaths = (
			);
			name = "Bundle React Native Code And Images";
			outputPaths = (
			);
			runOnlyForDeploymentPostprocessing = 0;
			shellPath = /bin/sh;
			shellScript = "export NODE_BINARY=node\n../node_modules/react-native/scripts/react-native-xcode.sh";
		};
		1C8C88AE59968844F0D8C59F /* [CP] Check Pods Manifest.lock */ = {
			isa = PBXShellScriptBuildPhase;
			buildActionMask = 2147483647;
			files = (
			);
			inputPaths = (
				"${PODS_PODFILE_DIR_PATH}/Podfile.lock",
				"${PODS_ROOT}/Manifest.lock",
			);
			name = "[CP] Check Pods Manifest.lock";
			outputPaths = (
				"$(DERIVED_FILE_DIR)/Pods-iotaWallet-tvOSTests-checkManifestLockResult.txt",
			);
			runOnlyForDeploymentPostprocessing = 0;
			shellPath = /bin/sh;
			shellScript = "diff \"${PODS_PODFILE_DIR_PATH}/Podfile.lock\" \"${PODS_ROOT}/Manifest.lock\" > /dev/null\nif [ $? != 0 ] ; then\n    # print error to STDERR\n    echo \"error: The sandbox is not in sync with the Podfile.lock. Run 'pod install' or update your CocoaPods installation.\" >&2\n    exit 1\nfi\n# This output is used by Xcode 'outputs' to avoid re-running this script phase.\necho \"SUCCESS\" > \"${SCRIPT_OUTPUT_FILE_0}\"\n";
			showEnvVarsInLog = 0;
		};
		4762E0BF5D164F65BA028503 /* Remove NodeJS Mobile Framework Simulator Strips */ = {
			isa = PBXShellScriptBuildPhase;
			buildActionMask = 2147483647;
			files = (
			);
			inputPaths = (
			);
			name = "Remove NodeJS Mobile Framework Simulator Strips";
			outputPaths = (
			);
			runOnlyForDeploymentPostprocessing = 0;
			shellPath = /bin/sh;
			shellScript = "\nset -e\nFRAMEWORK_BINARY_PATH=\"$TARGET_BUILD_DIR/$FRAMEWORKS_FOLDER_PATH/NodeMobile.framework/NodeMobile\"\nFRAMEWORK_STRIPPED_PATH=\"$FRAMEWORK_BINARY_PATH-strip\"\nif [ \"$PLATFORM_NAME\" != \"iphonesimulator\" ]; then\n  if $(lipo \"$FRAMEWORK_BINARY_PATH\" -verify_arch \"x86_64\") ; then\n    lipo -output \"$FRAMEWORK_STRIPPED_PATH\" -remove \"x86_64\" \"$FRAMEWORK_BINARY_PATH\"\n    rm \"$FRAMEWORK_BINARY_PATH\"\n    mv \"$FRAMEWORK_STRIPPED_PATH\" \"$FRAMEWORK_BINARY_PATH\"\n    echo \"Removed simulator strip from NodeMobile.framework\"\n  fi\nfi\n";
		};
		58346D29D233956FD8AD6589 /* [CP] Check Pods Manifest.lock */ = {
			isa = PBXShellScriptBuildPhase;
			buildActionMask = 2147483647;
			files = (
			);
			inputPaths = (
				"${PODS_PODFILE_DIR_PATH}/Podfile.lock",
				"${PODS_ROOT}/Manifest.lock",
			);
			name = "[CP] Check Pods Manifest.lock";
			outputPaths = (
				"$(DERIVED_FILE_DIR)/Pods-iotaWallet-tvOS-checkManifestLockResult.txt",
			);
			runOnlyForDeploymentPostprocessing = 0;
			shellPath = /bin/sh;
			shellScript = "diff \"${PODS_PODFILE_DIR_PATH}/Podfile.lock\" \"${PODS_ROOT}/Manifest.lock\" > /dev/null\nif [ $? != 0 ] ; then\n    # print error to STDERR\n    echo \"error: The sandbox is not in sync with the Podfile.lock. Run 'pod install' or update your CocoaPods installation.\" >&2\n    exit 1\nfi\n# This output is used by Xcode 'outputs' to avoid re-running this script phase.\necho \"SUCCESS\" > \"${SCRIPT_OUTPUT_FILE_0}\"\n";
			showEnvVarsInLog = 0;
		};
		5C36E36590116568CF5849E3 /* [CP] Check Pods Manifest.lock */ = {
			isa = PBXShellScriptBuildPhase;
			buildActionMask = 2147483647;
			files = (
			);
			inputPaths = (
				"${PODS_PODFILE_DIR_PATH}/Podfile.lock",
				"${PODS_ROOT}/Manifest.lock",
			);
			name = "[CP] Check Pods Manifest.lock";
			outputPaths = (
				"$(DERIVED_FILE_DIR)/Pods-iotaWalletTests-checkManifestLockResult.txt",
			);
			runOnlyForDeploymentPostprocessing = 0;
			shellPath = /bin/sh;
			shellScript = "diff \"${PODS_PODFILE_DIR_PATH}/Podfile.lock\" \"${PODS_ROOT}/Manifest.lock\" > /dev/null\nif [ $? != 0 ] ; then\n    # print error to STDERR\n    echo \"error: The sandbox is not in sync with the Podfile.lock. Run 'pod install' or update your CocoaPods installation.\" >&2\n    exit 1\nfi\n# This output is used by Xcode 'outputs' to avoid re-running this script phase.\necho \"SUCCESS\" > \"${SCRIPT_OUTPUT_FILE_0}\"\n";
			showEnvVarsInLog = 0;
		};
		6F7D336850DB4AC6B0EEF1A0 /* Sign NodeJS Mobile Native Modules */ = {
			isa = PBXShellScriptBuildPhase;
			buildActionMask = 2147483647;
			files = (
			);
			inputPaths = (
			);
			name = "Sign NodeJS Mobile Native Modules";
			outputPaths = (
			);
			runOnlyForDeploymentPostprocessing = 0;
			shellPath = /bin/sh;
			shellScript = "\nset -e\nif [ -z \"$NODEJS_MOBILE_BUILD_NATIVE_MODULES\" ]; then\n# If build native modules preference is not set, look for it in the project's\n#nodejs-assets/BUILD_NATIVE_MODULES.txt file.\nNODEJS_ASSETS_DIR=\"$( cd \"$PROJECT_DIR\" && cd ../nodejs-assets/ && pwd )\"\nPREFERENCE_FILE_PATH=\"$NODEJS_ASSETS_DIR/BUILD_NATIVE_MODULES.txt\"\n  if [ -f \"$PREFERENCE_FILE_PATH\" ]; then\n    NODEJS_MOBILE_BUILD_NATIVE_MODULES=\"$(cat $PREFERENCE_FILE_PATH | xargs)\"\n  fi\nfi\nif [ -z \"$NODEJS_MOBILE_BUILD_NATIVE_MODULES\" ]; then\n# If build native modules preference is not set, try to find .gyp files\n#to turn it on.\n  gypfiles=($(find \"$CODESIGNING_FOLDER_PATH/nodejs-project/\" -type f -name \"*.gyp\"))\n  if [ ${#gypfiles[@]} -gt 0 ]; then\n    NODEJS_MOBILE_BUILD_NATIVE_MODULES=1\n  else\n    NODEJS_MOBILE_BUILD_NATIVE_MODULES=0\n  fi\nfi\nif [ \"1\" != \"$NODEJS_MOBILE_BUILD_NATIVE_MODULES\" ]; then exit 0; fi\n# Delete object files\nfind \"$CODESIGNING_FOLDER_PATH/nodejs-project/\" -name \"*.o\" -type f -delete\nfind \"$CODESIGNING_FOLDER_PATH/nodejs-project/\" -name \"*.a\" -type f -delete\n# Create Info.plist for each framework built and loader override.\nPATCH_SCRIPT_DIR=\"$( cd \"$PROJECT_DIR\" && cd ../node_modules/nodejs-mobile-react-native/scripts/ && pwd )\"\nNODEJS_PROJECT_DIR=\"$( cd \"$CODESIGNING_FOLDER_PATH\" && cd nodejs-project/ && pwd )\"\nnode \"$PATCH_SCRIPT_DIR\"/ios-create-plists-and-dlopen-override.js $NODEJS_PROJECT_DIR\n# Embed every resulting .framework in the application and delete them afterwards.\nembed_framework()\n{\n    FRAMEWORK_NAME=\"$(basename \"$1\")\"\n    cp -r \"$1\" \"$TARGET_BUILD_DIR/$FRAMEWORKS_FOLDER_PATH/\"\n    \n    /usr/bin/codesign --force --sign $EXPANDED_CODE_SIGN_IDENTITY --preserve-metadata=identifier,entitlements,flags --timestamp=none \"$TARGET_BUILD_DIR/$FRAMEWORKS_FOLDER_PATH/$FRAMEWORK_NAME\"\n}\nfind \"$CODESIGNING_FOLDER_PATH/nodejs-project/\" -name \"*.framework\" -type d | while read frmwrk_path; do embed_framework \"$frmwrk_path\"; done\n\n#Delete gyp temporary .deps dependency folders from the project structure.\nfind \"$CODESIGNING_FOLDER_PATH/nodejs-project/\" -path \"*/.deps/*\" -delete\nfind \"$CODESIGNING_FOLDER_PATH/nodejs-project/\" -name \".deps\" -type d -delete\n\n#Delete frameworks from their build paths\nfind \"$CODESIGNING_FOLDER_PATH/nodejs-project/\" -path \"*/*.framework/*\" -delete\nfind \"$CODESIGNING_FOLDER_PATH/nodejs-project/\" -name \"*.framework\" -type d -delete\n";
		};
		76C74A58CB208D79D2DBCF9020787849 /* Bundle React Native code and images */ = {
			isa = PBXShellScriptBuildPhase;
			buildActionMask = 2147483647;
			files = (
			);
			inputPaths = (
			);
			name = "Bundle React Native code and images";
			outputPaths = (
			);
			runOnlyForDeploymentPostprocessing = 0;
			shellPath = /bin/sh;
			shellScript = "export NODE_BINARY=node\n../node_modules/react-native/scripts/react-native-xcode.sh";
		};
		B59F787FE434CB99F8DA67C59029AF6B /* ShellScript */ = {
			isa = PBXShellScriptBuildPhase;
			buildActionMask = 2147483647;
			files = (
			);
			inputPaths = (
			);
			outputPaths = (
			);
			runOnlyForDeploymentPostprocessing = 0;
			shellPath = /bin/sh;
			shellScript = "if [ \"$CONFIGURATION\" == \"Release\" ]\nthen /usr/bin/perl -pe 's/(BUILD_NUMBER = )(\\d+)/$1.($2+1)/eg' -i buildnumber.xcconfig\nfi";
		};
		C670705588253B9974F1143C /* [CP] Check Pods Manifest.lock */ = {
			isa = PBXShellScriptBuildPhase;
			buildActionMask = 2147483647;
			files = (
			);
			inputPaths = (
				"${PODS_PODFILE_DIR_PATH}/Podfile.lock",
				"${PODS_ROOT}/Manifest.lock",
			);
			name = "[CP] Check Pods Manifest.lock";
			outputPaths = (
				"$(DERIVED_FILE_DIR)/Pods-iotaWallet-checkManifestLockResult.txt",
			);
			runOnlyForDeploymentPostprocessing = 0;
			shellPath = /bin/sh;
			shellScript = "diff \"${PODS_PODFILE_DIR_PATH}/Podfile.lock\" \"${PODS_ROOT}/Manifest.lock\" > /dev/null\nif [ $? != 0 ] ; then\n    # print error to STDERR\n    echo \"error: The sandbox is not in sync with the Podfile.lock. Run 'pod install' or update your CocoaPods installation.\" >&2\n    exit 1\nfi\n# This output is used by Xcode 'outputs' to avoid re-running this script phase.\necho \"SUCCESS\" > \"${SCRIPT_OUTPUT_FILE_0}\"\n";
			showEnvVarsInLog = 0;
		};
		C995FCEDE5D946BC9E976B18 /* Build NodeJS Mobile Native Modules */ = {
			isa = PBXShellScriptBuildPhase;
			buildActionMask = 2147483647;
			files = (
			);
			inputPaths = (
			);
			name = "Build NodeJS Mobile Native Modules";
			outputPaths = (
			);
			runOnlyForDeploymentPostprocessing = 0;
			shellPath = /bin/sh;
			shellScript = "\nset -e\nif [ -z \"$NODEJS_MOBILE_BUILD_NATIVE_MODULES\" ]; then\n# If build native modules preference is not set, look for it in the project's\n#nodejs-assets/BUILD_NATIVE_MODULES.txt file.\nNODEJS_ASSETS_DIR=\"$( cd \"$PROJECT_DIR\" && cd ../nodejs-assets/ && pwd )\"\nPREFERENCE_FILE_PATH=\"$NODEJS_ASSETS_DIR/BUILD_NATIVE_MODULES.txt\"\n  if [ -f \"$PREFERENCE_FILE_PATH\" ]; then\n    NODEJS_MOBILE_BUILD_NATIVE_MODULES=\"$(cat $PREFERENCE_FILE_PATH | xargs)\"\n  fi\nfi\nif [ -z \"$NODEJS_MOBILE_BUILD_NATIVE_MODULES\" ]; then\n# If build native modules preference is not set, try to find .gyp files\n#to turn it on.\n  gypfiles=($(find \"$CODESIGNING_FOLDER_PATH/nodejs-project/\" -type f -name \"*.gyp\"))\n  if [ ${#gypfiles[@]} -gt 0 ]; then\n    NODEJS_MOBILE_BUILD_NATIVE_MODULES=1\n  else\n    NODEJS_MOBILE_BUILD_NATIVE_MODULES=0\n  fi\nfi\nif [ \"1\" != \"$NODEJS_MOBILE_BUILD_NATIVE_MODULES\" ]; then exit 0; fi\n# Delete object files that may already come from within the npm package.\nfind \"$CODESIGNING_FOLDER_PATH/nodejs-project/\" -name \"*.o\" -type f -delete\nfind \"$CODESIGNING_FOLDER_PATH/nodejs-project/\" -name \"*.a\" -type f -delete\nfind \"$CODESIGNING_FOLDER_PATH/nodejs-project/\" -name \"*.node\" -type f -delete\n# Delete bundle contents that may be there from previous builds.\nfind \"$CODESIGNING_FOLDER_PATH/nodejs-project/\" -path \"*/*.node/*\" -delete\nfind \"$CODESIGNING_FOLDER_PATH/nodejs-project/\" -name \"*.node\" -type d -delete\nfind \"$CODESIGNING_FOLDER_PATH/nodejs-project/\" -path \"*/*.framework/*\" -delete\nfind \"$CODESIGNING_FOLDER_PATH/nodejs-project/\" -name \"*.framework\" -type d -delete\n# Apply patches to the modules package.json\nif [ -d \"$CODESIGNING_FOLDER_PATH\"/nodejs-project/node_modules/ ]; then\n  PATCH_SCRIPT_DIR=\"$( cd \"$PROJECT_DIR\" && cd ../node_modules/nodejs-mobile-react-native/scripts/ && pwd )\"\n  NODEJS_PROJECT_MODULES_DIR=\"$( cd \"$CODESIGNING_FOLDER_PATH\" && cd nodejs-project/node_modules/ && pwd )\"\n  node \"$PATCH_SCRIPT_DIR\"/patch-package.js $NODEJS_PROJECT_MODULES_DIR\nfi\n# Get the nodejs-mobile-gyp location\nif [ -d \"$PROJECT_DIR/../node_modules/nodejs-mobile-gyp/\" ]; then\n  NODEJS_MOBILE_GYP_DIR=\"$( cd \"$PROJECT_DIR\" && cd ../node_modules/nodejs-mobile-gyp/ && pwd )\"\nelse\n  NODEJS_MOBILE_GYP_DIR=\"$( cd \"$PROJECT_DIR\" && cd ../node_modules/nodejs-mobile-react-native/node_modules/nodejs-mobile-gyp/ && pwd )\"\nfi\nNODEJS_MOBILE_GYP_BIN_FILE=\"$NODEJS_MOBILE_GYP_DIR\"/bin/node-gyp.js\n# Rebuild modules with right environment\nNODEJS_HEADERS_DIR=\"$( cd \"$PROJECT_DIR\" && cd ../node_modules/nodejs-mobile-react-native/ios/libnode/ && pwd )\"\npushd $CODESIGNING_FOLDER_PATH/nodejs-project/\nif [ \"$PLATFORM_NAME\" == \"iphoneos\" ]\nthen\n  GYP_DEFINES=\"OS=ios\" npm_config_nodedir=\"$NODEJS_HEADERS_DIR\" npm_config_node_gyp=\"$NODEJS_MOBILE_GYP_BIN_FILE\" npm_config_platform=\"ios\" npm_config_format=\"make-ios\" npm_config_node_engine=\"chakracore\" npm_config_arch=\"arm64\" npm --verbose rebuild --build-from-source\nelse\n  GYP_DEFINES=\"OS=ios\" npm_config_nodedir=\"$NODEJS_HEADERS_DIR\" npm_config_node_gyp=\"$NODEJS_MOBILE_GYP_BIN_FILE\" npm_config_platform=\"ios\" npm_config_format=\"make-ios\" npm_config_node_engine=\"chakracore\" npm_config_arch=\"x64\" npm --verbose rebuild --build-from-source\nfi\npopd\n";
		};
		F48D073DB4FD998CCE6DB8DE /* [CP] Embed Pods Frameworks */ = {
			isa = PBXShellScriptBuildPhase;
			buildActionMask = 2147483647;
			files = (
			);
			inputPaths = (
				"${SRCROOT}/Pods/Target Support Files/Pods-iotaWallet/Pods-iotaWallet-frameworks.sh",
				"${BUILT_PRODUCTS_DIR}/CatCrypto/CatCrypto.framework",
			);
			name = "[CP] Embed Pods Frameworks";
			outputPaths = (
				"${TARGET_BUILD_DIR}/${FRAMEWORKS_FOLDER_PATH}/CatCrypto.framework",
			);
			runOnlyForDeploymentPostprocessing = 0;
			shellPath = /bin/sh;
			shellScript = "\"${SRCROOT}/Pods/Target Support Files/Pods-iotaWallet/Pods-iotaWallet-frameworks.sh\"\n";
			showEnvVarsInLog = 0;
		};
/* End PBXShellScriptBuildPhase section */

/* Begin PBXSourcesBuildPhase section */
		11075FA1DE5371B6E0DBE7D34FF2F541 /* Sources */ = {
			isa = PBXSourcesBuildPhase;
			buildActionMask = 2147483647;
			files = (
				307E93B97FDF6F53908903B07505AC30 /* SnapshotHelper.swift in Sources */,
				0C51C393ABBB0B4BD4B93D710474ACE6 /* iotaWalletUITests.swift in Sources */,
			);
			runOnlyForDeploymentPostprocessing = 0;
		};
		20A48ED510B8A5A031F25EB34DD39B95 /* Sources */ = {
			isa = PBXSourcesBuildPhase;
			buildActionMask = 2147483647;
			files = (
				F834CDED8A9A63C142A683ADB8483369 /* iotaWalletTests.m in Sources */,
			);
			runOnlyForDeploymentPostprocessing = 0;
		};
		3A19CAEF0494A213AEB368179B268023 /* Sources */ = {
			isa = PBXSourcesBuildPhase;
			buildActionMask = 2147483647;
			files = (
				6079ACE02110DD2C005B21CB /* Argon2IOS.swift in Sources */,
				962469C90FA6C9D7DB8B0F1D49DD98E7 /* AppDelegate.m in Sources */,
				6079C42420D95F18006B252E /* Empty.swift in Sources */,
				CB866281209F36CA00C026E3 /* EntangledIOS.m in Sources */,
				3E58EC90CE11629FBA816AAD96D16464 /* main.m in Sources */,
				6079AD4E2110E752005B21CB /* Argon2IOS.m in Sources */,
				6079ACDE2110BE6B005B21CB /* Argon2Core.swift in Sources */,
			);
			runOnlyForDeploymentPostprocessing = 0;
		};
		9289FDA5BF643E6CF6FB97742A554BFA /* Sources */ = {
			isa = PBXSourcesBuildPhase;
			buildActionMask = 2147483647;
			files = (
				150B45CC76085653FBC10B5A7B4E16F0 /* AppDelegate.m in Sources */,
				7201963BD0BAE41A9958AC15A84AAA5F /* main.m in Sources */,
			);
			runOnlyForDeploymentPostprocessing = 0;
		};
		C361C063B6547DE82583FABCA4550939 /* Sources */ = {
			isa = PBXSourcesBuildPhase;
			buildActionMask = 2147483647;
			files = (
				E4F9AC494F8CC3C172EA66A4EF42D078 /* iotaWalletTests.m in Sources */,
			);
			runOnlyForDeploymentPostprocessing = 0;
		};
/* End PBXSourcesBuildPhase section */

/* Begin PBXTargetDependency section */
		482BD5E847E669FCCD5819D2879B3184 /* PBXTargetDependency */ = {
			isa = PBXTargetDependency;
			target = 1B6F56C5B39768183E212C21E8E213DA /* iotaWallet-tvOS */;
			targetProxy = 28BD818916EC80191B9C06F5C44796AA /* PBXContainerItemProxy */;
		};
		BCF502FF716E49969EFEC3E7DA65262E /* PBXTargetDependency */ = {
			isa = PBXTargetDependency;
			name = Lottie_iOS;
			targetProxy = 3431B8C171DBF136591372AA44E6F2F4 /* PBXContainerItemProxy */;
		};
		BE73D60DB7DADA792CE0511FEEF11D44 /* PBXTargetDependency */ = {
			isa = PBXTargetDependency;
			target = 4848851A00274CA2FFBE307BAEB5F278 /* iotaWallet */;
			targetProxy = 569242DFF3FE79F261B75B97749FC745 /* PBXContainerItemProxy */;
		};
/* End PBXTargetDependency section */

/* Begin PBXVariantGroup section */
		49A551A49165ED5CFBE87EE1B7C5CCA8 /* InfoPlist.strings */ = {
			isa = PBXVariantGroup;
			children = (
				14D027E0235A94DEC3CFA3995F921E99 /* ar */,
				212C440FB237BBD7248FBF1D2199EFD2 /* cs */,
				C883F8A0B4031CE53D5E48217339975E /* da */,
				55B2218ED7B66ED5B4EEF139189CDFB2 /* de */,
				A1FAED857304034D3DCD87D13F961C48 /* el */,
				72D17A4D37252C0BC0DB1F93F39557A8 /* en */,
				36D4352CBA24C83AC9A32D4C0C8118E8 /* es */,
				F937ECCF0BA4BC3A155C89B3B7ECE27D /* es-419 */,
				D6579997ECA951BF786CFC9441D56F53 /* fi */,
				E3A5CC95D9B27ABCF4FAD971B8E3AC51 /* fr */,
				D2C796029F4A68C167C1F1F5176A5819 /* he */,
				78890E2D6D34AE7E540EA17AF52C9982 /* hi */,
				F05FB5124D5FDAF46BC578870641ED07 /* id */,
				EEF5BF9089B89A57B0EABB4E6415A676 /* it */,
				BD40B3B9B6FE961CF3495A75D646774F /* ja */,
				FA966CD6F6AC4A56AAE33F729009A387 /* ko */,
				AC72D5B1A4088A6371731AAF2D0B9E73 /* lv */,
				687E262F066E4DDBCEFF44A4BC7F44A7 /* nb */,
				66A2C53DEF25AEDEB72FDC924EBABB8D /* nl */,
				DF7DDCE91109086B70E5F0239B13774C /* pl */,
				2CF64F79A3674FBC3EAFD7BD016CA0C3 /* pt-BR */,
				64A04B0E69E2398FF12B202BA93DEFED /* pt-PT */,
				C989B5B2E21BB76597A51E0EFEA9B547 /* ro */,
				12700CD34950855970059E347E3ECCEF /* ru */,
				81FD04ABA0D7E5DDAC025C79AC565404 /* sk */,
				BA9A0E2287F5A0014ABE9284EBD2C4D8 /* sl */,
				5D730345CF75A62E99A5B317731440D2 /* sv */,
				0CB89A9AF630BA398ED6B667116B3086 /* tr */,
				000050334277DFF6E9BC09832C011408 /* ur */,
				703CD715859580C6F93AD2C3B9BF240C /* zh-Hans */,
				F0BCFBFA4C88ED7E91943BDB49D788DE /* zh-Hant */,
			);
			name = InfoPlist.strings;
			sourceTree = "<group>";
		};
/* End PBXVariantGroup section */

/* Begin XCBuildConfiguration section */
		2E5397219FE6BFB92B66674C2DE598F9 /* Release */ = {
			isa = XCBuildConfiguration;
			buildSettings = {
				ALWAYS_SEARCH_USER_PATHS = NO;
				CLANG_ANALYZER_LOCALIZABILITY_NONLOCALIZED = YES;
				CLANG_CXX_LANGUAGE_STANDARD = "gnu++0x";
				CLANG_CXX_LIBRARY = "libc++";
				CLANG_ENABLE_MODULES = YES;
				CLANG_ENABLE_OBJC_ARC = YES;
				CLANG_WARN_BLOCK_CAPTURE_AUTORELEASING = YES;
				CLANG_WARN_BOOL_CONVERSION = YES;
				CLANG_WARN_COMMA = YES;
				CLANG_WARN_CONSTANT_CONVERSION = YES;
				CLANG_WARN_DEPRECATED_OBJC_IMPLEMENTATIONS = YES;
				CLANG_WARN_DIRECT_OBJC_ISA_USAGE = YES_ERROR;
				CLANG_WARN_EMPTY_BODY = YES;
				CLANG_WARN_ENUM_CONVERSION = YES;
				CLANG_WARN_INFINITE_RECURSION = YES;
				CLANG_WARN_INT_CONVERSION = YES;
				CLANG_WARN_NON_LITERAL_NULL_CONVERSION = YES;
				CLANG_WARN_OBJC_IMPLICIT_RETAIN_SELF = YES;
				CLANG_WARN_OBJC_LITERAL_CONVERSION = YES;
				CLANG_WARN_OBJC_ROOT_CLASS = YES_ERROR;
				CLANG_WARN_RANGE_LOOP_ANALYSIS = YES;
				CLANG_WARN_STRICT_PROTOTYPES = YES;
				CLANG_WARN_SUSPICIOUS_MOVE = YES;
				CLANG_WARN_UNREACHABLE_CODE = YES;
				CLANG_WARN__DUPLICATE_METHOD_MATCH = YES;
				CODE_SIGN_IDENTITY = "iPhone Developer";
				"CODE_SIGN_IDENTITY[sdk=iphoneos*]" = "iPhone Developer";
				CODE_SIGN_STYLE = Manual;
				COPY_PHASE_STRIP = YES;
				ENABLE_BITCODE = YES;
				ENABLE_NS_ASSERTIONS = NO;
				ENABLE_STRICT_OBJC_MSGSEND = YES;
				GCC_C_LANGUAGE_STANDARD = gnu99;
				GCC_NO_COMMON_BLOCKS = YES;
				GCC_WARN_64_TO_32_BIT_CONVERSION = YES;
				GCC_WARN_ABOUT_RETURN_TYPE = YES_ERROR;
				GCC_WARN_UNDECLARED_SELECTOR = YES;
				GCC_WARN_UNINITIALIZED_AUTOS = YES_AGGRESSIVE;
				GCC_WARN_UNUSED_FUNCTION = YES;
				GCC_WARN_UNUSED_VARIABLE = YES;
				HEADER_SEARCH_PATHS = "$(SRCROOT)/../node_modules/react-native-navigation/ios/**";
				IPHONEOS_DEPLOYMENT_TARGET = 11.0;
				MTL_ENABLE_DEBUG_INFO = NO;
				SDKROOT = iphoneos;
				SWIFT_COMPILATION_MODE = wholemodule;
				VALIDATE_PRODUCT = YES;
				VALID_ARCHS = "$(ARCHS_STANDARD_64_BIT)";
			};
			name = Release;
		};
		54708D3C2D8F9B58C86D79D3E967D808 /* Release */ = {
			isa = XCBuildConfiguration;
			buildSettings = {
				ALWAYS_EMBED_SWIFT_STANDARD_LIBRARIES = YES;
				CLANG_ANALYZER_NONNULL = YES;
				CLANG_ANALYZER_NUMBER_OBJECT_CONVERSION = YES_AGGRESSIVE;
				CLANG_CXX_LANGUAGE_STANDARD = "gnu++14";
				CLANG_WARN_DOCUMENTATION_COMMENTS = YES;
				CLANG_WARN_UNGUARDED_AVAILABILITY = YES_AGGRESSIVE;
				CODE_SIGN_IDENTITY = "iPhone Developer";
				CODE_SIGN_STYLE = Manual;
				COPY_PHASE_STRIP = NO;
				DEBUG_INFORMATION_FORMAT = "dwarf-with-dsym";
				DEVELOPMENT_TEAM = "";
				ENABLE_BITCODE = YES;
				FRAMEWORK_SEARCH_PATHS = (
					"$(inherited)",
					"\"../node_modules/nodejs-mobile-react-native/ios\"",
					"\"../node_modules/nodejs-mobile-react-native/ios\"",
				);
				GCC_C_LANGUAGE_STANDARD = gnu11;
				INFOPLIST_FILE = iotaWalletUITests/Info.plist;
				IPHONEOS_DEPLOYMENT_TARGET = 11.2;
				LD_RUNPATH_SEARCH_PATHS = "$(inherited) @executable_path/Frameworks @loader_path/Frameworks";
				LIBRARY_SEARCH_PATHS = "$(inherited)";
				PRODUCT_BUNDLE_IDENTIFIER = com.iota.iotaWalletUITests;
				PRODUCT_NAME = "$(TARGET_NAME)";
				PROVISIONING_PROFILE_SPECIFIER = "";
				SWIFT_OPTIMIZATION_LEVEL = "-Owholemodule";
				SWIFT_SWIFT3_OBJC_INFERENCE = Default;
				SWIFT_VERSION = 4.2;
				TARGETED_DEVICE_FAMILY = "1,2";
				TEST_TARGET_NAME = iotaWallet;
			};
			name = Release;
		};
		611B7A6B86760C0E9A40C3C579A9579A /* Debug */ = {
			isa = XCBuildConfiguration;
			baseConfigurationReference = F5456B99539E3DFAFBC86D23 /* Pods-iotaWallet-tvOSTests.debug.xcconfig */;
			buildSettings = {
				BUNDLE_LOADER = "$(TEST_HOST)";
				CLANG_ANALYZER_NONNULL = YES;
				CLANG_WARN_DOCUMENTATION_COMMENTS = YES;
				CLANG_WARN_INFINITE_RECURSION = YES;
				CLANG_WARN_SUSPICIOUS_MOVE = YES;
				CODE_SIGN_IDENTITY = "iPhone Developer";
				CODE_SIGN_STYLE = Manual;
				DEBUG_INFORMATION_FORMAT = dwarf;
				DEVELOPMENT_TEAM = "";
				ENABLE_BITCODE = YES;
				ENABLE_TESTABILITY = YES;
				FRAMEWORK_SEARCH_PATHS = (
					"$(inherited)",
					"\"../node_modules/nodejs-mobile-react-native/ios\"",
					"\"../node_modules/nodejs-mobile-react-native/ios\"",
				);
				GCC_NO_COMMON_BLOCKS = YES;
				INFOPLIST_FILE = "iotaWallet-tvOSTests/Info.plist";
				LD_RUNPATH_SEARCH_PATHS = "$(inherited) @executable_path/Frameworks @loader_path/Frameworks";
				LIBRARY_SEARCH_PATHS = "$(inherited)";
				PRODUCT_BUNDLE_IDENTIFIER = "com.facebook.REACT.iotaWallet-tvOSTests";
				PRODUCT_NAME = "$(TARGET_NAME)";
				PROVISIONING_PROFILE_SPECIFIER = "";
				SDKROOT = appletvos;
				TEST_HOST = "$(BUILT_PRODUCTS_DIR)/iotaWallet-tvOS.app/iotaWallet-tvOS";
				TVOS_DEPLOYMENT_TARGET = 10.1;
			};
			name = Debug;
		};
		628BCCD8ADDD0FC8E734E5D97EDE0C08 /* Debug */ = {
			isa = XCBuildConfiguration;
			baseConfigurationReference = FC0C813F80FE9398560C13E6CC59C201 /* iotaWallet-debug-config.xcconfig */;
			buildSettings = {
				ASSETCATALOG_COMPILER_APPICON_NAME = AppIcon;
				ASSETCATALOG_COMPILER_LAUNCHIMAGE_NAME = LaunchImage;
				ASSETCATALOG_WARNINGS = YES;
				CLANG_ENABLE_MODULES = YES;
				CODE_SIGN_ENTITLEMENTS = iotaWallet/iotaWallet.entitlements;
				CODE_SIGN_IDENTITY = "iPhone Developer";
				"CODE_SIGN_IDENTITY[sdk=iphoneos*]" = "iPhone Developer";
				CODE_SIGN_STYLE = Manual;
				CURRENT_PROJECT_VERSION = 27;
				DEAD_CODE_STRIPPING = NO;
				DEVELOPMENT_TEAM = "";
				ENABLE_BITCODE = YES;
				FRAMEWORK_SEARCH_PATHS = (
					"$(inherited)",
					"$(PROJECT_DIR)/EntangledIOS",
					"\"../node_modules/nodejs-mobile-react-native/ios\"",
				);
				GCC_OPTIMIZATION_LEVEL = 0;
				HEADER_SEARCH_PATHS = (
					"<Multiple",
					"values>",
					"$(SRCROOT)/../node_modules/react-native-splash-screen/ios/**",
				);
				IBC_WARNINGS = YES;
				INFOPLIST_FILE = iotaWallet/Info.plist;
				INFOPLIST_OTHER_PREPROCESSOR_FLAGS = "";
				INFOPLIST_PREFIX_HEADER = "";
				INFOPLIST_PREPROCESS = NO;
				LD_RUNPATH_SEARCH_PATHS = "$(inherited) @executable_path/Frameworks";
				LIBRARY_SEARCH_PATHS = (
					"$(inherited)",
					"$(PROJECT_DIR)/EntangledIOS",
				);
				OTHER_CFLAGS = (
					"$(inherited)",
					"-iquote",
					"\"${PODS_CONFIGURATION_BUILD_DIR}/IotaKit/IotaKit.framework/Headers\"",
					"-isystem",
					"\"${PODS_ROOT}/Headers/Public\"",
					"-isystem",
					"-isystem",
					"-fstack-protector-all",
				);
				OTHER_LDFLAGS = (
					"$(inherited)",
					"-ObjC",
					"-lc++",
				);
				PRODUCT_BUNDLE_IDENTIFIER = com.iota.trinity;
				PRODUCT_NAME = iotaWallet;
				PROVISIONING_PROFILE = "";
				PROVISIONING_PROFILE_SPECIFIER = "";
				SWIFT_OBJC_BRIDGING_HEADER = "iotaWallet/iotaWallet-Bridging-Header.h";
				SWIFT_OPTIMIZATION_LEVEL = "-Onone";
				SWIFT_SWIFT3_OBJC_INFERENCE = Default;
				SWIFT_VERSION = 4.2;
				VALID_ARCHS = "$(ARCHS_STANDARD_64_BIT)";
				VERSIONING_SYSTEM = "apple-generic";
			};
			name = Debug;
		};
		6E75FBCECD50020CBFEFED84B41BD355 /* Debug */ = {
			isa = XCBuildConfiguration;
			buildSettings = {
				ALWAYS_EMBED_SWIFT_STANDARD_LIBRARIES = YES;
				CLANG_ANALYZER_NONNULL = YES;
				CLANG_ANALYZER_NUMBER_OBJECT_CONVERSION = YES_AGGRESSIVE;
				CLANG_CXX_LANGUAGE_STANDARD = "gnu++14";
				CLANG_WARN_DOCUMENTATION_COMMENTS = YES;
				CLANG_WARN_UNGUARDED_AVAILABILITY = YES_AGGRESSIVE;
				CODE_SIGN_IDENTITY = "iPhone Developer";
				CODE_SIGN_STYLE = Manual;
				DEBUG_INFORMATION_FORMAT = dwarf;
				DEVELOPMENT_TEAM = "";
				ENABLE_BITCODE = YES;
				FRAMEWORK_SEARCH_PATHS = (
					"$(inherited)",
					"\"../node_modules/nodejs-mobile-react-native/ios\"",
					"\"../node_modules/nodejs-mobile-react-native/ios\"",
				);
				GCC_C_LANGUAGE_STANDARD = gnu11;
				INFOPLIST_FILE = iotaWalletUITests/Info.plist;
				IPHONEOS_DEPLOYMENT_TARGET = 11.2;
				LD_RUNPATH_SEARCH_PATHS = "$(inherited) @executable_path/Frameworks @loader_path/Frameworks";
				LIBRARY_SEARCH_PATHS = "$(inherited)";
				PRODUCT_BUNDLE_IDENTIFIER = com.iota.iotaWalletUITests;
				PRODUCT_NAME = "$(TARGET_NAME)";
				PROVISIONING_PROFILE_SPECIFIER = "";
				SWIFT_ACTIVE_COMPILATION_CONDITIONS = DEBUG;
				SWIFT_OPTIMIZATION_LEVEL = "-Onone";
				SWIFT_SWIFT3_OBJC_INFERENCE = Default;
				SWIFT_VERSION = 4.2;
				TARGETED_DEVICE_FAMILY = "1,2";
				TEST_TARGET_NAME = iotaWallet;
			};
			name = Debug;
		};
		7DDD0F08DA9139FA743C2E673AD7F8C2 /* Debug */ = {
			isa = XCBuildConfiguration;
			baseConfigurationReference = 94C69E567EC4B020F5822FC7 /* Pods-iotaWallet-tvOS.debug.xcconfig */;
			buildSettings = {
				ASSETCATALOG_COMPILER_APPICON_NAME = "App Icon & Top Shelf Image";
				ASSETCATALOG_COMPILER_LAUNCHIMAGE_NAME = LaunchImage;
				CLANG_ANALYZER_NONNULL = YES;
				CLANG_WARN_DOCUMENTATION_COMMENTS = YES;
				CLANG_WARN_INFINITE_RECURSION = YES;
				CLANG_WARN_SUSPICIOUS_MOVE = YES;
				CODE_SIGN_IDENTITY = "iPhone Developer";
				"CODE_SIGN_IDENTITY[sdk=appletvos*]" = "iPhone Developer";
				CODE_SIGN_STYLE = Manual;
				DEBUG_INFORMATION_FORMAT = dwarf;
				DEVELOPMENT_TEAM = "";
				ENABLE_BITCODE = YES;
				ENABLE_TESTABILITY = YES;
				FRAMEWORK_SEARCH_PATHS = (
					"$(inherited)",
					"\"../node_modules/nodejs-mobile-react-native/ios\"",
					"\"../node_modules/nodejs-mobile-react-native/ios\"",
				);
				GCC_NO_COMMON_BLOCKS = YES;
				HEADER_SEARCH_PATHS = (
					"$(inherited)",
					"$(SRCROOT)/../node_modules/react-native-clipboard/RNClipboard",
					"$(SRCROOT)/../node_modules/react-native-fingerprint-scanner/ios",
					"$(SRCROOT)/../node_modules/react-native-fast-crypto/ios/**",
					"$(SRCROOT)/../node_modules/nodejs-mobile-react-native/ios/**",
				);
				INFOPLIST_FILE = "iotaWallet-tvOS/Info.plist";
				LD_RUNPATH_SEARCH_PATHS = "$(inherited) @executable_path/Frameworks";
				LIBRARY_SEARCH_PATHS = "$(inherited)";
				OTHER_LDFLAGS = (
					"-ObjC",
					"-lc++",
				);
				PRODUCT_BUNDLE_IDENTIFIER = "com.facebook.REACT.iotaWallet-tvOS";
				PRODUCT_NAME = "$(TARGET_NAME)";
				PROVISIONING_PROFILE_SPECIFIER = "";
				SDKROOT = appletvos;
				TARGETED_DEVICE_FAMILY = 3;
				TVOS_DEPLOYMENT_TARGET = 9.2;
			};
			name = Debug;
		};
		8E3378A29B8417F4F67AC30BA5829215 /* Release */ = {
			isa = XCBuildConfiguration;
			baseConfigurationReference = D5BA67ADCF3A3E3973DDF764 /* Pods-iotaWallet-tvOSTests.release.xcconfig */;
			buildSettings = {
				BUNDLE_LOADER = "$(TEST_HOST)";
				CLANG_ANALYZER_NONNULL = YES;
				CLANG_WARN_DOCUMENTATION_COMMENTS = YES;
				CLANG_WARN_INFINITE_RECURSION = YES;
				CLANG_WARN_SUSPICIOUS_MOVE = YES;
				CODE_SIGN_IDENTITY = "iPhone Developer";
				CODE_SIGN_STYLE = Manual;
				COPY_PHASE_STRIP = NO;
				DEBUG_INFORMATION_FORMAT = "dwarf-with-dsym";
				DEVELOPMENT_TEAM = "";
				ENABLE_BITCODE = YES;
				FRAMEWORK_SEARCH_PATHS = (
					"$(inherited)",
					"\"../node_modules/nodejs-mobile-react-native/ios\"",
					"\"../node_modules/nodejs-mobile-react-native/ios\"",
				);
				GCC_NO_COMMON_BLOCKS = YES;
				INFOPLIST_FILE = "iotaWallet-tvOSTests/Info.plist";
				LD_RUNPATH_SEARCH_PATHS = "$(inherited) @executable_path/Frameworks @loader_path/Frameworks";
				LIBRARY_SEARCH_PATHS = "$(inherited)";
				PRODUCT_BUNDLE_IDENTIFIER = "com.facebook.REACT.iotaWallet-tvOSTests";
				PRODUCT_NAME = "$(TARGET_NAME)";
				PROVISIONING_PROFILE_SPECIFIER = "";
				SDKROOT = appletvos;
				TEST_HOST = "$(BUILT_PRODUCTS_DIR)/iotaWallet-tvOS.app/iotaWallet-tvOS";
				TVOS_DEPLOYMENT_TARGET = 10.1;
			};
			name = Release;
		};
		BA56D1E88F8ACD6A9D56C678D0919924 /* Debug */ = {
			isa = XCBuildConfiguration;
			baseConfigurationReference = 5C64D2219E425907A910B0F3A28CD9F1 /* iotaWalletTests-debug-config.xcconfig */;
			buildSettings = {
				ALWAYS_EMBED_SWIFT_STANDARD_LIBRARIES = NO;
				BUNDLE_LOADER = "$(TEST_HOST)";
				CODE_SIGN_IDENTITY = "iPhone Developer";
				CODE_SIGN_STYLE = Manual;
				DEVELOPMENT_TEAM = "";
				ENABLE_BITCODE = NO;
				FRAMEWORK_SEARCH_PATHS = (
					"$(inherited)",
					"\"../node_modules/nodejs-mobile-react-native/ios\"",
					"\"../node_modules/nodejs-mobile-react-native/ios\"",
				);
				GCC_PREPROCESSOR_DEFINITIONS = (
					"DEBUG=1",
					"$(inherited)",
				);
				HEADER_SEARCH_PATHS = (
					"$(inherited)",
					"$(SRCROOT)/../node_modules/react-native-clipboard/RNClipboard",
					"$(SRCROOT)/../node_modules/react-native-fingerprint-scanner/ios",
					"$(SRCROOT)/../node_modules/react-native-fast-crypto/ios/**",
					"$(SRCROOT)/../node_modules/nodejs-mobile-react-native/ios/**",
				);
				INFOPLIST_FILE = iotaWalletTests/Info.plist;
				IPHONEOS_DEPLOYMENT_TARGET = 8.0;
				LD_RUNPATH_SEARCH_PATHS = "$(inherited) @executable_path/Frameworks @loader_path/Frameworks";
				LIBRARY_SEARCH_PATHS = "$(inherited)";
				MACH_O_TYPE = mh_bundle;
				OTHER_LDFLAGS = (
					"-ObjC",
					"-lc++",
				);
				PRODUCT_BUNDLE_IDENTIFIER = "org.reactjs.native.example.$(PRODUCT_NAME:rfc1034identifier)";
				PRODUCT_NAME = "$(TARGET_NAME)";
				PROVISIONING_PROFILE_SPECIFIER = "";
				TEST_HOST = "$(BUILT_PRODUCTS_DIR)/iotaWallet.app/iotaWallet";
			};
			name = Debug;
		};
		BCFB382C052C8044AFD1446DB04A6C04 /* Debug */ = {
			isa = XCBuildConfiguration;
			buildSettings = {
				ALWAYS_SEARCH_USER_PATHS = NO;
				CLANG_ANALYZER_LOCALIZABILITY_NONLOCALIZED = YES;
				CLANG_CXX_LANGUAGE_STANDARD = "gnu++0x";
				CLANG_CXX_LIBRARY = "libc++";
				CLANG_ENABLE_MODULES = YES;
				CLANG_ENABLE_OBJC_ARC = YES;
				CLANG_WARN_BLOCK_CAPTURE_AUTORELEASING = YES;
				CLANG_WARN_BOOL_CONVERSION = YES;
				CLANG_WARN_COMMA = YES;
				CLANG_WARN_CONSTANT_CONVERSION = YES;
				CLANG_WARN_DEPRECATED_OBJC_IMPLEMENTATIONS = YES;
				CLANG_WARN_DIRECT_OBJC_ISA_USAGE = YES_ERROR;
				CLANG_WARN_EMPTY_BODY = YES;
				CLANG_WARN_ENUM_CONVERSION = YES;
				CLANG_WARN_INFINITE_RECURSION = YES;
				CLANG_WARN_INT_CONVERSION = YES;
				CLANG_WARN_NON_LITERAL_NULL_CONVERSION = YES;
				CLANG_WARN_OBJC_IMPLICIT_RETAIN_SELF = YES;
				CLANG_WARN_OBJC_LITERAL_CONVERSION = YES;
				CLANG_WARN_OBJC_ROOT_CLASS = YES_ERROR;
				CLANG_WARN_RANGE_LOOP_ANALYSIS = YES;
				CLANG_WARN_STRICT_PROTOTYPES = YES;
				CLANG_WARN_SUSPICIOUS_MOVE = YES;
				CLANG_WARN_UNREACHABLE_CODE = YES;
				CLANG_WARN__DUPLICATE_METHOD_MATCH = YES;
				CODE_SIGN_IDENTITY = "iPhone Developer";
				"CODE_SIGN_IDENTITY[sdk=iphoneos*]" = "iPhone Developer";
				CODE_SIGN_STYLE = Manual;
				COPY_PHASE_STRIP = NO;
				ENABLE_BITCODE = YES;
				ENABLE_STRICT_OBJC_MSGSEND = YES;
				ENABLE_TESTABILITY = YES;
				GCC_C_LANGUAGE_STANDARD = gnu99;
				GCC_DYNAMIC_NO_PIC = NO;
				GCC_NO_COMMON_BLOCKS = YES;
				GCC_OPTIMIZATION_LEVEL = 0;
				GCC_PREPROCESSOR_DEFINITIONS = (
					"DEBUG=1",
					"$(inherited)",
				);
				GCC_SYMBOLS_PRIVATE_EXTERN = NO;
				GCC_WARN_64_TO_32_BIT_CONVERSION = YES;
				GCC_WARN_ABOUT_RETURN_TYPE = YES_ERROR;
				GCC_WARN_UNDECLARED_SELECTOR = YES;
				GCC_WARN_UNINITIALIZED_AUTOS = YES_AGGRESSIVE;
				GCC_WARN_UNUSED_FUNCTION = YES;
				GCC_WARN_UNUSED_VARIABLE = YES;
				HEADER_SEARCH_PATHS = "$(SRCROOT)/../node_modules/react-native-navigation/ios/**";
				IPHONEOS_DEPLOYMENT_TARGET = 11.0;
				MTL_ENABLE_DEBUG_INFO = YES;
				ONLY_ACTIVE_ARCH = YES;
				SDKROOT = iphoneos;
				SWIFT_OPTIMIZATION_LEVEL = "-Owholemodule";
				VALID_ARCHS = "$(ARCHS_STANDARD_64_BIT)";
			};
			name = Debug;
		};
		C59D55A5A1CBBEE239AD9F272DAFE0EE /* Release */ = {
			isa = XCBuildConfiguration;
			baseConfigurationReference = 93AF27DC4948C2C2EF41D1FA /* Pods-iotaWallet-tvOS.release.xcconfig */;
			buildSettings = {
				ASSETCATALOG_COMPILER_APPICON_NAME = "App Icon & Top Shelf Image";
				ASSETCATALOG_COMPILER_LAUNCHIMAGE_NAME = LaunchImage;
				CLANG_ANALYZER_NONNULL = YES;
				CLANG_WARN_DOCUMENTATION_COMMENTS = YES;
				CLANG_WARN_INFINITE_RECURSION = YES;
				CLANG_WARN_SUSPICIOUS_MOVE = YES;
				CODE_SIGN_IDENTITY = "iPhone Developer";
				"CODE_SIGN_IDENTITY[sdk=appletvos*]" = "iPhone Developer";
				CODE_SIGN_STYLE = Manual;
				COPY_PHASE_STRIP = NO;
				DEBUG_INFORMATION_FORMAT = "dwarf-with-dsym";
				DEVELOPMENT_TEAM = "";
				ENABLE_BITCODE = YES;
				FRAMEWORK_SEARCH_PATHS = (
					"$(inherited)",
					"\"../node_modules/nodejs-mobile-react-native/ios\"",
					"\"../node_modules/nodejs-mobile-react-native/ios\"",
				);
				GCC_NO_COMMON_BLOCKS = YES;
				HEADER_SEARCH_PATHS = (
					"$(inherited)",
					"$(SRCROOT)/../node_modules/react-native-clipboard/RNClipboard",
					"$(SRCROOT)/../node_modules/react-native-fingerprint-scanner/ios",
					"$(SRCROOT)/../node_modules/react-native-fast-crypto/ios/**",
					"$(SRCROOT)/../node_modules/nodejs-mobile-react-native/ios/**",
				);
				INFOPLIST_FILE = "iotaWallet-tvOS/Info.plist";
				LD_RUNPATH_SEARCH_PATHS = "$(inherited) @executable_path/Frameworks";
				LIBRARY_SEARCH_PATHS = "$(inherited)";
				OTHER_LDFLAGS = (
					"-ObjC",
					"-lc++",
				);
				PRODUCT_BUNDLE_IDENTIFIER = "com.facebook.REACT.iotaWallet-tvOS";
				PRODUCT_NAME = "$(TARGET_NAME)";
				PROVISIONING_PROFILE_SPECIFIER = "";
				SDKROOT = appletvos;
				TARGETED_DEVICE_FAMILY = 3;
				TVOS_DEPLOYMENT_TARGET = 9.2;
			};
			name = Release;
		};
		E125CF87FF71CE32828FCAD0DF73E43B /* Release */ = {
			isa = XCBuildConfiguration;
			baseConfigurationReference = 40E70A189B0FFF62EE8AE0E04401F815 /* iotaWalletTests-release-config.xcconfig */;
			buildSettings = {
				ALWAYS_EMBED_SWIFT_STANDARD_LIBRARIES = NO;
				BUNDLE_LOADER = "$(TEST_HOST)";
				CODE_SIGN_IDENTITY = "iPhone Developer";
				CODE_SIGN_STYLE = Manual;
				COPY_PHASE_STRIP = NO;
				DEVELOPMENT_TEAM = "";
				ENABLE_BITCODE = NO;
				FRAMEWORK_SEARCH_PATHS = (
					"$(inherited)",
					"\"../node_modules/nodejs-mobile-react-native/ios\"",
					"\"../node_modules/nodejs-mobile-react-native/ios\"",
				);
				HEADER_SEARCH_PATHS = (
					"$(inherited)",
					"$(SRCROOT)/../node_modules/react-native-tcp/ios/**",
					"$(SRCROOT)/../node_modules/react-native-clipboard/RNClipboard",
					"$(SRCROOT)/../node_modules/react-native-fingerprint-scanner/ios",
					"$(SRCROOT)/../node_modules/react-native-fast-crypto/ios/**",
					"$(SRCROOT)/../node_modules/nodejs-mobile-react-native/ios/**",
				);
				INFOPLIST_FILE = iotaWalletTests/Info.plist;
				IPHONEOS_DEPLOYMENT_TARGET = 8.0;
				LD_RUNPATH_SEARCH_PATHS = "$(inherited) @executable_path/Frameworks @loader_path/Frameworks";
				LIBRARY_SEARCH_PATHS = "$(inherited)";
				MACH_O_TYPE = mh_bundle;
				OTHER_LDFLAGS = (
					"-ObjC",
					"-lc++",
				);
				PRODUCT_BUNDLE_IDENTIFIER = "org.reactjs.native.example.$(PRODUCT_NAME:rfc1034identifier)";
				PRODUCT_NAME = "$(TARGET_NAME)";
				PROVISIONING_PROFILE_SPECIFIER = "";
				TEST_HOST = "$(BUILT_PRODUCTS_DIR)/iotaWallet.app/iotaWallet";
			};
			name = Release;
		};
		FE346EC30248653FF956E422EC404B15 /* Release */ = {
			isa = XCBuildConfiguration;
			baseConfigurationReference = A402C8584E5EA99F404511B6FE64D661 /* iotaWallet-release-config.xcconfig */;
			buildSettings = {
				ASSETCATALOG_COMPILER_APPICON_NAME = AppIcon;
				ASSETCATALOG_COMPILER_LAUNCHIMAGE_NAME = LaunchImage;
				ASSETCATALOG_WARNINGS = YES;
				CODE_SIGN_ENTITLEMENTS = iotaWallet/iotaWallet.entitlements;
				CODE_SIGN_IDENTITY = "iPhone Developer";
				"CODE_SIGN_IDENTITY[sdk=iphoneos*]" = "iPhone Developer";
				CODE_SIGN_STYLE = Manual;
				CURRENT_PROJECT_VERSION = 27;
				DEVELOPMENT_TEAM = "";
				ENABLE_BITCODE = YES;
				FRAMEWORK_SEARCH_PATHS = (
					"$(inherited)",
					"$(PROJECT_DIR)/EntangledIOS",
					"\"../node_modules/nodejs-mobile-react-native/ios\"",
				);
				HEADER_SEARCH_PATHS = (
					"<Multiple",
					"values>",
					"$(SRCROOT)/../node_modules/react-native-splash-screen/ios",
				);
				IBC_WARNINGS = YES;
				INFOPLIST_FILE = iotaWallet/Info.plist;
				INFOPLIST_OTHER_PREPROCESSOR_FLAGS = "";
				INFOPLIST_PREFIX_HEADER = "";
				INFOPLIST_PREPROCESS = NO;
				LD_RUNPATH_SEARCH_PATHS = "$(inherited) @executable_path/Frameworks";
				LIBRARY_SEARCH_PATHS = (
					"$(inherited)",
					"$(PROJECT_DIR)/EntangledIOS",
				);
				OTHER_CFLAGS = (
					"$(inherited)",
					"-iquote",
					"\"${PODS_CONFIGURATION_BUILD_DIR}/IotaKit/IotaKit.framework/Headers\"",
					"-isystem",
					"\"${PODS_ROOT}/Headers/Public\"",
					"-isystem",
					"-isystem",
					"-fstack-protector-all",
				);
				OTHER_LDFLAGS = (
					"$(inherited)",
					"-ObjC",
					"-lc++",
				);
				PRODUCT_BUNDLE_IDENTIFIER = com.iota.trinity;
				PRODUCT_NAME = iotaWallet;
				PROVISIONING_PROFILE = "";
				PROVISIONING_PROFILE_SPECIFIER = "";
				SWIFT_OBJC_BRIDGING_HEADER = "iotaWallet/iotaWallet-Bridging-Header.h";
				SWIFT_SWIFT3_OBJC_INFERENCE = Default;
				SWIFT_VERSION = 4.2;
				VALID_ARCHS = "$(ARCHS_STANDARD_64_BIT)";
				VERSIONING_SYSTEM = "apple-generic";
			};
			name = Release;
		};
/* End XCBuildConfiguration section */

/* Begin XCConfigurationList section */
		12FFB4085BE14D3B9E258601F66FE01E /* Build configuration list for PBXNativeTarget "iotaWalletUITests" */ = {
			isa = XCConfigurationList;
			buildConfigurations = (
				6E75FBCECD50020CBFEFED84B41BD355 /* Debug */,
				54708D3C2D8F9B58C86D79D3E967D808 /* Release */,
			);
			defaultConfigurationIsVisible = 0;
			defaultConfigurationName = Release;
		};
		229CB618801D69BFDE51B861A2C58FE2 /* Build configuration list for PBXNativeTarget "iotaWallet-tvOS" */ = {
			isa = XCConfigurationList;
			buildConfigurations = (
				7DDD0F08DA9139FA743C2E673AD7F8C2 /* Debug */,
				C59D55A5A1CBBEE239AD9F272DAFE0EE /* Release */,
			);
			defaultConfigurationIsVisible = 0;
			defaultConfigurationName = Release;
		};
		287E632BA696962784937BF4BE84857D /* Build configuration list for PBXNativeTarget "iotaWallet-tvOSTests" */ = {
			isa = XCConfigurationList;
			buildConfigurations = (
				611B7A6B86760C0E9A40C3C579A9579A /* Debug */,
				8E3378A29B8417F4F67AC30BA5829215 /* Release */,
			);
			defaultConfigurationIsVisible = 0;
			defaultConfigurationName = Release;
		};
		4BA0D5F0EB15D5F5757C545788EF2CDB /* Build configuration list for PBXNativeTarget "iotaWalletTests" */ = {
			isa = XCConfigurationList;
			buildConfigurations = (
				BA56D1E88F8ACD6A9D56C678D0919924 /* Debug */,
				E125CF87FF71CE32828FCAD0DF73E43B /* Release */,
			);
			defaultConfigurationIsVisible = 0;
			defaultConfigurationName = Release;
		};
		A3BD3B37F8B3D2A63C098B217B362204 /* Build configuration list for PBXProject "iotaWallet" */ = {
			isa = XCConfigurationList;
			buildConfigurations = (
				BCFB382C052C8044AFD1446DB04A6C04 /* Debug */,
				2E5397219FE6BFB92B66674C2DE598F9 /* Release */,
			);
			defaultConfigurationIsVisible = 0;
			defaultConfigurationName = Release;
		};
		AF130F8FF7E392E4456F812995AD03FD /* Build configuration list for PBXNativeTarget "iotaWallet" */ = {
			isa = XCConfigurationList;
			buildConfigurations = (
				628BCCD8ADDD0FC8E734E5D97EDE0C08 /* Debug */,
				FE346EC30248653FF956E422EC404B15 /* Release */,
			);
			defaultConfigurationIsVisible = 0;
			defaultConfigurationName = Release;
		};
/* End XCConfigurationList section */
	};
	rootObject = FBC6F77FBF455B92FBB736B0E5DE8E13 /* Project object */;
}<|MERGE_RESOLUTION|>--- conflicted
+++ resolved
@@ -69,7 +69,7 @@
 		CB98FB9520A0A5BB0047877B /* SourceSansPro-Regular.ttf in Resources */ = {isa = PBXBuildFile; fileRef = CB98FB9220A0A5BB0047877B /* SourceSansPro-Regular.ttf */; };
 		CB98FB9620A0A5BB0047877B /* SourceSansPro-Light.ttf in Resources */ = {isa = PBXBuildFile; fileRef = CB98FB9320A0A5BB0047877B /* SourceSansPro-Light.ttf */; };
 		CBA5F52620CAAB2A00774D4B /* SourceCodePro-Medium.ttf in Resources */ = {isa = PBXBuildFile; fileRef = CBA5F52520CAAB2A00774D4B /* SourceCodePro-Medium.ttf */; };
-		CBBD19A22177BCBB0076C9EC /* libLottieReactNative.a in Frameworks */ = {isa = PBXBuildFile; fileRef = CBBD19A12177BCAE0076C9EC /* libLottieReactNative.a */; };
+		CBBD19A22177BCBB0076C9EC /* (null) in Frameworks */ = {isa = PBXBuildFile; };
 		CBC214EA20CE82EC005D8ACB /* libRNReactNativeHapticFeedback.a in Frameworks */ = {isa = PBXBuildFile; fileRef = CBC214E920CE82DC005D8ACB /* libRNReactNativeHapticFeedback.a */; };
 		CBEA4C9421494823007DA583 /* libReactNativeNavigation.a in Frameworks */ = {isa = PBXBuildFile; fileRef = CBEA4C912149481F007DA583 /* libReactNativeNavigation.a */; };
 		CBEC7C012108D78900F0020D /* libRNFastCrypto.a in Frameworks */ = {isa = PBXBuildFile; fileRef = CBEC7C002108D77100F0020D /* libRNFastCrypto.a */; };
@@ -463,6 +463,13 @@
 			remoteGlobalIDString = 08053213D1F0595394F6BC28F519D907;
 			remoteInfo = CatCrypto;
 		};
+		CB5577D4219F221E00B698BF /* PBXContainerItemProxy */ = {
+			isa = PBXContainerItemProxy;
+			containerPortal = CB5577D0219F221E00B698BF /* LottieReactNative.xcodeproj */;
+			proxyType = 2;
+			remoteGlobalIDString = 11FA5C511C4A1296003AC2EE;
+			remoteInfo = LottieReactNative;
+		};
 		CB6626F32085056C00651519 /* PBXContainerItemProxy */ = {
 			isa = PBXContainerItemProxy;
 			containerPortal = CB6626ED2085056C00651519 /* SplashScreen.xcodeproj */;
@@ -477,7 +484,6 @@
 			remoteGlobalIDString = 163CDE4E2087CAD3001065FB;
 			remoteInfo = "RNRandomBytes-tvOS";
 		};
-<<<<<<< HEAD
 		CB967ED7214153CC00F561EB /* PBXContainerItemProxy */ = {
 			isa = PBXContainerItemProxy;
 			containerPortal = 33AC314FF1C9CE4F19E8E899E79675B4 /* React.xcodeproj */;
@@ -491,14 +497,6 @@
 			proxyType = 2;
 			remoteGlobalIDString = EBF21BFA1FC4989A0052F4D5;
 			remoteInfo = "jsinspector-tvOS";
-=======
-		CBBD19A02177BCAE0076C9EC /* PBXContainerItemProxy */ = {
-			isa = PBXContainerItemProxy;
-			containerPortal = CBBD199C2177BCAE0076C9EC /* LottieReactNative.xcodeproj */;
-			proxyType = 2;
-			remoteGlobalIDString = 11FA5C511C4A1296003AC2EE;
-			remoteInfo = LottieReactNative;
->>>>>>> b309a444
 		};
 		CBC214E820CE82DC005D8ACB /* PBXContainerItemProxy */ = {
 			isa = PBXContainerItemProxy;
@@ -763,6 +761,7 @@
 		C883F8A0B4031CE53D5E48217339975E /* da */ = {isa = PBXFileReference; lastKnownFileType = text.plist.strings; name = da; path = da.lproj/InfoPlist.strings; sourceTree = "<group>"; };
 		C989B5B2E21BB76597A51E0EFEA9B547 /* ro */ = {isa = PBXFileReference; lastKnownFileType = text.plist.strings; name = ro; path = ro.lproj/InfoPlist.strings; sourceTree = "<group>"; };
 		CB305EFE21185EEC00657575 /* RNFetchBlob.xcodeproj */ = {isa = PBXFileReference; lastKnownFileType = "wrapper.pb-project"; name = RNFetchBlob.xcodeproj; path = "../node_modules/rn-fetch-blob/ios/RNFetchBlob.xcodeproj"; sourceTree = "<group>"; };
+		CB5577D0219F221E00B698BF /* LottieReactNative.xcodeproj */ = {isa = PBXFileReference; lastKnownFileType = "wrapper.pb-project"; name = LottieReactNative.xcodeproj; path = "../node_modules/lottie-react-native/src/ios/LottieReactNative.xcodeproj"; sourceTree = "<group>"; };
 		CB61A46520B89E3A004088AA /* SourceSansPro-SemiBold.ttf */ = {isa = PBXFileReference; lastKnownFileType = file; name = "SourceSansPro-SemiBold.ttf"; path = "../../shared/custom-fonts/SourceSansPro-SemiBold.ttf"; sourceTree = "<group>"; };
 		CB63E7A4218B544E0084CBFD /* Icons.ttf */ = {isa = PBXFileReference; lastKnownFileType = file; name = Icons.ttf; path = ../../shared/icons/Icons.ttf; sourceTree = "<group>"; };
 		CB6626ED2085056C00651519 /* SplashScreen.xcodeproj */ = {isa = PBXFileReference; lastKnownFileType = "wrapper.pb-project"; name = SplashScreen.xcodeproj; path = "../node_modules/react-native-splash-screen/ios/SplashScreen.xcodeproj"; sourceTree = "<group>"; };
@@ -773,7 +772,6 @@
 		CB98FB9220A0A5BB0047877B /* SourceSansPro-Regular.ttf */ = {isa = PBXFileReference; lastKnownFileType = file; name = "SourceSansPro-Regular.ttf"; path = "../../shared/custom-fonts/SourceSansPro-Regular.ttf"; sourceTree = "<group>"; };
 		CB98FB9320A0A5BB0047877B /* SourceSansPro-Light.ttf */ = {isa = PBXFileReference; lastKnownFileType = file; name = "SourceSansPro-Light.ttf"; path = "../../shared/custom-fonts/SourceSansPro-Light.ttf"; sourceTree = "<group>"; };
 		CBA5F52520CAAB2A00774D4B /* SourceCodePro-Medium.ttf */ = {isa = PBXFileReference; lastKnownFileType = file; name = "SourceCodePro-Medium.ttf"; path = "../../shared/custom-fonts/SourceCodePro-Medium.ttf"; sourceTree = "<group>"; };
-		CBBD199C2177BCAE0076C9EC /* LottieReactNative.xcodeproj */ = {isa = PBXFileReference; lastKnownFileType = "wrapper.pb-project"; name = LottieReactNative.xcodeproj; path = "../node_modules/lottie-react-native/src/ios/LottieReactNative.xcodeproj"; sourceTree = "<group>"; };
 		CBC214E420CE82DC005D8ACB /* RNReactNativeHapticFeedback.xcodeproj */ = {isa = PBXFileReference; lastKnownFileType = "wrapper.pb-project"; name = RNReactNativeHapticFeedback.xcodeproj; path = "../node_modules/react-native-haptic-feedback/ios/RNReactNativeHapticFeedback.xcodeproj"; sourceTree = "<group>"; };
 		CBEA4C8B2149481F007DA583 /* ReactNativeNavigation.xcodeproj */ = {isa = PBXFileReference; lastKnownFileType = "wrapper.pb-project"; name = ReactNativeNavigation.xcodeproj; path = "../node_modules/react-native-navigation/lib/ios/ReactNativeNavigation.xcodeproj"; sourceTree = "<group>"; };
 		CFA2B84C183CC39F995C8E04CC713DDB /* Images.xcassets */ = {isa = PBXFileReference; lastKnownFileType = folder.assetcatalog; name = Images.xcassets; path = iotaWallet/Images.xcassets; sourceTree = "<group>"; };
@@ -811,7 +809,7 @@
 			isa = PBXFrameworksBuildPhase;
 			buildActionMask = 2147483647;
 			files = (
-				CBBD19A22177BCBB0076C9EC /* libLottieReactNative.a in Frameworks */,
+				CBBD19A22177BCBB0076C9EC /* (null) in Frameworks */,
 				CBF1F1EE21623D8900509A54 /* libReact.a in Frameworks */,
 				CBEA4C9421494823007DA583 /* libReactNativeNavigation.a in Frameworks */,
 				60F7E4242125EBE7005355C7 /* libRNDocumentPicker.a in Frameworks */,
@@ -1094,7 +1092,7 @@
 		6C07637C2BD02779C4E072737C53A2E3 /* Libraries */ = {
 			isa = PBXGroup;
 			children = (
-				CBBD199C2177BCAE0076C9EC /* LottieReactNative.xcodeproj */,
+				CB5577D0219F221E00B698BF /* LottieReactNative.xcodeproj */,
 				CBEA4C8B2149481F007DA583 /* ReactNativeNavigation.xcodeproj */,
 				60F7E3AE2125EAE7005355C7 /* RNDocumentPicker.xcodeproj */,
 				CB305EFE21185EEC00657575 /* RNFetchBlob.xcodeproj */,
@@ -1282,6 +1280,14 @@
 			name = Products;
 			sourceTree = "<group>";
 		};
+		CB5577D1219F221E00B698BF /* Products */ = {
+			isa = PBXGroup;
+			children = (
+				CB5577D5219F221E00B698BF /* libLottieReactNative.a */,
+			);
+			name = Products;
+			sourceTree = "<group>";
+		};
 		CB6626EE2085056C00651519 /* Products */ = {
 			isa = PBXGroup;
 			children = (
@@ -1298,14 +1304,6 @@
 				CB86627F209F36CA00C026E3 /* EntangledIOS.h */,
 			);
 			path = EntangledIOS;
-			sourceTree = "<group>";
-		};
-		CBBD199D2177BCAE0076C9EC /* Products */ = {
-			isa = PBXGroup;
-			children = (
-				CBBD19A12177BCAE0076C9EC /* libLottieReactNative.a */,
-			);
-			name = Products;
 			sourceTree = "<group>";
 		};
 		CBC214E520CE82DC005D8ACB /* Products */ = {
@@ -1655,8 +1653,8 @@
 					ProjectRef = B8B9BB680BF96F04B35C8CF2291F3DF7 /* Lottie.xcodeproj */;
 				},
 				{
-					ProductGroup = CBBD199D2177BCAE0076C9EC /* Products */;
-					ProjectRef = CBBD199C2177BCAE0076C9EC /* LottieReactNative.xcodeproj */;
+					ProductGroup = CB5577D1219F221E00B698BF /* Products */;
+					ProjectRef = CB5577D0219F221E00B698BF /* LottieReactNative.xcodeproj */;
 				},
 				{
 					ProductGroup = 9587AF1D58A6A266E24B67481F9ED9F2 /* Products */;
@@ -2139,6 +2137,13 @@
 			remoteRef = CB54CCFC21261E42001F1630 /* PBXContainerItemProxy */;
 			sourceTree = BUILT_PRODUCTS_DIR;
 		};
+		CB5577D5219F221E00B698BF /* libLottieReactNative.a */ = {
+			isa = PBXReferenceProxy;
+			fileType = archive.ar;
+			path = libLottieReactNative.a;
+			remoteRef = CB5577D4219F221E00B698BF /* PBXContainerItemProxy */;
+			sourceTree = BUILT_PRODUCTS_DIR;
+		};
 		CB6626F42085056C00651519 /* libSplashScreen.a */ = {
 			isa = PBXReferenceProxy;
 			fileType = archive.ar;
@@ -2153,7 +2158,6 @@
 			remoteRef = CB8F2AF32095E41E0071A30B /* PBXContainerItemProxy */;
 			sourceTree = BUILT_PRODUCTS_DIR;
 		};
-<<<<<<< HEAD
 		CB967ED8214153CC00F561EB /* libjsinspector.a */ = {
 			isa = PBXReferenceProxy;
 			fileType = archive.ar;
@@ -2166,13 +2170,6 @@
 			fileType = archive.ar;
 			path = "libjsinspector-tvOS.a";
 			remoteRef = CB967ED9214153CC00F561EB /* PBXContainerItemProxy */;
-=======
-		CBBD19A12177BCAE0076C9EC /* libLottieReactNative.a */ = {
-			isa = PBXReferenceProxy;
-			fileType = archive.ar;
-			path = libLottieReactNative.a;
-			remoteRef = CBBD19A02177BCAE0076C9EC /* PBXContainerItemProxy */;
->>>>>>> b309a444
 			sourceTree = BUILT_PRODUCTS_DIR;
 		};
 		CBC214E920CE82DC005D8ACB /* libRNReactNativeHapticFeedback.a */ = {
