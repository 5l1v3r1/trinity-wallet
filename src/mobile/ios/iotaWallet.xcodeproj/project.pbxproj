// !$*UTF8*$!
{
	archiveVersion = 1;
	classes = {
	};
	objectVersion = 46;
	objects = {
/* Begin PBXBuildFile section */
		00C302E51ABCBA2D00DB3ED1 /* libRCTActionSheet.a in Frameworks */ = {isa = PBXBuildFile; fileRef = 00C302AC1ABCB8CE00DB3ED1 /* libRCTActionSheet.a */; };
		00C302E71ABCBA2D00DB3ED1 /* libRCTGeolocation.a in Frameworks */ = {isa = PBXBuildFile; fileRef = 00C302BA1ABCB90400DB3ED1 /* libRCTGeolocation.a */; };
		00C302E81ABCBA2D00DB3ED1 /* libRCTImage.a in Frameworks */ = {isa = PBXBuildFile; fileRef = 00C302C01ABCB91800DB3ED1 /* libRCTImage.a */; };
		00C302E91ABCBA2D00DB3ED1 /* libRCTNetwork.a in Frameworks */ = {isa = PBXBuildFile; fileRef = 00C302DC1ABCB9D200DB3ED1 /* libRCTNetwork.a */; };
		00C302EA1ABCBA2D00DB3ED1 /* libRCTVibration.a in Frameworks */ = {isa = PBXBuildFile; fileRef = 00C302E41ABCB9EE00DB3ED1 /* libRCTVibration.a */; };
		00E356F31AD99517003FC87E /* iotaWalletTests.m in Sources */ = {isa = PBXBuildFile; fileRef = 00E356F21AD99517003FC87E /* iotaWalletTests.m */; };
		133E29F31AD74F7200F7D852 /* libRCTLinking.a in Frameworks */ = {isa = PBXBuildFile; fileRef = 78C398B91ACF4ADC00677621 /* libRCTLinking.a */; };
		139105C61AF99C1200B5F7CC /* libRCTSettings.a in Frameworks */ = {isa = PBXBuildFile; fileRef = 139105C11AF99BAD00B5F7CC /* libRCTSettings.a */; };
		139FDEF61B0652A700C62182 /* libRCTWebSocket.a in Frameworks */ = {isa = PBXBuildFile; fileRef = 139FDEF41B06529B00C62182 /* libRCTWebSocket.a */; };
		13B07FBC1A68108700A75B9A /* AppDelegate.m in Sources */ = {isa = PBXBuildFile; fileRef = 13B07FB01A68108700A75B9A /* AppDelegate.m */; };
		13B07FBD1A68108700A75B9A /* LaunchScreen.xib in Resources */ = {isa = PBXBuildFile; fileRef = 13B07FB11A68108700A75B9A /* LaunchScreen.xib */; };
		13B07FBF1A68108700A75B9A /* Images.xcassets in Resources */ = {isa = PBXBuildFile; fileRef = 13B07FB51A68108700A75B9A /* Images.xcassets */; };
		13B07FC11A68108700A75B9A /* main.m in Sources */ = {isa = PBXBuildFile; fileRef = 13B07FB71A68108700A75B9A /* main.m */; };
		140ED2AC1D01E1AD002B40FF /* libReact.a in Frameworks */ = {isa = PBXBuildFile; fileRef = 146834041AC3E56700842450 /* libReact.a */; };
		146834051AC3E58100842450 /* libReact.a in Frameworks */ = {isa = PBXBuildFile; fileRef = 146834041AC3E56700842450 /* libReact.a */; };
		223B998F0B2E47599B0BBF46 /* libRNSVG.a in Frameworks */ = {isa = PBXBuildFile; fileRef = 009D0AF9A385401CA7316942 /* libRNSVG.a */; };
		2D02E4BC1E0B4A80006451C7 /* AppDelegate.m in Sources */ = {isa = PBXBuildFile; fileRef = 13B07FB01A68108700A75B9A /* AppDelegate.m */; };
		2D02E4BD1E0B4A84006451C7 /* Images.xcassets in Resources */ = {isa = PBXBuildFile; fileRef = 13B07FB51A68108700A75B9A /* Images.xcassets */; };
		2D02E4BF1E0B4AB3006451C7 /* main.m in Sources */ = {isa = PBXBuildFile; fileRef = 13B07FB71A68108700A75B9A /* main.m */; };
		2D02E4C21E0B4AEC006451C7 /* libRCTAnimation.a in Frameworks */ = {isa = PBXBuildFile; fileRef = 5E9157351DD0AC6500FF2AA8 /* libRCTAnimation.a */; };
		2D02E4C31E0B4AEC006451C7 /* libRCTImage-tvOS.a in Frameworks */ = {isa = PBXBuildFile; fileRef = 3DAD3E841DF850E9000B6D8A /* libRCTImage-tvOS.a */; };
		2D02E4C41E0B4AEC006451C7 /* libRCTLinking-tvOS.a in Frameworks */ = {isa = PBXBuildFile; fileRef = 3DAD3E881DF850E9000B6D8A /* libRCTLinking-tvOS.a */; };
		2D02E4C51E0B4AEC006451C7 /* libRCTNetwork-tvOS.a in Frameworks */ = {isa = PBXBuildFile; fileRef = 3DAD3E8C1DF850E9000B6D8A /* libRCTNetwork-tvOS.a */; };
		2D02E4C61E0B4AEC006451C7 /* libRCTSettings-tvOS.a in Frameworks */ = {isa = PBXBuildFile; fileRef = 3DAD3E901DF850E9000B6D8A /* libRCTSettings-tvOS.a */; };
		2D02E4C71E0B4AEC006451C7 /* libRCTText-tvOS.a in Frameworks */ = {isa = PBXBuildFile; fileRef = 3DAD3E941DF850E9000B6D8A /* libRCTText-tvOS.a */; };
		2D02E4C81E0B4AEC006451C7 /* libRCTWebSocket-tvOS.a in Frameworks */ = {isa = PBXBuildFile; fileRef = 3DAD3E991DF850E9000B6D8A /* libRCTWebSocket-tvOS.a */; };
		2D02E4C91E0B4AEC006451C7 /* libReact.a in Frameworks */ = {isa = PBXBuildFile; fileRef = 3DAD3EA31DF850E9000B6D8A /* libReact.a */; };
		2DCD954D1E0B4F2C00145EB5 /* iotaWalletTests.m in Sources */ = {isa = PBXBuildFile; fileRef = 00E356F21AD99517003FC87E /* iotaWalletTests.m */; };
		5E9157361DD0AC6A00FF2AA8 /* libRCTAnimation.a in Frameworks */ = {isa = PBXBuildFile; fileRef = 5E9157331DD0AC6500FF2AA8 /* libRCTAnimation.a */; };
		64D0707D4928456DA520EE80 /* libRNBlur.a in Frameworks */ = {isa = PBXBuildFile; fileRef = 54C2002E74F04698AF226645 /* libRNBlur.a */; };
		832341BD1AAA6AB300B99B32 /* libRCTText.a in Frameworks */ = {isa = PBXBuildFile; fileRef = 832341B51AAA6A8300B99B32 /* libRCTText.a */; };
		CB1C67D61F9A418D00229848 /* libRCTCamera.a in Frameworks */ = {isa = PBXBuildFile; fileRef = CB1C67B21F9A415100229848 /* libRCTCamera.a */; };
		CB1C68571F9CC65500229848 /* libRNFS.a in Frameworks */ = {isa = PBXBuildFile; fileRef = CB1C68541F9CC62A00229848 /* libRNFS.a */; };
		CB1C68581F9CC65500229848 /* libRNFS.a in Frameworks */ = {isa = PBXBuildFile; fileRef = CB1C68561F9CC62A00229848 /* libRNFS.a */; };
		CB3E91DB1F55A2E5007EFF4C /* libRNRandomBytes.a in Frameworks */ = {isa = PBXBuildFile; fileRef = CB3E91D81F55A2CE007EFF4C /* libRNRandomBytes.a */; };
		CB492E4F1F7A98D000DB3EA4 /* Inconsolata-Regular.ttf in Resources */ = {isa = PBXBuildFile; fileRef = CB492E4E1F7A98D000DB3EA4 /* Inconsolata-Regular.ttf */; };
		CB492E731F7A99B000DB3EA4 /* Inconsolata-Bold.ttf in Resources */ = {isa = PBXBuildFile; fileRef = CB492E721F7A99B000DB3EA4 /* Inconsolata-Bold.ttf */; };
		CB59C8F11F56292600840103 /* libRNSensitiveInfo.a in Frameworks */ = {isa = PBXBuildFile; fileRef = CB59C8EE1F5628FB00840103 /* libRNSensitiveInfo.a */; };
		CB87E5C01F550673009DB5ED /* libReactNativeNavigation.a in Frameworks */ = {isa = PBXBuildFile; fileRef = CB87E5BF1F55064B009DB5ED /* libReactNativeNavigation.a */; };
		CB87E5C61F5506D0009DB5ED /* Lato-Black.ttf in Resources */ = {isa = PBXBuildFile; fileRef = CB87E5C11F5506D0009DB5ED /* Lato-Black.ttf */; };
		CB87E5C71F5506D0009DB5ED /* Lato-Bold.ttf in Resources */ = {isa = PBXBuildFile; fileRef = CB87E5C21F5506D0009DB5ED /* Lato-Bold.ttf */; };
		CB87E5C81F5506D0009DB5ED /* Lato-Heavy.ttf in Resources */ = {isa = PBXBuildFile; fileRef = CB87E5C31F5506D0009DB5ED /* Lato-Heavy.ttf */; };
		CB87E5C91F5506D0009DB5ED /* Lato-Light.ttf in Resources */ = {isa = PBXBuildFile; fileRef = CB87E5C41F5506D0009DB5ED /* Lato-Light.ttf */; };
		CB87E5CA1F5506D0009DB5ED /* Lato-Regular.ttf in Resources */ = {isa = PBXBuildFile; fileRef = CB87E5C51F5506D0009DB5ED /* Lato-Regular.ttf */; };
		CBDB98A11F8EAE1500035DC3 /* libRNPrint.a in Frameworks */ = {isa = PBXBuildFile; fileRef = CBDB989D1F8EAE0200035DC3 /* libRNPrint.a */; };
		CBDB98A21F8EAE1C00035DC3 /* libRNHTMLtoPDF.a in Frameworks */ = {isa = PBXBuildFile; fileRef = CBDB988E1F8EADC300035DC3 /* libRNHTMLtoPDF.a */; };
		27BD4B9512054BA5A3B290ED /* libRCTCamera.a in Frameworks */ = {isa = PBXBuildFile; fileRef = 16F4464900E248AF9BF11CB9 /* libRCTCamera.a */; };
/* End PBXBuildFile section */

/* Begin PBXContainerItemProxy section */
		00C302AB1ABCB8CE00DB3ED1 /* PBXContainerItemProxy */ = {
			isa = PBXContainerItemProxy;
			containerPortal = 00C302A71ABCB8CE00DB3ED1 /* RCTActionSheet.xcodeproj */;
			proxyType = 2;
			remoteGlobalIDString = 134814201AA4EA6300B7C361;
			remoteInfo = RCTActionSheet;
		};
		00C302B91ABCB90400DB3ED1 /* PBXContainerItemProxy */ = {
			isa = PBXContainerItemProxy;
			containerPortal = 00C302B51ABCB90400DB3ED1 /* RCTGeolocation.xcodeproj */;
			proxyType = 2;
			remoteGlobalIDString = 134814201AA4EA6300B7C361;
			remoteInfo = RCTGeolocation;
		};
		00C302BF1ABCB91800DB3ED1 /* PBXContainerItemProxy */ = {
			isa = PBXContainerItemProxy;
			containerPortal = 00C302BB1ABCB91800DB3ED1 /* RCTImage.xcodeproj */;
			proxyType = 2;
			remoteGlobalIDString = 58B5115D1A9E6B3D00147676;
			remoteInfo = RCTImage;
		};
		00C302DB1ABCB9D200DB3ED1 /* PBXContainerItemProxy */ = {
			isa = PBXContainerItemProxy;
			containerPortal = 00C302D31ABCB9D200DB3ED1 /* RCTNetwork.xcodeproj */;
			proxyType = 2;
			remoteGlobalIDString = 58B511DB1A9E6C8500147676;
			remoteInfo = RCTNetwork;
		};
		00C302E31ABCB9EE00DB3ED1 /* PBXContainerItemProxy */ = {
			isa = PBXContainerItemProxy;
			containerPortal = 00C302DF1ABCB9EE00DB3ED1 /* RCTVibration.xcodeproj */;
			proxyType = 2;
			remoteGlobalIDString = 832C81801AAF6DEF007FA2F7;
			remoteInfo = RCTVibration;
		};
		00E356F41AD99517003FC87E /* PBXContainerItemProxy */ = {
			isa = PBXContainerItemProxy;
			containerPortal = 83CBB9F71A601CBA00E9B192 /* Project object */;
			proxyType = 1;
			remoteGlobalIDString = 13B07F861A680F5B00A75B9A;
			remoteInfo = iotaWallet;
		};
		139105C01AF99BAD00B5F7CC /* PBXContainerItemProxy */ = {
			isa = PBXContainerItemProxy;
			containerPortal = 139105B61AF99BAD00B5F7CC /* RCTSettings.xcodeproj */;
			proxyType = 2;
			remoteGlobalIDString = 134814201AA4EA6300B7C361;
			remoteInfo = RCTSettings;
		};
		139FDEF31B06529B00C62182 /* PBXContainerItemProxy */ = {
			isa = PBXContainerItemProxy;
			containerPortal = 139FDEE61B06529A00C62182 /* RCTWebSocket.xcodeproj */;
			proxyType = 2;
			remoteGlobalIDString = 3C86DF461ADF2C930047B81A;
			remoteInfo = RCTWebSocket;
		};
		146834031AC3E56700842450 /* PBXContainerItemProxy */ = {
			isa = PBXContainerItemProxy;
			containerPortal = 146833FF1AC3E56700842450 /* React.xcodeproj */;
			proxyType = 2;
			remoteGlobalIDString = 83CBBA2E1A601D0E00E9B192;
			remoteInfo = React;
		};
		2D02E4911E0B4A5D006451C7 /* PBXContainerItemProxy */ = {
			isa = PBXContainerItemProxy;
			containerPortal = 83CBB9F71A601CBA00E9B192 /* Project object */;
			proxyType = 1;
			remoteGlobalIDString = 2D02E47A1E0B4A5D006451C7;
			remoteInfo = "iotaWallet-tvOS";
		};
		3DAD3E831DF850E9000B6D8A /* PBXContainerItemProxy */ = {
			isa = PBXContainerItemProxy;
			containerPortal = 00C302BB1ABCB91800DB3ED1 /* RCTImage.xcodeproj */;
			proxyType = 2;
			remoteGlobalIDString = 2D2A283A1D9B042B00D4039D;
			remoteInfo = "RCTImage-tvOS";
		};
		3DAD3E871DF850E9000B6D8A /* PBXContainerItemProxy */ = {
			isa = PBXContainerItemProxy;
			containerPortal = 78C398B01ACF4ADC00677621 /* RCTLinking.xcodeproj */;
			proxyType = 2;
			remoteGlobalIDString = 2D2A28471D9B043800D4039D;
			remoteInfo = "RCTLinking-tvOS";
		};
		3DAD3E8B1DF850E9000B6D8A /* PBXContainerItemProxy */ = {
			isa = PBXContainerItemProxy;
			containerPortal = 00C302D31ABCB9D200DB3ED1 /* RCTNetwork.xcodeproj */;
			proxyType = 2;
			remoteGlobalIDString = 2D2A28541D9B044C00D4039D;
			remoteInfo = "RCTNetwork-tvOS";
		};
		3DAD3E8F1DF850E9000B6D8A /* PBXContainerItemProxy */ = {
			isa = PBXContainerItemProxy;
			containerPortal = 139105B61AF99BAD00B5F7CC /* RCTSettings.xcodeproj */;
			proxyType = 2;
			remoteGlobalIDString = 2D2A28611D9B046600D4039D;
			remoteInfo = "RCTSettings-tvOS";
		};
		3DAD3E931DF850E9000B6D8A /* PBXContainerItemProxy */ = {
			isa = PBXContainerItemProxy;
			containerPortal = 832341B01AAA6A8300B99B32 /* RCTText.xcodeproj */;
			proxyType = 2;
			remoteGlobalIDString = 2D2A287B1D9B048500D4039D;
			remoteInfo = "RCTText-tvOS";
		};
		3DAD3E981DF850E9000B6D8A /* PBXContainerItemProxy */ = {
			isa = PBXContainerItemProxy;
			containerPortal = 139FDEE61B06529A00C62182 /* RCTWebSocket.xcodeproj */;
			proxyType = 2;
			remoteGlobalIDString = 2D2A28881D9B049200D4039D;
			remoteInfo = "RCTWebSocket-tvOS";
		};
		3DAD3EA21DF850E9000B6D8A /* PBXContainerItemProxy */ = {
			isa = PBXContainerItemProxy;
			containerPortal = 146833FF1AC3E56700842450 /* React.xcodeproj */;
			proxyType = 2;
			remoteGlobalIDString = 2D2A28131D9B038B00D4039D;
			remoteInfo = "React-tvOS";
		};
		3DAD3EA41DF850E9000B6D8A /* PBXContainerItemProxy */ = {
			isa = PBXContainerItemProxy;
			containerPortal = 146833FF1AC3E56700842450 /* React.xcodeproj */;
			proxyType = 2;
			remoteGlobalIDString = 3D3C059A1DE3340900C268FA;
			remoteInfo = yoga;
		};
		3DAD3EA61DF850E9000B6D8A /* PBXContainerItemProxy */ = {
			isa = PBXContainerItemProxy;
			containerPortal = 146833FF1AC3E56700842450 /* React.xcodeproj */;
			proxyType = 2;
			remoteGlobalIDString = 3D3C06751DE3340C00C268FA;
			remoteInfo = "yoga-tvOS";
		};
		3DAD3EA81DF850E9000B6D8A /* PBXContainerItemProxy */ = {
			isa = PBXContainerItemProxy;
			containerPortal = 146833FF1AC3E56700842450 /* React.xcodeproj */;
			proxyType = 2;
			remoteGlobalIDString = 3D3CD9251DE5FBEC00167DC4;
			remoteInfo = cxxreact;
		};
		3DAD3EAA1DF850E9000B6D8A /* PBXContainerItemProxy */ = {
			isa = PBXContainerItemProxy;
			containerPortal = 146833FF1AC3E56700842450 /* React.xcodeproj */;
			proxyType = 2;
			remoteGlobalIDString = 3D3CD9321DE5FBEE00167DC4;
			remoteInfo = "cxxreact-tvOS";
		};
		3DAD3EAC1DF850E9000B6D8A /* PBXContainerItemProxy */ = {
			isa = PBXContainerItemProxy;
			containerPortal = 146833FF1AC3E56700842450 /* React.xcodeproj */;
			proxyType = 2;
			remoteGlobalIDString = 3D3CD90B1DE5FBD600167DC4;
			remoteInfo = jschelpers;
		};
		3DAD3EAE1DF850E9000B6D8A /* PBXContainerItemProxy */ = {
			isa = PBXContainerItemProxy;
			containerPortal = 146833FF1AC3E56700842450 /* React.xcodeproj */;
			proxyType = 2;
			remoteGlobalIDString = 3D3CD9181DE5FBD800167DC4;
			remoteInfo = "jschelpers-tvOS";
		};
		5E9157321DD0AC6500FF2AA8 /* PBXContainerItemProxy */ = {
			isa = PBXContainerItemProxy;
			containerPortal = 5E91572D1DD0AC6500FF2AA8 /* RCTAnimation.xcodeproj */;
			proxyType = 2;
			remoteGlobalIDString = 134814201AA4EA6300B7C361;
			remoteInfo = RCTAnimation;
		};
		5E9157341DD0AC6500FF2AA8 /* PBXContainerItemProxy */ = {
			isa = PBXContainerItemProxy;
			containerPortal = 5E91572D1DD0AC6500FF2AA8 /* RCTAnimation.xcodeproj */;
			proxyType = 2;
			remoteGlobalIDString = 2D2A28201D9B03D100D4039D;
			remoteInfo = "RCTAnimation-tvOS";
		};
		78C398B81ACF4ADC00677621 /* PBXContainerItemProxy */ = {
			isa = PBXContainerItemProxy;
			containerPortal = 78C398B01ACF4ADC00677621 /* RCTLinking.xcodeproj */;
			proxyType = 2;
			remoteGlobalIDString = 134814201AA4EA6300B7C361;
			remoteInfo = RCTLinking;
		};
		832341B41AAA6A8300B99B32 /* PBXContainerItemProxy */ = {
			isa = PBXContainerItemProxy;
			containerPortal = 832341B01AAA6A8300B99B32 /* RCTText.xcodeproj */;
			proxyType = 2;
			remoteGlobalIDString = 58B5119B1A9E6C1200147676;
			remoteInfo = RCTText;
		};
		CB1C67B11F9A415100229848 /* PBXContainerItemProxy */ = {
			isa = PBXContainerItemProxy;
			containerPortal = CB1C67AA1F9A414A00229848 /* RCTCamera.xcodeproj */;
			proxyType = 2;
			remoteGlobalIDString = 4107012F1ACB723B00C6AA39;
			remoteInfo = RCTCamera;
		};
		CB1C68531F9CC62A00229848 /* PBXContainerItemProxy */ = {
			isa = PBXContainerItemProxy;
			containerPortal = CB1C684E1F9CC62900229848 /* RNFS.xcodeproj */;
			proxyType = 2;
			remoteGlobalIDString = F12AFB9B1ADAF8F800E0535D;
			remoteInfo = RNFS;
		};
		CB1C68551F9CC62A00229848 /* PBXContainerItemProxy */ = {
			isa = PBXContainerItemProxy;
			containerPortal = CB1C684E1F9CC62900229848 /* RNFS.xcodeproj */;
			proxyType = 2;
			remoteGlobalIDString = 6456441F1EB8DA9100672408;
			remoteInfo = "RNFS-tvOS";
		};
		CB3E91D71F55A2CE007EFF4C /* PBXContainerItemProxy */ = {
			isa = PBXContainerItemProxy;
			containerPortal = CB3E91B51F55A2B8007EFF4C /* RNRandomBytes.xcodeproj */;
			proxyType = 2;
			remoteGlobalIDString = 73EEC9391BFE4B1D00D468EB;
			remoteInfo = RNRandomBytes;
		};
		CB59C8ED1F5628FB00840103 /* PBXContainerItemProxy */ = {
			isa = PBXContainerItemProxy;
			containerPortal = CB59C8CA1F5628EE00840103 /* RNSensitiveInfo.xcodeproj */;
			proxyType = 2;
			remoteGlobalIDString = BF8FCF941BFFB184000FCD37;
			remoteInfo = RNSensitiveInfo;
		};
		CB653CE01F5593310071E2B1 /* PBXContainerItemProxy */ = {
			isa = PBXContainerItemProxy;
			containerPortal = 9090DAE9334840B081B3AC44 /* RNSVG.xcodeproj */;
			proxyType = 2;
			remoteGlobalIDString = 0CF68AC11AF0540F00FF9E5C;
			remoteInfo = RNSVG;
		};
		CB653CE21F5593310071E2B1 /* PBXContainerItemProxy */ = {
			isa = PBXContainerItemProxy;
			containerPortal = 9090DAE9334840B081B3AC44 /* RNSVG.xcodeproj */;
			proxyType = 2;
			remoteGlobalIDString = CB653CBD1F55932E0071E2B1;
			remoteInfo = "RNSVG-tvOS";
		};
		CB87E5B51F55064B009DB5ED /* PBXContainerItemProxy */ = {
			isa = PBXContainerItemProxy;
			containerPortal = 146833FF1AC3E56700842450 /* React.xcodeproj */;
			proxyType = 2;
			remoteGlobalIDString = 139D7ECE1E25DB7D00323FB7;
			remoteInfo = "third-party";
		};
		CB87E5B71F55064B009DB5ED /* PBXContainerItemProxy */ = {
			isa = PBXContainerItemProxy;
			containerPortal = 146833FF1AC3E56700842450 /* React.xcodeproj */;
			proxyType = 2;
			remoteGlobalIDString = 3D383D3C1EBD27B6005632C8;
			remoteInfo = "third-party-tvOS";
		};
		CB87E5B91F55064B009DB5ED /* PBXContainerItemProxy */ = {
			isa = PBXContainerItemProxy;
			containerPortal = 146833FF1AC3E56700842450 /* React.xcodeproj */;
			proxyType = 2;
			remoteGlobalIDString = 139D7E881E25C6D100323FB7;
			remoteInfo = "double-conversion";
		};
		CB87E5BB1F55064B009DB5ED /* PBXContainerItemProxy */ = {
			isa = PBXContainerItemProxy;
			containerPortal = 146833FF1AC3E56700842450 /* React.xcodeproj */;
			proxyType = 2;
			remoteGlobalIDString = 3D383D621EBD27B9005632C8;
			remoteInfo = "double-conversion-tvOS";
		};
		CB87E5BE1F55064B009DB5ED /* PBXContainerItemProxy */ = {
			isa = PBXContainerItemProxy;
			containerPortal = CB87E5951F550649009DB5ED /* ReactNativeNavigation.xcodeproj */;
			proxyType = 2;
			remoteGlobalIDString = D8AFADBD1BEE6F3F00A4592D;
			remoteInfo = ReactNativeNavigation;
		};
		CB8FE5891FA25A7A00090D5D /* PBXContainerItemProxy */ = {
			isa = PBXContainerItemProxy;
			containerPortal = 99BDA0331D484E5EA8221C5B /* RNBlur.xcodeproj */;
			proxyType = 2;
			remoteGlobalIDString = A68BD7BC1BC31318005F02DF;
			remoteInfo = RNBlur;
		};
		CB8FE58B1FA25A7A00090D5D /* PBXContainerItemProxy */ = {
			isa = PBXContainerItemProxy;
			containerPortal = 99BDA0331D484E5EA8221C5B /* RNBlur.xcodeproj */;
			proxyType = 2;
			remoteGlobalIDString = 64D1BD361EEFE88700F3F219;
			remoteInfo = "RNBlur-tvOS";
		};
		CBDB988D1F8EADC300035DC3 /* PBXContainerItemProxy */ = {
			isa = PBXContainerItemProxy;
			containerPortal = CBDB986A1F8EAD9800035DC3 /* RNHTMLtoPDF.xcodeproj */;
			proxyType = 2;
			remoteGlobalIDString = 117405EF1B9954BF004425E1;
			remoteInfo = RNHTMLtoPDF;
		};
		CBDB988F1F8EADC300035DC3 /* PBXContainerItemProxy */ = {
			isa = PBXContainerItemProxy;
			containerPortal = CBDB986A1F8EAD9800035DC3 /* RNHTMLtoPDF.xcodeproj */;
			proxyType = 2;
			remoteGlobalIDString = 117405FA1B9954BF004425E1;
			remoteInfo = RNHTMLtoPDFTests;
		};
		CBDB989C1F8EAE0200035DC3 /* PBXContainerItemProxy */ = {
			isa = PBXContainerItemProxy;
			containerPortal = CBDB98971F8EAE0200035DC3 /* RNPrint.xcodeproj */;
			proxyType = 2;
			remoteGlobalIDString = 1132585C1B99F348005E19FE;
			remoteInfo = RNPrint;
		};
		CBDB989E1F8EAE0200035DC3 /* PBXContainerItemProxy */ = {
			isa = PBXContainerItemProxy;
			containerPortal = CBDB98971F8EAE0200035DC3 /* RNPrint.xcodeproj */;
			proxyType = 2;
			remoteGlobalIDString = 113258671B99F348005E19FE;
			remoteInfo = RNPrintTests;
		};
/* End PBXContainerItemProxy section */

/* Begin PBXFileReference section */
		008F07F21AC5B25A0029DE68 /* main.jsbundle */ = {isa = PBXFileReference; fileEncoding = 4; lastKnownFileType = text; path = main.jsbundle; sourceTree = "<group>"; };
		009D0AF9A385401CA7316942 /* libRNSVG.a */ = {isa = PBXFileReference; explicitFileType = undefined; fileEncoding = 9; includeInIndex = 0; lastKnownFileType = archive.ar; path = libRNSVG.a; sourceTree = "<group>"; };
		00C302A71ABCB8CE00DB3ED1 /* RCTActionSheet.xcodeproj */ = {isa = PBXFileReference; lastKnownFileType = "wrapper.pb-project"; name = RCTActionSheet.xcodeproj; path = "../node_modules/react-native/Libraries/ActionSheetIOS/RCTActionSheet.xcodeproj"; sourceTree = "<group>"; };
		00C302B51ABCB90400DB3ED1 /* RCTGeolocation.xcodeproj */ = {isa = PBXFileReference; lastKnownFileType = "wrapper.pb-project"; name = RCTGeolocation.xcodeproj; path = "../node_modules/react-native/Libraries/Geolocation/RCTGeolocation.xcodeproj"; sourceTree = "<group>"; };
		00C302BB1ABCB91800DB3ED1 /* RCTImage.xcodeproj */ = {isa = PBXFileReference; lastKnownFileType = "wrapper.pb-project"; name = RCTImage.xcodeproj; path = "../node_modules/react-native/Libraries/Image/RCTImage.xcodeproj"; sourceTree = "<group>"; };
		00C302D31ABCB9D200DB3ED1 /* RCTNetwork.xcodeproj */ = {isa = PBXFileReference; lastKnownFileType = "wrapper.pb-project"; name = RCTNetwork.xcodeproj; path = "../node_modules/react-native/Libraries/Network/RCTNetwork.xcodeproj"; sourceTree = "<group>"; };
		00C302DF1ABCB9EE00DB3ED1 /* RCTVibration.xcodeproj */ = {isa = PBXFileReference; lastKnownFileType = "wrapper.pb-project"; name = RCTVibration.xcodeproj; path = "../node_modules/react-native/Libraries/Vibration/RCTVibration.xcodeproj"; sourceTree = "<group>"; };
		00E356EE1AD99517003FC87E /* iotaWalletTests.xctest */ = {isa = PBXFileReference; explicitFileType = wrapper.cfbundle; includeInIndex = 0; path = iotaWalletTests.xctest; sourceTree = BUILT_PRODUCTS_DIR; };
		00E356F11AD99517003FC87E /* Info.plist */ = {isa = PBXFileReference; lastKnownFileType = text.plist.xml; path = Info.plist; sourceTree = "<group>"; };
		00E356F21AD99517003FC87E /* iotaWalletTests.m */ = {isa = PBXFileReference; lastKnownFileType = sourcecode.c.objc; path = iotaWalletTests.m; sourceTree = "<group>"; };
		139105B61AF99BAD00B5F7CC /* RCTSettings.xcodeproj */ = {isa = PBXFileReference; lastKnownFileType = "wrapper.pb-project"; name = RCTSettings.xcodeproj; path = "../node_modules/react-native/Libraries/Settings/RCTSettings.xcodeproj"; sourceTree = "<group>"; };
		139FDEE61B06529A00C62182 /* RCTWebSocket.xcodeproj */ = {isa = PBXFileReference; lastKnownFileType = "wrapper.pb-project"; name = RCTWebSocket.xcodeproj; path = "../node_modules/react-native/Libraries/WebSocket/RCTWebSocket.xcodeproj"; sourceTree = "<group>"; };
		13B07F961A680F5B00A75B9A /* iotaWallet.app */ = {isa = PBXFileReference; explicitFileType = wrapper.application; includeInIndex = 0; path = iotaWallet.app; sourceTree = BUILT_PRODUCTS_DIR; };
		13B07FAF1A68108700A75B9A /* AppDelegate.h */ = {isa = PBXFileReference; fileEncoding = 4; lastKnownFileType = sourcecode.c.h; name = AppDelegate.h; path = iotaWallet/AppDelegate.h; sourceTree = "<group>"; };
		13B07FB01A68108700A75B9A /* AppDelegate.m */ = {isa = PBXFileReference; fileEncoding = 4; lastKnownFileType = sourcecode.c.objc; name = AppDelegate.m; path = iotaWallet/AppDelegate.m; sourceTree = "<group>"; };
		13B07FB21A68108700A75B9A /* Base */ = {isa = PBXFileReference; lastKnownFileType = file.xib; name = Base; path = Base.lproj/LaunchScreen.xib; sourceTree = "<group>"; };
		13B07FB51A68108700A75B9A /* Images.xcassets */ = {isa = PBXFileReference; lastKnownFileType = folder.assetcatalog; name = Images.xcassets; path = iotaWallet/Images.xcassets; sourceTree = "<group>"; };
		13B07FB61A68108700A75B9A /* Info.plist */ = {isa = PBXFileReference; fileEncoding = 4; lastKnownFileType = text.plist.xml; name = Info.plist; path = iotaWallet/Info.plist; sourceTree = "<group>"; };
		13B07FB71A68108700A75B9A /* main.m */ = {isa = PBXFileReference; fileEncoding = 4; lastKnownFileType = sourcecode.c.objc; name = main.m; path = iotaWallet/main.m; sourceTree = "<group>"; };
		146833FF1AC3E56700842450 /* React.xcodeproj */ = {isa = PBXFileReference; lastKnownFileType = "wrapper.pb-project"; name = React.xcodeproj; path = "../node_modules/react-native/React/React.xcodeproj"; sourceTree = "<group>"; };
		2D02E47B1E0B4A5D006451C7 /* iotaWallet-tvOS.app */ = {isa = PBXFileReference; explicitFileType = wrapper.application; includeInIndex = 0; path = "iotaWallet-tvOS.app"; sourceTree = BUILT_PRODUCTS_DIR; };
		2D02E4901E0B4A5D006451C7 /* iotaWallet-tvOSTests.xctest */ = {isa = PBXFileReference; explicitFileType = wrapper.cfbundle; includeInIndex = 0; path = "iotaWallet-tvOSTests.xctest"; sourceTree = BUILT_PRODUCTS_DIR; };
		54C2002E74F04698AF226645 /* libRNBlur.a */ = {isa = PBXFileReference; explicitFileType = undefined; fileEncoding = 9; includeInIndex = 0; lastKnownFileType = archive.ar; path = libRNBlur.a; sourceTree = "<group>"; };
		5E91572D1DD0AC6500FF2AA8 /* RCTAnimation.xcodeproj */ = {isa = PBXFileReference; lastKnownFileType = "wrapper.pb-project"; name = RCTAnimation.xcodeproj; path = "../node_modules/react-native/Libraries/NativeAnimation/RCTAnimation.xcodeproj"; sourceTree = "<group>"; };
		6003E2BD1F896555008A6D52 /* iotaWallet.entitlements */ = {isa = PBXFileReference; lastKnownFileType = text.plist.entitlements; name = iotaWallet.entitlements; path = iotaWallet/iotaWallet.entitlements; sourceTree = "<group>"; };
		78C398B01ACF4ADC00677621 /* RCTLinking.xcodeproj */ = {isa = PBXFileReference; lastKnownFileType = "wrapper.pb-project"; name = RCTLinking.xcodeproj; path = "../node_modules/react-native/Libraries/LinkingIOS/RCTLinking.xcodeproj"; sourceTree = "<group>"; };
		832341B01AAA6A8300B99B32 /* RCTText.xcodeproj */ = {isa = PBXFileReference; lastKnownFileType = "wrapper.pb-project"; name = RCTText.xcodeproj; path = "../node_modules/react-native/Libraries/Text/RCTText.xcodeproj"; sourceTree = "<group>"; };
		9090DAE9334840B081B3AC44 /* RNSVG.xcodeproj */ = {isa = PBXFileReference; explicitFileType = undefined; fileEncoding = 9; includeInIndex = 0; lastKnownFileType = "wrapper.pb-project"; name = RNSVG.xcodeproj; path = "../node_modules/react-native-svg/ios/RNSVG.xcodeproj"; sourceTree = "<group>"; };
		99BDA0331D484E5EA8221C5B /* RNBlur.xcodeproj */ = {isa = PBXFileReference; explicitFileType = undefined; fileEncoding = 9; includeInIndex = 0; lastKnownFileType = "wrapper.pb-project"; name = RNBlur.xcodeproj; path = "../node_modules/react-native-blur/ios/RNBlur.xcodeproj"; sourceTree = "<group>"; };
		CB1C67AA1F9A414A00229848 /* RCTCamera.xcodeproj */ = {isa = PBXFileReference; lastKnownFileType = "wrapper.pb-project"; name = RCTCamera.xcodeproj; path = "../node_modules/react-native-camera/ios/RCTCamera.xcodeproj"; sourceTree = "<group>"; };
		CB1C684E1F9CC62900229848 /* RNFS.xcodeproj */ = {isa = PBXFileReference; lastKnownFileType = "wrapper.pb-project"; name = RNFS.xcodeproj; path = "../node_modules/react-native-fs/RNFS.xcodeproj"; sourceTree = "<group>"; };
		CB3E91B51F55A2B8007EFF4C /* RNRandomBytes.xcodeproj */ = {isa = PBXFileReference; lastKnownFileType = "wrapper.pb-project"; name = RNRandomBytes.xcodeproj; path = "../node_modules/react-native-randombytes/RNRandomBytes.xcodeproj"; sourceTree = "<group>"; };
		CB492E4E1F7A98D000DB3EA4 /* Inconsolata-Regular.ttf */ = {isa = PBXFileReference; lastKnownFileType = file; name = "Inconsolata-Regular.ttf"; path = "../custom-fonts/Inconsolata-Regular.ttf"; sourceTree = "<group>"; };
		CB492E721F7A99B000DB3EA4 /* Inconsolata-Bold.ttf */ = {isa = PBXFileReference; lastKnownFileType = file; name = "Inconsolata-Bold.ttf"; path = "../custom-fonts/Inconsolata-Bold.ttf"; sourceTree = "<group>"; };
		CB59C8CA1F5628EE00840103 /* RNSensitiveInfo.xcodeproj */ = {isa = PBXFileReference; lastKnownFileType = "wrapper.pb-project"; name = RNSensitiveInfo.xcodeproj; path = "../node_modules/react-native-sensitive-info/ios/RNSensitiveInfo.xcodeproj"; sourceTree = "<group>"; };
		CB87E5951F550649009DB5ED /* ReactNativeNavigation.xcodeproj */ = {isa = PBXFileReference; lastKnownFileType = "wrapper.pb-project"; name = ReactNativeNavigation.xcodeproj; path = "../node_modules/react-native-navigation/ios/ReactNativeNavigation.xcodeproj"; sourceTree = "<group>"; };
		CB87E5C11F5506D0009DB5ED /* Lato-Black.ttf */ = {isa = PBXFileReference; lastKnownFileType = file; name = "Lato-Black.ttf"; path = "../custom-fonts/Lato-Black.ttf"; sourceTree = "<group>"; };
		CB87E5C21F5506D0009DB5ED /* Lato-Bold.ttf */ = {isa = PBXFileReference; lastKnownFileType = file; name = "Lato-Bold.ttf"; path = "../custom-fonts/Lato-Bold.ttf"; sourceTree = "<group>"; };
		CB87E5C31F5506D0009DB5ED /* Lato-Heavy.ttf */ = {isa = PBXFileReference; lastKnownFileType = file; name = "Lato-Heavy.ttf"; path = "../custom-fonts/Lato-Heavy.ttf"; sourceTree = "<group>"; };
		CB87E5C41F5506D0009DB5ED /* Lato-Light.ttf */ = {isa = PBXFileReference; lastKnownFileType = file; name = "Lato-Light.ttf"; path = "../custom-fonts/Lato-Light.ttf"; sourceTree = "<group>"; };
		CB87E5C51F5506D0009DB5ED /* Lato-Regular.ttf */ = {isa = PBXFileReference; lastKnownFileType = file; name = "Lato-Regular.ttf"; path = "../custom-fonts/Lato-Regular.ttf"; sourceTree = "<group>"; };
		CBDB986A1F8EAD9800035DC3 /* RNHTMLtoPDF.xcodeproj */ = {isa = PBXFileReference; lastKnownFileType = "wrapper.pb-project"; name = RNHTMLtoPDF.xcodeproj; path = "../node_modules/react-native-html-to-pdf/ios/RNHTMLtoPDF.xcodeproj"; sourceTree = "<group>"; };
		CBDB98971F8EAE0200035DC3 /* RNPrint.xcodeproj */ = {isa = PBXFileReference; lastKnownFileType = "wrapper.pb-project"; name = RNPrint.xcodeproj; path = "../node_modules/react-native-print/ios/RNPrint.xcodeproj"; sourceTree = "<group>"; };
		366A2FDA392C4BF297721326 /* RCTCamera.xcodeproj */ = {isa = PBXFileReference; name = "RCTCamera.xcodeproj"; path = "../node_modules/react-native-camera/ios/RCTCamera.xcodeproj"; sourceTree = "<group>"; fileEncoding = undefined; lastKnownFileType = wrapper.pb-project; explicitFileType = undefined; includeInIndex = 0; };
		16F4464900E248AF9BF11CB9 /* libRCTCamera.a */ = {isa = PBXFileReference; name = "libRCTCamera.a"; path = "libRCTCamera.a"; sourceTree = "<group>"; fileEncoding = undefined; lastKnownFileType = archive.ar; explicitFileType = undefined; includeInIndex = 0; };
/* End PBXFileReference section */

/* Begin PBXFrameworksBuildPhase section */
		00E356EB1AD99517003FC87E /* Frameworks */ = {
			isa = PBXFrameworksBuildPhase;
			buildActionMask = 2147483647;
			files = (
				140ED2AC1D01E1AD002B40FF /* libReact.a in Frameworks */,
			);
			runOnlyForDeploymentPostprocessing = 0;
		};
		13B07F8C1A680F5B00A75B9A /* Frameworks */ = {
			isa = PBXFrameworksBuildPhase;
			buildActionMask = 2147483647;
			files = (
				CB1C68571F9CC65500229848 /* libRNFS.a in Frameworks */,
				CB1C68581F9CC65500229848 /* libRNFS.a in Frameworks */,
				CB1C67D61F9A418D00229848 /* libRCTCamera.a in Frameworks */,
				CBDB98A21F8EAE1C00035DC3 /* libRNHTMLtoPDF.a in Frameworks */,
				CBDB98A11F8EAE1500035DC3 /* libRNPrint.a in Frameworks */,
				CB59C8F11F56292600840103 /* libRNSensitiveInfo.a in Frameworks */,
				CB3E91DB1F55A2E5007EFF4C /* libRNRandomBytes.a in Frameworks */,
				CB87E5C01F550673009DB5ED /* libReactNativeNavigation.a in Frameworks */,
				146834051AC3E58100842450 /* libReact.a in Frameworks */,
				5E9157361DD0AC6A00FF2AA8 /* libRCTAnimation.a in Frameworks */,
				00C302E51ABCBA2D00DB3ED1 /* libRCTActionSheet.a in Frameworks */,
				00C302E71ABCBA2D00DB3ED1 /* libRCTGeolocation.a in Frameworks */,
				00C302E81ABCBA2D00DB3ED1 /* libRCTImage.a in Frameworks */,
				133E29F31AD74F7200F7D852 /* libRCTLinking.a in Frameworks */,
				00C302E91ABCBA2D00DB3ED1 /* libRCTNetwork.a in Frameworks */,
				139105C61AF99C1200B5F7CC /* libRCTSettings.a in Frameworks */,
				832341BD1AAA6AB300B99B32 /* libRCTText.a in Frameworks */,
				00C302EA1ABCBA2D00DB3ED1 /* libRCTVibration.a in Frameworks */,
				139FDEF61B0652A700C62182 /* libRCTWebSocket.a in Frameworks */,
				223B998F0B2E47599B0BBF46 /* libRNSVG.a in Frameworks */,
<<<<<<< HEAD
				27BD4B9512054BA5A3B290ED /* libRCTCamera.a in Frameworks */,
=======
				64D0707D4928456DA520EE80 /* libRNBlur.a in Frameworks */,
>>>>>>> 66ee977af529f947dee10f326249da24bd235a02
			);
			runOnlyForDeploymentPostprocessing = 0;
		};
		2D02E4781E0B4A5D006451C7 /* Frameworks */ = {
			isa = PBXFrameworksBuildPhase;
			buildActionMask = 2147483647;
			files = (
				2D02E4C91E0B4AEC006451C7 /* libReact.a in Frameworks */,
				2D02E4C21E0B4AEC006451C7 /* libRCTAnimation.a in Frameworks */,
				2D02E4C31E0B4AEC006451C7 /* libRCTImage-tvOS.a in Frameworks */,
				2D02E4C41E0B4AEC006451C7 /* libRCTLinking-tvOS.a in Frameworks */,
				2D02E4C51E0B4AEC006451C7 /* libRCTNetwork-tvOS.a in Frameworks */,
				2D02E4C61E0B4AEC006451C7 /* libRCTSettings-tvOS.a in Frameworks */,
				2D02E4C71E0B4AEC006451C7 /* libRCTText-tvOS.a in Frameworks */,
				2D02E4C81E0B4AEC006451C7 /* libRCTWebSocket-tvOS.a in Frameworks */,
			);
			runOnlyForDeploymentPostprocessing = 0;
		};
		2D02E48D1E0B4A5D006451C7 /* Frameworks */ = {
			isa = PBXFrameworksBuildPhase;
			buildActionMask = 2147483647;
			files = (
			);
			runOnlyForDeploymentPostprocessing = 0;
		};
/* End PBXFrameworksBuildPhase section */

/* Begin PBXGroup section */
		00C302A81ABCB8CE00DB3ED1 /* Products */ = {
			isa = PBXGroup;
			children = (
				00C302AC1ABCB8CE00DB3ED1 /* libRCTActionSheet.a */,
			);
			name = Products;
			sourceTree = "<group>";
		};
		00C302B61ABCB90400DB3ED1 /* Products */ = {
			isa = PBXGroup;
			children = (
				00C302BA1ABCB90400DB3ED1 /* libRCTGeolocation.a */,
			);
			name = Products;
			sourceTree = "<group>";
		};
		00C302BC1ABCB91800DB3ED1 /* Products */ = {
			isa = PBXGroup;
			children = (
				00C302C01ABCB91800DB3ED1 /* libRCTImage.a */,
				3DAD3E841DF850E9000B6D8A /* libRCTImage-tvOS.a */,
			);
			name = Products;
			sourceTree = "<group>";
		};
		00C302D41ABCB9D200DB3ED1 /* Products */ = {
			isa = PBXGroup;
			children = (
				00C302DC1ABCB9D200DB3ED1 /* libRCTNetwork.a */,
				3DAD3E8C1DF850E9000B6D8A /* libRCTNetwork-tvOS.a */,
			);
			name = Products;
			sourceTree = "<group>";
		};
		00C302E01ABCB9EE00DB3ED1 /* Products */ = {
			isa = PBXGroup;
			children = (
				00C302E41ABCB9EE00DB3ED1 /* libRCTVibration.a */,
			);
			name = Products;
			sourceTree = "<group>";
		};
		00E356EF1AD99517003FC87E /* iotaWalletTests */ = {
			isa = PBXGroup;
			children = (
				00E356F21AD99517003FC87E /* iotaWalletTests.m */,
				00E356F01AD99517003FC87E /* Supporting Files */,
			);
			path = iotaWalletTests;
			sourceTree = "<group>";
		};
		00E356F01AD99517003FC87E /* Supporting Files */ = {
			isa = PBXGroup;
			children = (
				00E356F11AD99517003FC87E /* Info.plist */,
			);
			name = "Supporting Files";
			sourceTree = "<group>";
		};
		139105B71AF99BAD00B5F7CC /* Products */ = {
			isa = PBXGroup;
			children = (
				139105C11AF99BAD00B5F7CC /* libRCTSettings.a */,
				3DAD3E901DF850E9000B6D8A /* libRCTSettings-tvOS.a */,
			);
			name = Products;
			sourceTree = "<group>";
		};
		139FDEE71B06529A00C62182 /* Products */ = {
			isa = PBXGroup;
			children = (
				139FDEF41B06529B00C62182 /* libRCTWebSocket.a */,
				3DAD3E991DF850E9000B6D8A /* libRCTWebSocket-tvOS.a */,
			);
			name = Products;
			sourceTree = "<group>";
		};
		13B07FAE1A68108700A75B9A /* iotaWallet */ = {
			isa = PBXGroup;
			children = (
				6003E2BD1F896555008A6D52 /* iotaWallet.entitlements */,
				008F07F21AC5B25A0029DE68 /* main.jsbundle */,
				13B07FAF1A68108700A75B9A /* AppDelegate.h */,
				13B07FB01A68108700A75B9A /* AppDelegate.m */,
				13B07FB51A68108700A75B9A /* Images.xcassets */,
				13B07FB61A68108700A75B9A /* Info.plist */,
				13B07FB11A68108700A75B9A /* LaunchScreen.xib */,
				13B07FB71A68108700A75B9A /* main.m */,
			);
			name = iotaWallet;
			sourceTree = "<group>";
		};
		146834001AC3E56700842450 /* Products */ = {
			isa = PBXGroup;
			children = (
				146834041AC3E56700842450 /* libReact.a */,
				3DAD3EA31DF850E9000B6D8A /* libReact.a */,
				3DAD3EA51DF850E9000B6D8A /* libyoga.a */,
				3DAD3EA71DF850E9000B6D8A /* libyoga.a */,
				3DAD3EA91DF850E9000B6D8A /* libcxxreact.a */,
				3DAD3EAB1DF850E9000B6D8A /* libcxxreact.a */,
				3DAD3EAD1DF850E9000B6D8A /* libjschelpers.a */,
				3DAD3EAF1DF850E9000B6D8A /* libjschelpers.a */,
				CB87E5B61F55064B009DB5ED /* libthird-party.a */,
				CB87E5B81F55064B009DB5ED /* libthird-party.a */,
				CB87E5BA1F55064B009DB5ED /* libdouble-conversion.a */,
				CB87E5BC1F55064B009DB5ED /* libdouble-conversion.a */,
			);
			name = Products;
			sourceTree = "<group>";
		};
		5E91572E1DD0AC6500FF2AA8 /* Products */ = {
			isa = PBXGroup;
			children = (
				5E9157331DD0AC6500FF2AA8 /* libRCTAnimation.a */,
				5E9157351DD0AC6500FF2AA8 /* libRCTAnimation.a */,
			);
			name = Products;
			sourceTree = "<group>";
		};
		6003E2351F872622008A6D52 /* Recovered References */ = {
			isa = PBXGroup;
			children = (
				009D0AF9A385401CA7316942 /* libRNSVG.a */,
				54C2002E74F04698AF226645 /* libRNBlur.a */,
			);
			name = "Recovered References";
			sourceTree = "<group>";
		};
		78C398B11ACF4ADC00677621 /* Products */ = {
			isa = PBXGroup;
			children = (
				78C398B91ACF4ADC00677621 /* libRCTLinking.a */,
				3DAD3E881DF850E9000B6D8A /* libRCTLinking-tvOS.a */,
			);
			name = Products;
			sourceTree = "<group>";
		};
		832341AE1AAA6A7D00B99B32 /* Libraries */ = {
			isa = PBXGroup;
			children = (
				CB1C684E1F9CC62900229848 /* RNFS.xcodeproj */,
				CB1C67AA1F9A414A00229848 /* RCTCamera.xcodeproj */,
				CBDB98971F8EAE0200035DC3 /* RNPrint.xcodeproj */,
				CBDB986A1F8EAD9800035DC3 /* RNHTMLtoPDF.xcodeproj */,
				CB59C8CA1F5628EE00840103 /* RNSensitiveInfo.xcodeproj */,
				CB3E91B51F55A2B8007EFF4C /* RNRandomBytes.xcodeproj */,
				CB87E5951F550649009DB5ED /* ReactNativeNavigation.xcodeproj */,
				5E91572D1DD0AC6500FF2AA8 /* RCTAnimation.xcodeproj */,
				146833FF1AC3E56700842450 /* React.xcodeproj */,
				00C302A71ABCB8CE00DB3ED1 /* RCTActionSheet.xcodeproj */,
				00C302B51ABCB90400DB3ED1 /* RCTGeolocation.xcodeproj */,
				00C302BB1ABCB91800DB3ED1 /* RCTImage.xcodeproj */,
				78C398B01ACF4ADC00677621 /* RCTLinking.xcodeproj */,
				00C302D31ABCB9D200DB3ED1 /* RCTNetwork.xcodeproj */,
				139105B61AF99BAD00B5F7CC /* RCTSettings.xcodeproj */,
				832341B01AAA6A8300B99B32 /* RCTText.xcodeproj */,
				00C302DF1ABCB9EE00DB3ED1 /* RCTVibration.xcodeproj */,
				139FDEE61B06529A00C62182 /* RCTWebSocket.xcodeproj */,
				9090DAE9334840B081B3AC44 /* RNSVG.xcodeproj */,
<<<<<<< HEAD
				366A2FDA392C4BF297721326 /* RCTCamera.xcodeproj */,
=======
				99BDA0331D484E5EA8221C5B /* RNBlur.xcodeproj */,
>>>>>>> 66ee977af529f947dee10f326249da24bd235a02
			);
			name = Libraries;
			sourceTree = "<group>";
		};
		832341B11AAA6A8300B99B32 /* Products */ = {
			isa = PBXGroup;
			children = (
				832341B51AAA6A8300B99B32 /* libRCTText.a */,
				3DAD3E941DF850E9000B6D8A /* libRCTText-tvOS.a */,
			);
			name = Products;
			sourceTree = "<group>";
		};
		83CBB9F61A601CBA00E9B192 = {
			isa = PBXGroup;
			children = (
				CB492E721F7A99B000DB3EA4 /* Inconsolata-Bold.ttf */,
				CB492E4E1F7A98D000DB3EA4 /* Inconsolata-Regular.ttf */,
				CB87E5C11F5506D0009DB5ED /* Lato-Black.ttf */,
				CB87E5C21F5506D0009DB5ED /* Lato-Bold.ttf */,
				CB87E5C31F5506D0009DB5ED /* Lato-Heavy.ttf */,
				CB87E5C41F5506D0009DB5ED /* Lato-Light.ttf */,
				CB87E5C51F5506D0009DB5ED /* Lato-Regular.ttf */,
				13B07FAE1A68108700A75B9A /* iotaWallet */,
				832341AE1AAA6A7D00B99B32 /* Libraries */,
				00E356EF1AD99517003FC87E /* iotaWalletTests */,
				83CBBA001A601CBA00E9B192 /* Products */,
				6003E2351F872622008A6D52 /* Recovered References */,
				CBDB98A01F8EAE1500035DC3 /* Frameworks */,
			);
			indentWidth = 2;
			sourceTree = "<group>";
			tabWidth = 2;
		};
		83CBBA001A601CBA00E9B192 /* Products */ = {
			isa = PBXGroup;
			children = (
				13B07F961A680F5B00A75B9A /* iotaWallet.app */,
				00E356EE1AD99517003FC87E /* iotaWalletTests.xctest */,
				2D02E47B1E0B4A5D006451C7 /* iotaWallet-tvOS.app */,
				2D02E4901E0B4A5D006451C7 /* iotaWallet-tvOSTests.xctest */,
			);
			name = Products;
			sourceTree = "<group>";
		};
		CB1C67AB1F9A414A00229848 /* Products */ = {
			isa = PBXGroup;
			children = (
				CB1C67B21F9A415100229848 /* libRCTCamera.a */,
			);
			name = Products;
			sourceTree = "<group>";
		};
		CB1C684F1F9CC62900229848 /* Products */ = {
			isa = PBXGroup;
			children = (
				CB1C68541F9CC62A00229848 /* libRNFS.a */,
				CB1C68561F9CC62A00229848 /* libRNFS.a */,
			);
			name = Products;
			sourceTree = "<group>";
		};
		CB3E91B61F55A2B8007EFF4C /* Products */ = {
			isa = PBXGroup;
			children = (
				CB3E91D81F55A2CE007EFF4C /* libRNRandomBytes.a */,
			);
			name = Products;
			sourceTree = "<group>";
		};
		CB59C8CB1F5628EE00840103 /* Products */ = {
			isa = PBXGroup;
			children = (
				CB59C8EE1F5628FB00840103 /* libRNSensitiveInfo.a */,
			);
			name = Products;
			sourceTree = "<group>";
		};
		CB653CBE1F5593310071E2B1 /* Products */ = {
			isa = PBXGroup;
			children = (
				CB653CE11F5593310071E2B1 /* libRNSVG.a */,
				CB653CE31F5593310071E2B1 /* libRNSVG-tvOS.a */,
			);
			name = Products;
			sourceTree = "<group>";
		};
		CB87E5961F550649009DB5ED /* Products */ = {
			isa = PBXGroup;
			children = (
				CB87E5BF1F55064B009DB5ED /* libReactNativeNavigation.a */,
			);
			name = Products;
			sourceTree = "<group>";
		};
		CB8FE5661FA25A7A00090D5D /* Products */ = {
			isa = PBXGroup;
			children = (
				CB8FE58A1FA25A7A00090D5D /* libRNBlur.a */,
				CB8FE58C1FA25A7A00090D5D /* libRNBlur.a */,
			);
			name = Products;
			sourceTree = "<group>";
		};
		CBDB986B1F8EAD9800035DC3 /* Products */ = {
			isa = PBXGroup;
			children = (
				CBDB988E1F8EADC300035DC3 /* libRNHTMLtoPDF.a */,
				CBDB98901F8EADC300035DC3 /* RNHTMLtoPDFTests.xctest */,
			);
			name = Products;
			sourceTree = "<group>";
		};
		CBDB98981F8EAE0200035DC3 /* Products */ = {
			isa = PBXGroup;
			children = (
				CBDB989D1F8EAE0200035DC3 /* libRNPrint.a */,
				CBDB989F1F8EAE0200035DC3 /* RNPrintTests.xctest */,
			);
			name = Products;
			sourceTree = "<group>";
		};
		CBDB98A01F8EAE1500035DC3 /* Frameworks */ = {
			isa = PBXGroup;
			children = (
			);
			name = Frameworks;
			sourceTree = "<group>";
		};
/* End PBXGroup section */

/* Begin PBXNativeTarget section */
		00E356ED1AD99517003FC87E /* iotaWalletTests */ = {
			isa = PBXNativeTarget;
			buildConfigurationList = 00E357021AD99517003FC87E /* Build configuration list for PBXNativeTarget "iotaWalletTests" */;
			buildPhases = (
				00E356EA1AD99517003FC87E /* Sources */,
				00E356EB1AD99517003FC87E /* Frameworks */,
				00E356EC1AD99517003FC87E /* Resources */,
			);
			buildRules = (
			);
			dependencies = (
				00E356F51AD99517003FC87E /* PBXTargetDependency */,
			);
			name = iotaWalletTests;
			productName = iotaWalletTests;
			productReference = 00E356EE1AD99517003FC87E /* iotaWalletTests.xctest */;
			productType = "com.apple.product-type.bundle.unit-test";
		};
		13B07F861A680F5B00A75B9A /* iotaWallet */ = {
			isa = PBXNativeTarget;
			buildConfigurationList = 13B07F931A680F5B00A75B9A /* Build configuration list for PBXNativeTarget "iotaWallet" */;
			buildPhases = (
				13B07F871A680F5B00A75B9A /* Sources */,
				13B07F8C1A680F5B00A75B9A /* Frameworks */,
				13B07F8E1A680F5B00A75B9A /* Resources */,
				00DD1BFF1BD5951E006B06BC /* Bundle React Native code and images */,
			);
			buildRules = (
			);
			dependencies = (
			);
			name = iotaWallet;
			productName = "Hello World";
			productReference = 13B07F961A680F5B00A75B9A /* iotaWallet.app */;
			productType = "com.apple.product-type.application";
		};
		2D02E47A1E0B4A5D006451C7 /* iotaWallet-tvOS */ = {
			isa = PBXNativeTarget;
			buildConfigurationList = 2D02E4BA1E0B4A5E006451C7 /* Build configuration list for PBXNativeTarget "iotaWallet-tvOS" */;
			buildPhases = (
				2D02E4771E0B4A5D006451C7 /* Sources */,
				2D02E4781E0B4A5D006451C7 /* Frameworks */,
				2D02E4791E0B4A5D006451C7 /* Resources */,
				2D02E4CB1E0B4B27006451C7 /* Bundle React Native Code And Images */,
			);
			buildRules = (
			);
			dependencies = (
			);
			name = "iotaWallet-tvOS";
			productName = "iotaWallet-tvOS";
			productReference = 2D02E47B1E0B4A5D006451C7 /* iotaWallet-tvOS.app */;
			productType = "com.apple.product-type.application";
		};
		2D02E48F1E0B4A5D006451C7 /* iotaWallet-tvOSTests */ = {
			isa = PBXNativeTarget;
			buildConfigurationList = 2D02E4BB1E0B4A5E006451C7 /* Build configuration list for PBXNativeTarget "iotaWallet-tvOSTests" */;
			buildPhases = (
				2D02E48C1E0B4A5D006451C7 /* Sources */,
				2D02E48D1E0B4A5D006451C7 /* Frameworks */,
				2D02E48E1E0B4A5D006451C7 /* Resources */,
			);
			buildRules = (
			);
			dependencies = (
				2D02E4921E0B4A5D006451C7 /* PBXTargetDependency */,
			);
			name = "iotaWallet-tvOSTests";
			productName = "iotaWallet-tvOSTests";
			productReference = 2D02E4901E0B4A5D006451C7 /* iotaWallet-tvOSTests.xctest */;
			productType = "com.apple.product-type.bundle.unit-test";
		};
/* End PBXNativeTarget section */

/* Begin PBXProject section */
		83CBB9F71A601CBA00E9B192 /* Project object */ = {
			isa = PBXProject;
			attributes = {
				LastUpgradeCheck = 610;
				ORGANIZATIONNAME = Facebook;
				TargetAttributes = {
					00E356ED1AD99517003FC87E = {
						CreatedOnToolsVersion = 6.2;
						TestTargetID = 13B07F861A680F5B00A75B9A;
					};
					13B07F861A680F5B00A75B9A = {
						DevelopmentTeam = VG8ZVAW5U5;
						ProvisioningStyle = Automatic;
						SystemCapabilities = {
							com.apple.BackgroundModes = {
								enabled = 0;
							};
							com.apple.DataProtection = {
								enabled = 1;
							};
							com.apple.Keychain = {
								enabled = 1;
							};
						};
					};
					2D02E47A1E0B4A5D006451C7 = {
						CreatedOnToolsVersion = 8.2.1;
						ProvisioningStyle = Automatic;
					};
					2D02E48F1E0B4A5D006451C7 = {
						CreatedOnToolsVersion = 8.2.1;
						ProvisioningStyle = Automatic;
						TestTargetID = 2D02E47A1E0B4A5D006451C7;
					};
				};
			};
			buildConfigurationList = 83CBB9FA1A601CBA00E9B192 /* Build configuration list for PBXProject "iotaWallet" */;
			compatibilityVersion = "Xcode 3.2";
			developmentRegion = English;
			hasScannedForEncodings = 0;
			knownRegions = (
				en,
				Base,
			);
			mainGroup = 83CBB9F61A601CBA00E9B192;
			productRefGroup = 83CBBA001A601CBA00E9B192 /* Products */;
			projectDirPath = "";
			projectReferences = (
				{
					ProductGroup = 00C302A81ABCB8CE00DB3ED1 /* Products */;
					ProjectRef = 00C302A71ABCB8CE00DB3ED1 /* RCTActionSheet.xcodeproj */;
				},
				{
					ProductGroup = 5E91572E1DD0AC6500FF2AA8 /* Products */;
					ProjectRef = 5E91572D1DD0AC6500FF2AA8 /* RCTAnimation.xcodeproj */;
				},
				{
					ProductGroup = CB1C67AB1F9A414A00229848 /* Products */;
					ProjectRef = CB1C67AA1F9A414A00229848 /* RCTCamera.xcodeproj */;
				},
				{
					ProductGroup = 00C302B61ABCB90400DB3ED1 /* Products */;
					ProjectRef = 00C302B51ABCB90400DB3ED1 /* RCTGeolocation.xcodeproj */;
				},
				{
					ProductGroup = 00C302BC1ABCB91800DB3ED1 /* Products */;
					ProjectRef = 00C302BB1ABCB91800DB3ED1 /* RCTImage.xcodeproj */;
				},
				{
					ProductGroup = 78C398B11ACF4ADC00677621 /* Products */;
					ProjectRef = 78C398B01ACF4ADC00677621 /* RCTLinking.xcodeproj */;
				},
				{
					ProductGroup = 00C302D41ABCB9D200DB3ED1 /* Products */;
					ProjectRef = 00C302D31ABCB9D200DB3ED1 /* RCTNetwork.xcodeproj */;
				},
				{
					ProductGroup = 139105B71AF99BAD00B5F7CC /* Products */;
					ProjectRef = 139105B61AF99BAD00B5F7CC /* RCTSettings.xcodeproj */;
				},
				{
					ProductGroup = 832341B11AAA6A8300B99B32 /* Products */;
					ProjectRef = 832341B01AAA6A8300B99B32 /* RCTText.xcodeproj */;
				},
				{
					ProductGroup = 00C302E01ABCB9EE00DB3ED1 /* Products */;
					ProjectRef = 00C302DF1ABCB9EE00DB3ED1 /* RCTVibration.xcodeproj */;
				},
				{
					ProductGroup = 139FDEE71B06529A00C62182 /* Products */;
					ProjectRef = 139FDEE61B06529A00C62182 /* RCTWebSocket.xcodeproj */;
				},
				{
					ProductGroup = 146834001AC3E56700842450 /* Products */;
					ProjectRef = 146833FF1AC3E56700842450 /* React.xcodeproj */;
				},
				{
					ProductGroup = CB87E5961F550649009DB5ED /* Products */;
					ProjectRef = CB87E5951F550649009DB5ED /* ReactNativeNavigation.xcodeproj */;
				},
				{
					ProductGroup = CB8FE5661FA25A7A00090D5D /* Products */;
					ProjectRef = 99BDA0331D484E5EA8221C5B /* RNBlur.xcodeproj */;
				},
				{
					ProductGroup = CB1C684F1F9CC62900229848 /* Products */;
					ProjectRef = CB1C684E1F9CC62900229848 /* RNFS.xcodeproj */;
				},
				{
					ProductGroup = CBDB986B1F8EAD9800035DC3 /* Products */;
					ProjectRef = CBDB986A1F8EAD9800035DC3 /* RNHTMLtoPDF.xcodeproj */;
				},
				{
					ProductGroup = CBDB98981F8EAE0200035DC3 /* Products */;
					ProjectRef = CBDB98971F8EAE0200035DC3 /* RNPrint.xcodeproj */;
				},
				{
					ProductGroup = CB3E91B61F55A2B8007EFF4C /* Products */;
					ProjectRef = CB3E91B51F55A2B8007EFF4C /* RNRandomBytes.xcodeproj */;
				},
				{
					ProductGroup = CB59C8CB1F5628EE00840103 /* Products */;
					ProjectRef = CB59C8CA1F5628EE00840103 /* RNSensitiveInfo.xcodeproj */;
				},
				{
					ProductGroup = CB653CBE1F5593310071E2B1 /* Products */;
					ProjectRef = 9090DAE9334840B081B3AC44 /* RNSVG.xcodeproj */;
				},
			);
			projectRoot = "";
			targets = (
				13B07F861A680F5B00A75B9A /* iotaWallet */,
				00E356ED1AD99517003FC87E /* iotaWalletTests */,
				2D02E47A1E0B4A5D006451C7 /* iotaWallet-tvOS */,
				2D02E48F1E0B4A5D006451C7 /* iotaWallet-tvOSTests */,
			);
		};
/* End PBXProject section */

/* Begin PBXReferenceProxy section */
		00C302AC1ABCB8CE00DB3ED1 /* libRCTActionSheet.a */ = {
			isa = PBXReferenceProxy;
			fileType = archive.ar;
			path = libRCTActionSheet.a;
			remoteRef = 00C302AB1ABCB8CE00DB3ED1 /* PBXContainerItemProxy */;
			sourceTree = BUILT_PRODUCTS_DIR;
		};
		00C302BA1ABCB90400DB3ED1 /* libRCTGeolocation.a */ = {
			isa = PBXReferenceProxy;
			fileType = archive.ar;
			path = libRCTGeolocation.a;
			remoteRef = 00C302B91ABCB90400DB3ED1 /* PBXContainerItemProxy */;
			sourceTree = BUILT_PRODUCTS_DIR;
		};
		00C302C01ABCB91800DB3ED1 /* libRCTImage.a */ = {
			isa = PBXReferenceProxy;
			fileType = archive.ar;
			path = libRCTImage.a;
			remoteRef = 00C302BF1ABCB91800DB3ED1 /* PBXContainerItemProxy */;
			sourceTree = BUILT_PRODUCTS_DIR;
		};
		00C302DC1ABCB9D200DB3ED1 /* libRCTNetwork.a */ = {
			isa = PBXReferenceProxy;
			fileType = archive.ar;
			path = libRCTNetwork.a;
			remoteRef = 00C302DB1ABCB9D200DB3ED1 /* PBXContainerItemProxy */;
			sourceTree = BUILT_PRODUCTS_DIR;
		};
		00C302E41ABCB9EE00DB3ED1 /* libRCTVibration.a */ = {
			isa = PBXReferenceProxy;
			fileType = archive.ar;
			path = libRCTVibration.a;
			remoteRef = 00C302E31ABCB9EE00DB3ED1 /* PBXContainerItemProxy */;
			sourceTree = BUILT_PRODUCTS_DIR;
		};
		139105C11AF99BAD00B5F7CC /* libRCTSettings.a */ = {
			isa = PBXReferenceProxy;
			fileType = archive.ar;
			path = libRCTSettings.a;
			remoteRef = 139105C01AF99BAD00B5F7CC /* PBXContainerItemProxy */;
			sourceTree = BUILT_PRODUCTS_DIR;
		};
		139FDEF41B06529B00C62182 /* libRCTWebSocket.a */ = {
			isa = PBXReferenceProxy;
			fileType = archive.ar;
			path = libRCTWebSocket.a;
			remoteRef = 139FDEF31B06529B00C62182 /* PBXContainerItemProxy */;
			sourceTree = BUILT_PRODUCTS_DIR;
		};
		146834041AC3E56700842450 /* libReact.a */ = {
			isa = PBXReferenceProxy;
			fileType = archive.ar;
			path = libReact.a;
			remoteRef = 146834031AC3E56700842450 /* PBXContainerItemProxy */;
			sourceTree = BUILT_PRODUCTS_DIR;
		};
		3DAD3E841DF850E9000B6D8A /* libRCTImage-tvOS.a */ = {
			isa = PBXReferenceProxy;
			fileType = archive.ar;
			path = "libRCTImage-tvOS.a";
			remoteRef = 3DAD3E831DF850E9000B6D8A /* PBXContainerItemProxy */;
			sourceTree = BUILT_PRODUCTS_DIR;
		};
		3DAD3E881DF850E9000B6D8A /* libRCTLinking-tvOS.a */ = {
			isa = PBXReferenceProxy;
			fileType = archive.ar;
			path = "libRCTLinking-tvOS.a";
			remoteRef = 3DAD3E871DF850E9000B6D8A /* PBXContainerItemProxy */;
			sourceTree = BUILT_PRODUCTS_DIR;
		};
		3DAD3E8C1DF850E9000B6D8A /* libRCTNetwork-tvOS.a */ = {
			isa = PBXReferenceProxy;
			fileType = archive.ar;
			path = "libRCTNetwork-tvOS.a";
			remoteRef = 3DAD3E8B1DF850E9000B6D8A /* PBXContainerItemProxy */;
			sourceTree = BUILT_PRODUCTS_DIR;
		};
		3DAD3E901DF850E9000B6D8A /* libRCTSettings-tvOS.a */ = {
			isa = PBXReferenceProxy;
			fileType = archive.ar;
			path = "libRCTSettings-tvOS.a";
			remoteRef = 3DAD3E8F1DF850E9000B6D8A /* PBXContainerItemProxy */;
			sourceTree = BUILT_PRODUCTS_DIR;
		};
		3DAD3E941DF850E9000B6D8A /* libRCTText-tvOS.a */ = {
			isa = PBXReferenceProxy;
			fileType = archive.ar;
			path = "libRCTText-tvOS.a";
			remoteRef = 3DAD3E931DF850E9000B6D8A /* PBXContainerItemProxy */;
			sourceTree = BUILT_PRODUCTS_DIR;
		};
		3DAD3E991DF850E9000B6D8A /* libRCTWebSocket-tvOS.a */ = {
			isa = PBXReferenceProxy;
			fileType = archive.ar;
			path = "libRCTWebSocket-tvOS.a";
			remoteRef = 3DAD3E981DF850E9000B6D8A /* PBXContainerItemProxy */;
			sourceTree = BUILT_PRODUCTS_DIR;
		};
		3DAD3EA31DF850E9000B6D8A /* libReact.a */ = {
			isa = PBXReferenceProxy;
			fileType = archive.ar;
			path = libReact.a;
			remoteRef = 3DAD3EA21DF850E9000B6D8A /* PBXContainerItemProxy */;
			sourceTree = BUILT_PRODUCTS_DIR;
		};
		3DAD3EA51DF850E9000B6D8A /* libyoga.a */ = {
			isa = PBXReferenceProxy;
			fileType = archive.ar;
			path = libyoga.a;
			remoteRef = 3DAD3EA41DF850E9000B6D8A /* PBXContainerItemProxy */;
			sourceTree = BUILT_PRODUCTS_DIR;
		};
		3DAD3EA71DF850E9000B6D8A /* libyoga.a */ = {
			isa = PBXReferenceProxy;
			fileType = archive.ar;
			path = libyoga.a;
			remoteRef = 3DAD3EA61DF850E9000B6D8A /* PBXContainerItemProxy */;
			sourceTree = BUILT_PRODUCTS_DIR;
		};
		3DAD3EA91DF850E9000B6D8A /* libcxxreact.a */ = {
			isa = PBXReferenceProxy;
			fileType = archive.ar;
			path = libcxxreact.a;
			remoteRef = 3DAD3EA81DF850E9000B6D8A /* PBXContainerItemProxy */;
			sourceTree = BUILT_PRODUCTS_DIR;
		};
		3DAD3EAB1DF850E9000B6D8A /* libcxxreact.a */ = {
			isa = PBXReferenceProxy;
			fileType = archive.ar;
			path = libcxxreact.a;
			remoteRef = 3DAD3EAA1DF850E9000B6D8A /* PBXContainerItemProxy */;
			sourceTree = BUILT_PRODUCTS_DIR;
		};
		3DAD3EAD1DF850E9000B6D8A /* libjschelpers.a */ = {
			isa = PBXReferenceProxy;
			fileType = archive.ar;
			path = libjschelpers.a;
			remoteRef = 3DAD3EAC1DF850E9000B6D8A /* PBXContainerItemProxy */;
			sourceTree = BUILT_PRODUCTS_DIR;
		};
		3DAD3EAF1DF850E9000B6D8A /* libjschelpers.a */ = {
			isa = PBXReferenceProxy;
			fileType = archive.ar;
			path = libjschelpers.a;
			remoteRef = 3DAD3EAE1DF850E9000B6D8A /* PBXContainerItemProxy */;
			sourceTree = BUILT_PRODUCTS_DIR;
		};
		5E9157331DD0AC6500FF2AA8 /* libRCTAnimation.a */ = {
			isa = PBXReferenceProxy;
			fileType = archive.ar;
			path = libRCTAnimation.a;
			remoteRef = 5E9157321DD0AC6500FF2AA8 /* PBXContainerItemProxy */;
			sourceTree = BUILT_PRODUCTS_DIR;
		};
		5E9157351DD0AC6500FF2AA8 /* libRCTAnimation.a */ = {
			isa = PBXReferenceProxy;
			fileType = archive.ar;
			path = libRCTAnimation.a;
			remoteRef = 5E9157341DD0AC6500FF2AA8 /* PBXContainerItemProxy */;
			sourceTree = BUILT_PRODUCTS_DIR;
		};
		78C398B91ACF4ADC00677621 /* libRCTLinking.a */ = {
			isa = PBXReferenceProxy;
			fileType = archive.ar;
			path = libRCTLinking.a;
			remoteRef = 78C398B81ACF4ADC00677621 /* PBXContainerItemProxy */;
			sourceTree = BUILT_PRODUCTS_DIR;
		};
		832341B51AAA6A8300B99B32 /* libRCTText.a */ = {
			isa = PBXReferenceProxy;
			fileType = archive.ar;
			path = libRCTText.a;
			remoteRef = 832341B41AAA6A8300B99B32 /* PBXContainerItemProxy */;
			sourceTree = BUILT_PRODUCTS_DIR;
		};
		CB1C67B21F9A415100229848 /* libRCTCamera.a */ = {
			isa = PBXReferenceProxy;
			fileType = archive.ar;
			path = libRCTCamera.a;
			remoteRef = CB1C67B11F9A415100229848 /* PBXContainerItemProxy */;
			sourceTree = BUILT_PRODUCTS_DIR;
		};
		CB1C68541F9CC62A00229848 /* libRNFS.a */ = {
			isa = PBXReferenceProxy;
			fileType = archive.ar;
			path = libRNFS.a;
			remoteRef = CB1C68531F9CC62A00229848 /* PBXContainerItemProxy */;
			sourceTree = BUILT_PRODUCTS_DIR;
		};
		CB1C68561F9CC62A00229848 /* libRNFS.a */ = {
			isa = PBXReferenceProxy;
			fileType = archive.ar;
			path = libRNFS.a;
			remoteRef = CB1C68551F9CC62A00229848 /* PBXContainerItemProxy */;
			sourceTree = BUILT_PRODUCTS_DIR;
		};
		CB3E91D81F55A2CE007EFF4C /* libRNRandomBytes.a */ = {
			isa = PBXReferenceProxy;
			fileType = archive.ar;
			path = libRNRandomBytes.a;
			remoteRef = CB3E91D71F55A2CE007EFF4C /* PBXContainerItemProxy */;
			sourceTree = BUILT_PRODUCTS_DIR;
		};
		CB59C8EE1F5628FB00840103 /* libRNSensitiveInfo.a */ = {
			isa = PBXReferenceProxy;
			fileType = archive.ar;
			path = libRNSensitiveInfo.a;
			remoteRef = CB59C8ED1F5628FB00840103 /* PBXContainerItemProxy */;
			sourceTree = BUILT_PRODUCTS_DIR;
		};
		CB653CE11F5593310071E2B1 /* libRNSVG.a */ = {
			isa = PBXReferenceProxy;
			fileType = archive.ar;
			path = libRNSVG.a;
			remoteRef = CB653CE01F5593310071E2B1 /* PBXContainerItemProxy */;
			sourceTree = BUILT_PRODUCTS_DIR;
		};
		CB653CE31F5593310071E2B1 /* libRNSVG-tvOS.a */ = {
			isa = PBXReferenceProxy;
			fileType = archive.ar;
			path = "libRNSVG-tvOS.a";
			remoteRef = CB653CE21F5593310071E2B1 /* PBXContainerItemProxy */;
			sourceTree = BUILT_PRODUCTS_DIR;
		};
		CB87E5B61F55064B009DB5ED /* libthird-party.a */ = {
			isa = PBXReferenceProxy;
			fileType = archive.ar;
			path = "libthird-party.a";
			remoteRef = CB87E5B51F55064B009DB5ED /* PBXContainerItemProxy */;
			sourceTree = BUILT_PRODUCTS_DIR;
		};
		CB87E5B81F55064B009DB5ED /* libthird-party.a */ = {
			isa = PBXReferenceProxy;
			fileType = archive.ar;
			path = "libthird-party.a";
			remoteRef = CB87E5B71F55064B009DB5ED /* PBXContainerItemProxy */;
			sourceTree = BUILT_PRODUCTS_DIR;
		};
		CB87E5BA1F55064B009DB5ED /* libdouble-conversion.a */ = {
			isa = PBXReferenceProxy;
			fileType = archive.ar;
			path = "libdouble-conversion.a";
			remoteRef = CB87E5B91F55064B009DB5ED /* PBXContainerItemProxy */;
			sourceTree = BUILT_PRODUCTS_DIR;
		};
		CB87E5BC1F55064B009DB5ED /* libdouble-conversion.a */ = {
			isa = PBXReferenceProxy;
			fileType = archive.ar;
			path = "libdouble-conversion.a";
			remoteRef = CB87E5BB1F55064B009DB5ED /* PBXContainerItemProxy */;
			sourceTree = BUILT_PRODUCTS_DIR;
		};
		CB87E5BF1F55064B009DB5ED /* libReactNativeNavigation.a */ = {
			isa = PBXReferenceProxy;
			fileType = archive.ar;
			path = libReactNativeNavigation.a;
			remoteRef = CB87E5BE1F55064B009DB5ED /* PBXContainerItemProxy */;
			sourceTree = BUILT_PRODUCTS_DIR;
		};
		CB8FE58A1FA25A7A00090D5D /* libRNBlur.a */ = {
			isa = PBXReferenceProxy;
			fileType = archive.ar;
			path = libRNBlur.a;
			remoteRef = CB8FE5891FA25A7A00090D5D /* PBXContainerItemProxy */;
			sourceTree = BUILT_PRODUCTS_DIR;
		};
		CB8FE58C1FA25A7A00090D5D /* libRNBlur.a */ = {
			isa = PBXReferenceProxy;
			fileType = archive.ar;
			path = libRNBlur.a;
			remoteRef = CB8FE58B1FA25A7A00090D5D /* PBXContainerItemProxy */;
			sourceTree = BUILT_PRODUCTS_DIR;
		};
		CBDB988E1F8EADC300035DC3 /* libRNHTMLtoPDF.a */ = {
			isa = PBXReferenceProxy;
			fileType = archive.ar;
			path = libRNHTMLtoPDF.a;
			remoteRef = CBDB988D1F8EADC300035DC3 /* PBXContainerItemProxy */;
			sourceTree = BUILT_PRODUCTS_DIR;
		};
		CBDB98901F8EADC300035DC3 /* RNHTMLtoPDFTests.xctest */ = {
			isa = PBXReferenceProxy;
			fileType = wrapper.cfbundle;
			path = RNHTMLtoPDFTests.xctest;
			remoteRef = CBDB988F1F8EADC300035DC3 /* PBXContainerItemProxy */;
			sourceTree = BUILT_PRODUCTS_DIR;
		};
		CBDB989D1F8EAE0200035DC3 /* libRNPrint.a */ = {
			isa = PBXReferenceProxy;
			fileType = archive.ar;
			path = libRNPrint.a;
			remoteRef = CBDB989C1F8EAE0200035DC3 /* PBXContainerItemProxy */;
			sourceTree = BUILT_PRODUCTS_DIR;
		};
		CBDB989F1F8EAE0200035DC3 /* RNPrintTests.xctest */ = {
			isa = PBXReferenceProxy;
			fileType = wrapper.cfbundle;
			path = RNPrintTests.xctest;
			remoteRef = CBDB989E1F8EAE0200035DC3 /* PBXContainerItemProxy */;
			sourceTree = BUILT_PRODUCTS_DIR;
		};
/* End PBXReferenceProxy section */

/* Begin PBXResourcesBuildPhase section */
		00E356EC1AD99517003FC87E /* Resources */ = {
			isa = PBXResourcesBuildPhase;
			buildActionMask = 2147483647;
			files = (
			);
			runOnlyForDeploymentPostprocessing = 0;
		};
		13B07F8E1A680F5B00A75B9A /* Resources */ = {
			isa = PBXResourcesBuildPhase;
			buildActionMask = 2147483647;
			files = (
				CB87E5C81F5506D0009DB5ED /* Lato-Heavy.ttf in Resources */,
				13B07FBF1A68108700A75B9A /* Images.xcassets in Resources */,
				CB87E5C61F5506D0009DB5ED /* Lato-Black.ttf in Resources */,
				CB87E5C91F5506D0009DB5ED /* Lato-Light.ttf in Resources */,
				CB87E5CA1F5506D0009DB5ED /* Lato-Regular.ttf in Resources */,
				CB492E4F1F7A98D000DB3EA4 /* Inconsolata-Regular.ttf in Resources */,
				13B07FBD1A68108700A75B9A /* LaunchScreen.xib in Resources */,
				CB492E731F7A99B000DB3EA4 /* Inconsolata-Bold.ttf in Resources */,
				CB87E5C71F5506D0009DB5ED /* Lato-Bold.ttf in Resources */,
			);
			runOnlyForDeploymentPostprocessing = 0;
		};
		2D02E4791E0B4A5D006451C7 /* Resources */ = {
			isa = PBXResourcesBuildPhase;
			buildActionMask = 2147483647;
			files = (
				2D02E4BD1E0B4A84006451C7 /* Images.xcassets in Resources */,
			);
			runOnlyForDeploymentPostprocessing = 0;
		};
		2D02E48E1E0B4A5D006451C7 /* Resources */ = {
			isa = PBXResourcesBuildPhase;
			buildActionMask = 2147483647;
			files = (
			);
			runOnlyForDeploymentPostprocessing = 0;
		};
/* End PBXResourcesBuildPhase section */

/* Begin PBXShellScriptBuildPhase section */
		00DD1BFF1BD5951E006B06BC /* Bundle React Native code and images */ = {
			isa = PBXShellScriptBuildPhase;
			buildActionMask = 2147483647;
			files = (
			);
			inputPaths = (
			);
			name = "Bundle React Native code and images";
			outputPaths = (
			);
			runOnlyForDeploymentPostprocessing = 0;
			shellPath = /bin/sh;
			shellScript = "export NODE_BINARY=node\n../node_modules/react-native/scripts/react-native-xcode.sh";
		};
		2D02E4CB1E0B4B27006451C7 /* Bundle React Native Code And Images */ = {
			isa = PBXShellScriptBuildPhase;
			buildActionMask = 2147483647;
			files = (
			);
			inputPaths = (
			);
			name = "Bundle React Native Code And Images";
			outputPaths = (
			);
			runOnlyForDeploymentPostprocessing = 0;
			shellPath = /bin/sh;
			shellScript = "export NODE_BINARY=node\n../node_modules/react-native/scripts/react-native-xcode.sh";
		};
/* End PBXShellScriptBuildPhase section */

/* Begin PBXSourcesBuildPhase section */
		00E356EA1AD99517003FC87E /* Sources */ = {
			isa = PBXSourcesBuildPhase;
			buildActionMask = 2147483647;
			files = (
				00E356F31AD99517003FC87E /* iotaWalletTests.m in Sources */,
			);
			runOnlyForDeploymentPostprocessing = 0;
		};
		13B07F871A680F5B00A75B9A /* Sources */ = {
			isa = PBXSourcesBuildPhase;
			buildActionMask = 2147483647;
			files = (
				13B07FBC1A68108700A75B9A /* AppDelegate.m in Sources */,
				13B07FC11A68108700A75B9A /* main.m in Sources */,
			);
			runOnlyForDeploymentPostprocessing = 0;
		};
		2D02E4771E0B4A5D006451C7 /* Sources */ = {
			isa = PBXSourcesBuildPhase;
			buildActionMask = 2147483647;
			files = (
				2D02E4BF1E0B4AB3006451C7 /* main.m in Sources */,
				2D02E4BC1E0B4A80006451C7 /* AppDelegate.m in Sources */,
			);
			runOnlyForDeploymentPostprocessing = 0;
		};
		2D02E48C1E0B4A5D006451C7 /* Sources */ = {
			isa = PBXSourcesBuildPhase;
			buildActionMask = 2147483647;
			files = (
				2DCD954D1E0B4F2C00145EB5 /* iotaWalletTests.m in Sources */,
			);
			runOnlyForDeploymentPostprocessing = 0;
		};
/* End PBXSourcesBuildPhase section */

/* Begin PBXTargetDependency section */
		00E356F51AD99517003FC87E /* PBXTargetDependency */ = {
			isa = PBXTargetDependency;
			target = 13B07F861A680F5B00A75B9A /* iotaWallet */;
			targetProxy = 00E356F41AD99517003FC87E /* PBXContainerItemProxy */;
		};
		2D02E4921E0B4A5D006451C7 /* PBXTargetDependency */ = {
			isa = PBXTargetDependency;
			target = 2D02E47A1E0B4A5D006451C7 /* iotaWallet-tvOS */;
			targetProxy = 2D02E4911E0B4A5D006451C7 /* PBXContainerItemProxy */;
		};
/* End PBXTargetDependency section */

/* Begin PBXVariantGroup section */
		13B07FB11A68108700A75B9A /* LaunchScreen.xib */ = {
			isa = PBXVariantGroup;
			children = (
				13B07FB21A68108700A75B9A /* Base */,
			);
			name = LaunchScreen.xib;
			path = iotaWallet;
			sourceTree = "<group>";
		};
/* End PBXVariantGroup section */

/* Begin XCBuildConfiguration section */
		00E356F61AD99517003FC87E /* Debug */ = {
			isa = XCBuildConfiguration;
			buildSettings = {
				BUNDLE_LOADER = "$(TEST_HOST)";
				GCC_PREPROCESSOR_DEFINITIONS = (
					"DEBUG=1",
					"$(inherited)",
				);
				HEADER_SEARCH_PATHS = (
					"$(inherited)",
					"$(SRCROOT)/../node_modules/react-native-blur/ios",
				);
				INFOPLIST_FILE = iotaWalletTests/Info.plist;
				IPHONEOS_DEPLOYMENT_TARGET = 8.0;
				LD_RUNPATH_SEARCH_PATHS = "$(inherited) @executable_path/Frameworks @loader_path/Frameworks";
				LIBRARY_SEARCH_PATHS = (
					"$(inherited)",
					"\"$(SRCROOT)/$(TARGET_NAME)\"",
					"\"$(SRCROOT)/$(TARGET_NAME)\"",
				);
				OTHER_LDFLAGS = (
					"-ObjC",
					"-lc++",
				);
				PRODUCT_NAME = "$(TARGET_NAME)";
				TEST_HOST = "$(BUILT_PRODUCTS_DIR)/iotaWallet.app/iotaWallet";
				HEADER_SEARCH_PATHS = (
					"$(inherited)",
					"$(SRCROOT)/../node_modules/react-native-camera/ios",
				);
			};
			name = Debug;
		};
		00E356F71AD99517003FC87E /* Release */ = {
			isa = XCBuildConfiguration;
			buildSettings = {
				BUNDLE_LOADER = "$(TEST_HOST)";
				COPY_PHASE_STRIP = NO;
				HEADER_SEARCH_PATHS = (
					"$(inherited)",
					"$(SRCROOT)/../node_modules/react-native-tcp/ios/**",
<<<<<<< HEAD
					"$(SRCROOT)/../node_modules/react-native-camera/ios",
=======
					"$(SRCROOT)/../node_modules/react-native-blur/ios",
>>>>>>> 66ee977af529f947dee10f326249da24bd235a02
				);
				INFOPLIST_FILE = iotaWalletTests/Info.plist;
				IPHONEOS_DEPLOYMENT_TARGET = 8.0;
				LD_RUNPATH_SEARCH_PATHS = "$(inherited) @executable_path/Frameworks @loader_path/Frameworks";
				LIBRARY_SEARCH_PATHS = (
					"$(inherited)",
					"\"$(SRCROOT)/$(TARGET_NAME)\"",
					"\"$(SRCROOT)/$(TARGET_NAME)\"",
				);
				OTHER_LDFLAGS = (
					"-ObjC",
					"-lc++",
				);
				PRODUCT_NAME = "$(TARGET_NAME)";
				TEST_HOST = "$(BUILT_PRODUCTS_DIR)/iotaWallet.app/iotaWallet";
			};
			name = Release;
		};
		13B07F941A680F5B00A75B9A /* Debug */ = {
			isa = XCBuildConfiguration;
			buildSettings = {
				ASSETCATALOG_COMPILER_APPICON_NAME = AppIcon;
				ASSETCATALOG_WARNINGS = YES;
				CODE_SIGN_ENTITLEMENTS = iotaWallet/iotaWallet.entitlements;
				"CODE_SIGN_IDENTITY[sdk=iphoneos*]" = "iPhone Developer";
				CODE_SIGN_STYLE = Automatic;
				CURRENT_PROJECT_VERSION = 1;
				DEAD_CODE_STRIPPING = NO;
				DEVELOPMENT_TEAM = VG8ZVAW5U5;
				HEADER_SEARCH_PATHS = (
					"$(SRCROOT)/../node_modules/react-native-navigation/ios/**",
					"(SRCROOT)/../../react-native/React/**",
					"$(SRCROOT)/../../../React/**",
<<<<<<< HEAD
					"$(SRCROOT)/../node_modules/react-native-camera/ios"
=======
					"$(SRCROOT)/../node_modules/react-native-blur/ios",
>>>>>>> 66ee977af529f947dee10f326249da24bd235a02
				);
				IBC_WARNINGS = YES;
				INFOPLIST_FILE = iotaWallet/Info.plist;
				LD_RUNPATH_SEARCH_PATHS = "$(inherited) @executable_path/Frameworks";
				OTHER_LDFLAGS = (
					"$(inherited)",
					"-ObjC",
					"-lc++",
				);
				PRODUCT_BUNDLE_IDENTIFIER = org.reactjs.native.wallet;
				PRODUCT_NAME = iotaWallet;
				PROVISIONING_PROFILE_SPECIFIER = "";
				VERSIONING_SYSTEM = "apple-generic";
			};
			name = Debug;
		};
		13B07F951A680F5B00A75B9A /* Release */ = {
			isa = XCBuildConfiguration;
			buildSettings = {
				ASSETCATALOG_COMPILER_APPICON_NAME = AppIcon;
				ASSETCATALOG_WARNINGS = YES;
				CODE_SIGN_ENTITLEMENTS = iotaWallet/iotaWallet.entitlements;
				"CODE_SIGN_IDENTITY[sdk=iphoneos*]" = "iPhone Developer";
				CODE_SIGN_STYLE = Automatic;
				CURRENT_PROJECT_VERSION = 1;
				DEVELOPMENT_TEAM = VG8ZVAW5U5;
				HEADER_SEARCH_PATHS = (
					"$(SRCROOT)/../node_modules/react-native-navigation/ios/**",
					"(SRCROOT)/../../react-native/React/**",
					"$(SRCROOT)/../../../React/**",
<<<<<<< HEAD
					"$(SRCROOT)/../node_modules/react-native-camera/ios"
=======
					"$(SRCROOT)/../node_modules/react-native-blur/ios",
>>>>>>> 66ee977af529f947dee10f326249da24bd235a02
				);
				IBC_WARNINGS = YES;
				INFOPLIST_FILE = iotaWallet/Info.plist;
				LD_RUNPATH_SEARCH_PATHS = "$(inherited) @executable_path/Frameworks";
				OTHER_LDFLAGS = (
					"$(inherited)",
					"-ObjC",
					"-lc++",
				);
				PRODUCT_BUNDLE_IDENTIFIER = org.reactjs.native.wallet;
				PRODUCT_NAME = iotaWallet;
				PROVISIONING_PROFILE_SPECIFIER = "";
				VERSIONING_SYSTEM = "apple-generic";
			};
			name = Release;
		};
		2D02E4971E0B4A5E006451C7 /* Debug */ = {
			isa = XCBuildConfiguration;
			buildSettings = {
				ASSETCATALOG_COMPILER_APPICON_NAME = "App Icon & Top Shelf Image";
				ASSETCATALOG_COMPILER_LAUNCHIMAGE_NAME = LaunchImage;
				CLANG_ANALYZER_NONNULL = YES;
				CLANG_WARN_DOCUMENTATION_COMMENTS = YES;
				CLANG_WARN_INFINITE_RECURSION = YES;
				CLANG_WARN_SUSPICIOUS_MOVE = YES;
				DEBUG_INFORMATION_FORMAT = dwarf;
				ENABLE_TESTABILITY = YES;
				GCC_NO_COMMON_BLOCKS = YES;
				HEADER_SEARCH_PATHS = (
					"$(inherited)",
					"$(SRCROOT)/../node_modules/react-native-blur/ios",
				);
				INFOPLIST_FILE = "iotaWallet-tvOS/Info.plist";
				LD_RUNPATH_SEARCH_PATHS = "$(inherited) @executable_path/Frameworks";
				LIBRARY_SEARCH_PATHS = (
					"$(inherited)",
					"\"$(SRCROOT)/$(TARGET_NAME)\"",
					"\"$(SRCROOT)/$(TARGET_NAME)\"",
				);
				OTHER_LDFLAGS = (
					"-ObjC",
					"-lc++",
				);
				PRODUCT_BUNDLE_IDENTIFIER = "com.facebook.REACT.iotaWallet-tvOS";
				PRODUCT_NAME = "$(TARGET_NAME)";
				SDKROOT = appletvos;
				TARGETED_DEVICE_FAMILY = 3;
				TVOS_DEPLOYMENT_TARGET = 9.2;
				HEADER_SEARCH_PATHS = (
					"$(inherited)",
					"$(SRCROOT)/../node_modules/react-native-camera/ios",
				);
			};
			name = Debug;
		};
		2D02E4981E0B4A5E006451C7 /* Release */ = {
			isa = XCBuildConfiguration;
			buildSettings = {
				ASSETCATALOG_COMPILER_APPICON_NAME = "App Icon & Top Shelf Image";
				ASSETCATALOG_COMPILER_LAUNCHIMAGE_NAME = LaunchImage;
				CLANG_ANALYZER_NONNULL = YES;
				CLANG_WARN_DOCUMENTATION_COMMENTS = YES;
				CLANG_WARN_INFINITE_RECURSION = YES;
				CLANG_WARN_SUSPICIOUS_MOVE = YES;
				COPY_PHASE_STRIP = NO;
				DEBUG_INFORMATION_FORMAT = "dwarf-with-dsym";
				GCC_NO_COMMON_BLOCKS = YES;
				HEADER_SEARCH_PATHS = (
					"$(inherited)",
					"$(SRCROOT)/../node_modules/react-native-blur/ios",
				);
				INFOPLIST_FILE = "iotaWallet-tvOS/Info.plist";
				LD_RUNPATH_SEARCH_PATHS = "$(inherited) @executable_path/Frameworks";
				LIBRARY_SEARCH_PATHS = (
					"$(inherited)",
					"\"$(SRCROOT)/$(TARGET_NAME)\"",
					"\"$(SRCROOT)/$(TARGET_NAME)\"",
				);
				OTHER_LDFLAGS = (
					"-ObjC",
					"-lc++",
				);
				PRODUCT_BUNDLE_IDENTIFIER = "com.facebook.REACT.iotaWallet-tvOS";
				PRODUCT_NAME = "$(TARGET_NAME)";
				SDKROOT = appletvos;
				TARGETED_DEVICE_FAMILY = 3;
				TVOS_DEPLOYMENT_TARGET = 9.2;
				HEADER_SEARCH_PATHS = (
					"$(inherited)",
					"$(SRCROOT)/../node_modules/react-native-camera/ios",
				);
			};
			name = Release;
		};
		2D02E4991E0B4A5E006451C7 /* Debug */ = {
			isa = XCBuildConfiguration;
			buildSettings = {
				BUNDLE_LOADER = "$(TEST_HOST)";
				CLANG_ANALYZER_NONNULL = YES;
				CLANG_WARN_DOCUMENTATION_COMMENTS = YES;
				CLANG_WARN_INFINITE_RECURSION = YES;
				CLANG_WARN_SUSPICIOUS_MOVE = YES;
				DEBUG_INFORMATION_FORMAT = dwarf;
				ENABLE_TESTABILITY = YES;
				GCC_NO_COMMON_BLOCKS = YES;
				INFOPLIST_FILE = "iotaWallet-tvOSTests/Info.plist";
				LD_RUNPATH_SEARCH_PATHS = "$(inherited) @executable_path/Frameworks @loader_path/Frameworks";
				LIBRARY_SEARCH_PATHS = (
					"$(inherited)",
					"\"$(SRCROOT)/$(TARGET_NAME)\"",
					"\"$(SRCROOT)/$(TARGET_NAME)\"",
				);
				PRODUCT_BUNDLE_IDENTIFIER = "com.facebook.REACT.iotaWallet-tvOSTests";
				PRODUCT_NAME = "$(TARGET_NAME)";
				SDKROOT = appletvos;
				TEST_HOST = "$(BUILT_PRODUCTS_DIR)/iotaWallet-tvOS.app/iotaWallet-tvOS";
				TVOS_DEPLOYMENT_TARGET = 10.1;
			};
			name = Debug;
		};
		2D02E49A1E0B4A5E006451C7 /* Release */ = {
			isa = XCBuildConfiguration;
			buildSettings = {
				BUNDLE_LOADER = "$(TEST_HOST)";
				CLANG_ANALYZER_NONNULL = YES;
				CLANG_WARN_DOCUMENTATION_COMMENTS = YES;
				CLANG_WARN_INFINITE_RECURSION = YES;
				CLANG_WARN_SUSPICIOUS_MOVE = YES;
				COPY_PHASE_STRIP = NO;
				DEBUG_INFORMATION_FORMAT = "dwarf-with-dsym";
				GCC_NO_COMMON_BLOCKS = YES;
				INFOPLIST_FILE = "iotaWallet-tvOSTests/Info.plist";
				LD_RUNPATH_SEARCH_PATHS = "$(inherited) @executable_path/Frameworks @loader_path/Frameworks";
				LIBRARY_SEARCH_PATHS = (
					"$(inherited)",
					"\"$(SRCROOT)/$(TARGET_NAME)\"",
					"\"$(SRCROOT)/$(TARGET_NAME)\"",
				);
				PRODUCT_BUNDLE_IDENTIFIER = "com.facebook.REACT.iotaWallet-tvOSTests";
				PRODUCT_NAME = "$(TARGET_NAME)";
				SDKROOT = appletvos;
				TEST_HOST = "$(BUILT_PRODUCTS_DIR)/iotaWallet-tvOS.app/iotaWallet-tvOS";
				TVOS_DEPLOYMENT_TARGET = 10.1;
			};
			name = Release;
		};
		83CBBA201A601CBA00E9B192 /* Debug */ = {
			isa = XCBuildConfiguration;
			buildSettings = {
				ALWAYS_SEARCH_USER_PATHS = NO;
				CLANG_CXX_LANGUAGE_STANDARD = "gnu++0x";
				CLANG_CXX_LIBRARY = "libc++";
				CLANG_ENABLE_MODULES = YES;
				CLANG_ENABLE_OBJC_ARC = YES;
				CLANG_WARN_BOOL_CONVERSION = YES;
				CLANG_WARN_CONSTANT_CONVERSION = YES;
				CLANG_WARN_DIRECT_OBJC_ISA_USAGE = YES_ERROR;
				CLANG_WARN_EMPTY_BODY = YES;
				CLANG_WARN_ENUM_CONVERSION = YES;
				CLANG_WARN_INT_CONVERSION = YES;
				CLANG_WARN_OBJC_ROOT_CLASS = YES_ERROR;
				CLANG_WARN_UNREACHABLE_CODE = YES;
				CLANG_WARN__DUPLICATE_METHOD_MATCH = YES;
				"CODE_SIGN_IDENTITY[sdk=iphoneos*]" = "iPhone Developer";
				COPY_PHASE_STRIP = NO;
				ENABLE_STRICT_OBJC_MSGSEND = YES;
				GCC_C_LANGUAGE_STANDARD = gnu99;
				GCC_DYNAMIC_NO_PIC = NO;
				GCC_OPTIMIZATION_LEVEL = 0;
				GCC_PREPROCESSOR_DEFINITIONS = (
					"DEBUG=1",
					"$(inherited)",
				);
				GCC_SYMBOLS_PRIVATE_EXTERN = NO;
				GCC_WARN_64_TO_32_BIT_CONVERSION = YES;
				GCC_WARN_ABOUT_RETURN_TYPE = YES_ERROR;
				GCC_WARN_UNDECLARED_SELECTOR = YES;
				GCC_WARN_UNINITIALIZED_AUTOS = YES_AGGRESSIVE;
				GCC_WARN_UNUSED_FUNCTION = YES;
				GCC_WARN_UNUSED_VARIABLE = YES;
				HEADER_SEARCH_PATHS = "$(SRCROOT)/../node_modules/react-native-navigation/ios/**";
				IPHONEOS_DEPLOYMENT_TARGET = 8.0;
				MTL_ENABLE_DEBUG_INFO = YES;
				ONLY_ACTIVE_ARCH = YES;
				SDKROOT = iphoneos;
			};
			name = Debug;
		};
		83CBBA211A601CBA00E9B192 /* Release */ = {
			isa = XCBuildConfiguration;
			buildSettings = {
				ALWAYS_SEARCH_USER_PATHS = NO;
				CLANG_CXX_LANGUAGE_STANDARD = "gnu++0x";
				CLANG_CXX_LIBRARY = "libc++";
				CLANG_ENABLE_MODULES = YES;
				CLANG_ENABLE_OBJC_ARC = YES;
				CLANG_WARN_BOOL_CONVERSION = YES;
				CLANG_WARN_CONSTANT_CONVERSION = YES;
				CLANG_WARN_DIRECT_OBJC_ISA_USAGE = YES_ERROR;
				CLANG_WARN_EMPTY_BODY = YES;
				CLANG_WARN_ENUM_CONVERSION = YES;
				CLANG_WARN_INT_CONVERSION = YES;
				CLANG_WARN_OBJC_ROOT_CLASS = YES_ERROR;
				CLANG_WARN_UNREACHABLE_CODE = YES;
				CLANG_WARN__DUPLICATE_METHOD_MATCH = YES;
				"CODE_SIGN_IDENTITY[sdk=iphoneos*]" = "iPhone Developer";
				COPY_PHASE_STRIP = YES;
				ENABLE_NS_ASSERTIONS = NO;
				ENABLE_STRICT_OBJC_MSGSEND = YES;
				GCC_C_LANGUAGE_STANDARD = gnu99;
				GCC_WARN_64_TO_32_BIT_CONVERSION = YES;
				GCC_WARN_ABOUT_RETURN_TYPE = YES_ERROR;
				GCC_WARN_UNDECLARED_SELECTOR = YES;
				GCC_WARN_UNINITIALIZED_AUTOS = YES_AGGRESSIVE;
				GCC_WARN_UNUSED_FUNCTION = YES;
				GCC_WARN_UNUSED_VARIABLE = YES;
				HEADER_SEARCH_PATHS = "$(SRCROOT)/../node_modules/react-native-navigation/ios/**";
				IPHONEOS_DEPLOYMENT_TARGET = 8.0;
				MTL_ENABLE_DEBUG_INFO = NO;
				SDKROOT = iphoneos;
				VALIDATE_PRODUCT = YES;
			};
			name = Release;
		};
/* End XCBuildConfiguration section */

/* Begin XCConfigurationList section */
		00E357021AD99517003FC87E /* Build configuration list for PBXNativeTarget "iotaWalletTests" */ = {
			isa = XCConfigurationList;
			buildConfigurations = (
				00E356F61AD99517003FC87E /* Debug */,
				00E356F71AD99517003FC87E /* Release */,
			);
			defaultConfigurationIsVisible = 0;
			defaultConfigurationName = Release;
		};
		13B07F931A680F5B00A75B9A /* Build configuration list for PBXNativeTarget "iotaWallet" */ = {
			isa = XCConfigurationList;
			buildConfigurations = (
				13B07F941A680F5B00A75B9A /* Debug */,
				13B07F951A680F5B00A75B9A /* Release */,
			);
			defaultConfigurationIsVisible = 0;
			defaultConfigurationName = Release;
		};
		2D02E4BA1E0B4A5E006451C7 /* Build configuration list for PBXNativeTarget "iotaWallet-tvOS" */ = {
			isa = XCConfigurationList;
			buildConfigurations = (
				2D02E4971E0B4A5E006451C7 /* Debug */,
				2D02E4981E0B4A5E006451C7 /* Release */,
			);
			defaultConfigurationIsVisible = 0;
			defaultConfigurationName = Release;
		};
		2D02E4BB1E0B4A5E006451C7 /* Build configuration list for PBXNativeTarget "iotaWallet-tvOSTests" */ = {
			isa = XCConfigurationList;
			buildConfigurations = (
				2D02E4991E0B4A5E006451C7 /* Debug */,
				2D02E49A1E0B4A5E006451C7 /* Release */,
			);
			defaultConfigurationIsVisible = 0;
			defaultConfigurationName = Release;
		};
		83CBB9FA1A601CBA00E9B192 /* Build configuration list for PBXProject "iotaWallet" */ = {
			isa = XCConfigurationList;
			buildConfigurations = (
				83CBBA201A601CBA00E9B192 /* Debug */,
				83CBBA211A601CBA00E9B192 /* Release */,
			);
			defaultConfigurationIsVisible = 0;
			defaultConfigurationName = Release;
		};
/* End XCConfigurationList section */
	};
	rootObject = 83CBB9F71A601CBA00E9B192 /* Project object */;
}<|MERGE_RESOLUTION|>--- conflicted
+++ resolved
@@ -5,6 +5,7 @@
 	};
 	objectVersion = 46;
 	objects = {
+
 /* Begin PBXBuildFile section */
 		00C302E51ABCBA2D00DB3ED1 /* libRCTActionSheet.a in Frameworks */ = {isa = PBXBuildFile; fileRef = 00C302AC1ABCB8CE00DB3ED1 /* libRCTActionSheet.a */; };
 		00C302E71ABCBA2D00DB3ED1 /* libRCTGeolocation.a in Frameworks */ = {isa = PBXBuildFile; fileRef = 00C302BA1ABCB90400DB3ED1 /* libRCTGeolocation.a */; };
@@ -22,6 +23,7 @@
 		140ED2AC1D01E1AD002B40FF /* libReact.a in Frameworks */ = {isa = PBXBuildFile; fileRef = 146834041AC3E56700842450 /* libReact.a */; };
 		146834051AC3E58100842450 /* libReact.a in Frameworks */ = {isa = PBXBuildFile; fileRef = 146834041AC3E56700842450 /* libReact.a */; };
 		223B998F0B2E47599B0BBF46 /* libRNSVG.a in Frameworks */ = {isa = PBXBuildFile; fileRef = 009D0AF9A385401CA7316942 /* libRNSVG.a */; };
+		27BD4B9512054BA5A3B290ED /* libRCTCamera.a in Frameworks */ = {isa = PBXBuildFile; fileRef = 16F4464900E248AF9BF11CB9 /* libRCTCamera.a */; };
 		2D02E4BC1E0B4A80006451C7 /* AppDelegate.m in Sources */ = {isa = PBXBuildFile; fileRef = 13B07FB01A68108700A75B9A /* AppDelegate.m */; };
 		2D02E4BD1E0B4A84006451C7 /* Images.xcassets in Resources */ = {isa = PBXBuildFile; fileRef = 13B07FB51A68108700A75B9A /* Images.xcassets */; };
 		2D02E4BF1E0B4AB3006451C7 /* main.m in Sources */ = {isa = PBXBuildFile; fileRef = 13B07FB71A68108700A75B9A /* main.m */; };
@@ -35,7 +37,6 @@
 		2D02E4C91E0B4AEC006451C7 /* libReact.a in Frameworks */ = {isa = PBXBuildFile; fileRef = 3DAD3EA31DF850E9000B6D8A /* libReact.a */; };
 		2DCD954D1E0B4F2C00145EB5 /* iotaWalletTests.m in Sources */ = {isa = PBXBuildFile; fileRef = 00E356F21AD99517003FC87E /* iotaWalletTests.m */; };
 		5E9157361DD0AC6A00FF2AA8 /* libRCTAnimation.a in Frameworks */ = {isa = PBXBuildFile; fileRef = 5E9157331DD0AC6500FF2AA8 /* libRCTAnimation.a */; };
-		64D0707D4928456DA520EE80 /* libRNBlur.a in Frameworks */ = {isa = PBXBuildFile; fileRef = 54C2002E74F04698AF226645 /* libRNBlur.a */; };
 		832341BD1AAA6AB300B99B32 /* libRCTText.a in Frameworks */ = {isa = PBXBuildFile; fileRef = 832341B51AAA6A8300B99B32 /* libRCTText.a */; };
 		CB1C67D61F9A418D00229848 /* libRCTCamera.a in Frameworks */ = {isa = PBXBuildFile; fileRef = CB1C67B21F9A415100229848 /* libRCTCamera.a */; };
 		CB1C68571F9CC65500229848 /* libRNFS.a in Frameworks */ = {isa = PBXBuildFile; fileRef = CB1C68541F9CC62A00229848 /* libRNFS.a */; };
@@ -52,7 +53,6 @@
 		CB87E5CA1F5506D0009DB5ED /* Lato-Regular.ttf in Resources */ = {isa = PBXBuildFile; fileRef = CB87E5C51F5506D0009DB5ED /* Lato-Regular.ttf */; };
 		CBDB98A11F8EAE1500035DC3 /* libRNPrint.a in Frameworks */ = {isa = PBXBuildFile; fileRef = CBDB989D1F8EAE0200035DC3 /* libRNPrint.a */; };
 		CBDB98A21F8EAE1C00035DC3 /* libRNHTMLtoPDF.a in Frameworks */ = {isa = PBXBuildFile; fileRef = CBDB988E1F8EADC300035DC3 /* libRNHTMLtoPDF.a */; };
-		27BD4B9512054BA5A3B290ED /* libRCTCamera.a in Frameworks */ = {isa = PBXBuildFile; fileRef = 16F4464900E248AF9BF11CB9 /* libRCTCamera.a */; };
 /* End PBXBuildFile section */
 
 /* Begin PBXContainerItemProxy section */
@@ -342,6 +342,13 @@
 			proxyType = 2;
 			remoteGlobalIDString = 64D1BD361EEFE88700F3F219;
 			remoteInfo = "RNBlur-tvOS";
+		};
+		CBC169931FA75731002A9AEB /* PBXContainerItemProxy */ = {
+			isa = PBXContainerItemProxy;
+			containerPortal = 366A2FDA392C4BF297721326 /* RCTCamera.xcodeproj */;
+			proxyType = 2;
+			remoteGlobalIDString = 4107012F1ACB723B00C6AA39;
+			remoteInfo = RCTCamera;
 		};
 		CBDB988D1F8EADC300035DC3 /* PBXContainerItemProxy */ = {
 			isa = PBXContainerItemProxy;
@@ -394,8 +401,10 @@
 		13B07FB61A68108700A75B9A /* Info.plist */ = {isa = PBXFileReference; fileEncoding = 4; lastKnownFileType = text.plist.xml; name = Info.plist; path = iotaWallet/Info.plist; sourceTree = "<group>"; };
 		13B07FB71A68108700A75B9A /* main.m */ = {isa = PBXFileReference; fileEncoding = 4; lastKnownFileType = sourcecode.c.objc; name = main.m; path = iotaWallet/main.m; sourceTree = "<group>"; };
 		146833FF1AC3E56700842450 /* React.xcodeproj */ = {isa = PBXFileReference; lastKnownFileType = "wrapper.pb-project"; name = React.xcodeproj; path = "../node_modules/react-native/React/React.xcodeproj"; sourceTree = "<group>"; };
+		16F4464900E248AF9BF11CB9 /* libRCTCamera.a */ = {isa = PBXFileReference; explicitFileType = undefined; fileEncoding = 9; includeInIndex = 0; lastKnownFileType = archive.ar; path = libRCTCamera.a; sourceTree = "<group>"; };
 		2D02E47B1E0B4A5D006451C7 /* iotaWallet-tvOS.app */ = {isa = PBXFileReference; explicitFileType = wrapper.application; includeInIndex = 0; path = "iotaWallet-tvOS.app"; sourceTree = BUILT_PRODUCTS_DIR; };
 		2D02E4901E0B4A5D006451C7 /* iotaWallet-tvOSTests.xctest */ = {isa = PBXFileReference; explicitFileType = wrapper.cfbundle; includeInIndex = 0; path = "iotaWallet-tvOSTests.xctest"; sourceTree = BUILT_PRODUCTS_DIR; };
+		366A2FDA392C4BF297721326 /* RCTCamera.xcodeproj */ = {isa = PBXFileReference; explicitFileType = undefined; fileEncoding = 9; includeInIndex = 0; lastKnownFileType = "wrapper.pb-project"; name = RCTCamera.xcodeproj; path = "../node_modules/react-native-camera/ios/RCTCamera.xcodeproj"; sourceTree = "<group>"; };
 		54C2002E74F04698AF226645 /* libRNBlur.a */ = {isa = PBXFileReference; explicitFileType = undefined; fileEncoding = 9; includeInIndex = 0; lastKnownFileType = archive.ar; path = libRNBlur.a; sourceTree = "<group>"; };
 		5E91572D1DD0AC6500FF2AA8 /* RCTAnimation.xcodeproj */ = {isa = PBXFileReference; lastKnownFileType = "wrapper.pb-project"; name = RCTAnimation.xcodeproj; path = "../node_modules/react-native/Libraries/NativeAnimation/RCTAnimation.xcodeproj"; sourceTree = "<group>"; };
 		6003E2BD1F896555008A6D52 /* iotaWallet.entitlements */ = {isa = PBXFileReference; lastKnownFileType = text.plist.entitlements; name = iotaWallet.entitlements; path = iotaWallet/iotaWallet.entitlements; sourceTree = "<group>"; };
@@ -417,8 +426,6 @@
 		CB87E5C51F5506D0009DB5ED /* Lato-Regular.ttf */ = {isa = PBXFileReference; lastKnownFileType = file; name = "Lato-Regular.ttf"; path = "../custom-fonts/Lato-Regular.ttf"; sourceTree = "<group>"; };
 		CBDB986A1F8EAD9800035DC3 /* RNHTMLtoPDF.xcodeproj */ = {isa = PBXFileReference; lastKnownFileType = "wrapper.pb-project"; name = RNHTMLtoPDF.xcodeproj; path = "../node_modules/react-native-html-to-pdf/ios/RNHTMLtoPDF.xcodeproj"; sourceTree = "<group>"; };
 		CBDB98971F8EAE0200035DC3 /* RNPrint.xcodeproj */ = {isa = PBXFileReference; lastKnownFileType = "wrapper.pb-project"; name = RNPrint.xcodeproj; path = "../node_modules/react-native-print/ios/RNPrint.xcodeproj"; sourceTree = "<group>"; };
-		366A2FDA392C4BF297721326 /* RCTCamera.xcodeproj */ = {isa = PBXFileReference; name = "RCTCamera.xcodeproj"; path = "../node_modules/react-native-camera/ios/RCTCamera.xcodeproj"; sourceTree = "<group>"; fileEncoding = undefined; lastKnownFileType = wrapper.pb-project; explicitFileType = undefined; includeInIndex = 0; };
-		16F4464900E248AF9BF11CB9 /* libRCTCamera.a */ = {isa = PBXFileReference; name = "libRCTCamera.a"; path = "libRCTCamera.a"; sourceTree = "<group>"; fileEncoding = undefined; lastKnownFileType = archive.ar; explicitFileType = undefined; includeInIndex = 0; };
 /* End PBXFileReference section */
 
 /* Begin PBXFrameworksBuildPhase section */
@@ -454,11 +461,7 @@
 				00C302EA1ABCBA2D00DB3ED1 /* libRCTVibration.a in Frameworks */,
 				139FDEF61B0652A700C62182 /* libRCTWebSocket.a in Frameworks */,
 				223B998F0B2E47599B0BBF46 /* libRNSVG.a in Frameworks */,
-<<<<<<< HEAD
 				27BD4B9512054BA5A3B290ED /* libRCTCamera.a in Frameworks */,
-=======
-				64D0707D4928456DA520EE80 /* libRNBlur.a in Frameworks */,
->>>>>>> 66ee977af529f947dee10f326249da24bd235a02
 			);
 			runOnlyForDeploymentPostprocessing = 0;
 		};
@@ -612,6 +615,7 @@
 			children = (
 				009D0AF9A385401CA7316942 /* libRNSVG.a */,
 				54C2002E74F04698AF226645 /* libRNBlur.a */,
+				16F4464900E248AF9BF11CB9 /* libRCTCamera.a */,
 			);
 			name = "Recovered References";
 			sourceTree = "<group>";
@@ -647,11 +651,8 @@
 				00C302DF1ABCB9EE00DB3ED1 /* RCTVibration.xcodeproj */,
 				139FDEE61B06529A00C62182 /* RCTWebSocket.xcodeproj */,
 				9090DAE9334840B081B3AC44 /* RNSVG.xcodeproj */,
-<<<<<<< HEAD
 				366A2FDA392C4BF297721326 /* RCTCamera.xcodeproj */,
-=======
 				99BDA0331D484E5EA8221C5B /* RNBlur.xcodeproj */,
->>>>>>> 66ee977af529f947dee10f326249da24bd235a02
 			);
 			name = Libraries;
 			sourceTree = "<group>";
@@ -752,6 +753,14 @@
 			children = (
 				CB8FE58A1FA25A7A00090D5D /* libRNBlur.a */,
 				CB8FE58C1FA25A7A00090D5D /* libRNBlur.a */,
+			);
+			name = Products;
+			sourceTree = "<group>";
+		};
+		CBC169901FA75731002A9AEB /* Products */ = {
+			isa = PBXGroup;
+			children = (
+				CBC169941FA75731002A9AEB /* libRCTCamera.a */,
 			);
 			name = Products;
 			sourceTree = "<group>";
@@ -920,6 +929,10 @@
 					ProjectRef = CB1C67AA1F9A414A00229848 /* RCTCamera.xcodeproj */;
 				},
 				{
+					ProductGroup = CBC169901FA75731002A9AEB /* Products */;
+					ProjectRef = 366A2FDA392C4BF297721326 /* RCTCamera.xcodeproj */;
+				},
+				{
 					ProductGroup = 00C302B61ABCB90400DB3ED1 /* Products */;
 					ProjectRef = 00C302B51ABCB90400DB3ED1 /* RCTGeolocation.xcodeproj */;
 				},
@@ -1270,6 +1283,13 @@
 			fileType = archive.ar;
 			path = libRNBlur.a;
 			remoteRef = CB8FE58B1FA25A7A00090D5D /* PBXContainerItemProxy */;
+			sourceTree = BUILT_PRODUCTS_DIR;
+		};
+		CBC169941FA75731002A9AEB /* libRCTCamera.a */ = {
+			isa = PBXReferenceProxy;
+			fileType = archive.ar;
+			path = libRCTCamera.a;
+			remoteRef = CBC169931FA75731002A9AEB /* PBXContainerItemProxy */;
 			sourceTree = BUILT_PRODUCTS_DIR;
 		};
 		CBDB988E1F8EADC300035DC3 /* libRNHTMLtoPDF.a */ = {
@@ -1447,7 +1467,7 @@
 				);
 				HEADER_SEARCH_PATHS = (
 					"$(inherited)",
-					"$(SRCROOT)/../node_modules/react-native-blur/ios",
+					"$(SRCROOT)/../node_modules/react-native-camera/ios",
 				);
 				INFOPLIST_FILE = iotaWalletTests/Info.plist;
 				IPHONEOS_DEPLOYMENT_TARGET = 8.0;
@@ -1463,10 +1483,6 @@
 				);
 				PRODUCT_NAME = "$(TARGET_NAME)";
 				TEST_HOST = "$(BUILT_PRODUCTS_DIR)/iotaWallet.app/iotaWallet";
-				HEADER_SEARCH_PATHS = (
-					"$(inherited)",
-					"$(SRCROOT)/../node_modules/react-native-camera/ios",
-				);
 			};
 			name = Debug;
 		};
@@ -1478,11 +1494,7 @@
 				HEADER_SEARCH_PATHS = (
 					"$(inherited)",
 					"$(SRCROOT)/../node_modules/react-native-tcp/ios/**",
-<<<<<<< HEAD
 					"$(SRCROOT)/../node_modules/react-native-camera/ios",
-=======
-					"$(SRCROOT)/../node_modules/react-native-blur/ios",
->>>>>>> 66ee977af529f947dee10f326249da24bd235a02
 				);
 				INFOPLIST_FILE = iotaWalletTests/Info.plist;
 				IPHONEOS_DEPLOYMENT_TARGET = 8.0;
@@ -1516,11 +1528,7 @@
 					"$(SRCROOT)/../node_modules/react-native-navigation/ios/**",
 					"(SRCROOT)/../../react-native/React/**",
 					"$(SRCROOT)/../../../React/**",
-<<<<<<< HEAD
-					"$(SRCROOT)/../node_modules/react-native-camera/ios"
-=======
-					"$(SRCROOT)/../node_modules/react-native-blur/ios",
->>>>>>> 66ee977af529f947dee10f326249da24bd235a02
+					"$(SRCROOT)/../node_modules/react-native-camera/ios",
 				);
 				IBC_WARNINGS = YES;
 				INFOPLIST_FILE = iotaWallet/Info.plist;
@@ -1551,11 +1559,7 @@
 					"$(SRCROOT)/../node_modules/react-native-navigation/ios/**",
 					"(SRCROOT)/../../react-native/React/**",
 					"$(SRCROOT)/../../../React/**",
-<<<<<<< HEAD
-					"$(SRCROOT)/../node_modules/react-native-camera/ios"
-=======
-					"$(SRCROOT)/../node_modules/react-native-blur/ios",
->>>>>>> 66ee977af529f947dee10f326249da24bd235a02
+					"$(SRCROOT)/../node_modules/react-native-camera/ios",
 				);
 				IBC_WARNINGS = YES;
 				INFOPLIST_FILE = iotaWallet/Info.plist;
@@ -1586,7 +1590,7 @@
 				GCC_NO_COMMON_BLOCKS = YES;
 				HEADER_SEARCH_PATHS = (
 					"$(inherited)",
-					"$(SRCROOT)/../node_modules/react-native-blur/ios",
+					"$(SRCROOT)/../node_modules/react-native-camera/ios",
 				);
 				INFOPLIST_FILE = "iotaWallet-tvOS/Info.plist";
 				LD_RUNPATH_SEARCH_PATHS = "$(inherited) @executable_path/Frameworks";
@@ -1604,10 +1608,6 @@
 				SDKROOT = appletvos;
 				TARGETED_DEVICE_FAMILY = 3;
 				TVOS_DEPLOYMENT_TARGET = 9.2;
-				HEADER_SEARCH_PATHS = (
-					"$(inherited)",
-					"$(SRCROOT)/../node_modules/react-native-camera/ios",
-				);
 			};
 			name = Debug;
 		};
@@ -1625,7 +1625,7 @@
 				GCC_NO_COMMON_BLOCKS = YES;
 				HEADER_SEARCH_PATHS = (
 					"$(inherited)",
-					"$(SRCROOT)/../node_modules/react-native-blur/ios",
+					"$(SRCROOT)/../node_modules/react-native-camera/ios",
 				);
 				INFOPLIST_FILE = "iotaWallet-tvOS/Info.plist";
 				LD_RUNPATH_SEARCH_PATHS = "$(inherited) @executable_path/Frameworks";
@@ -1643,10 +1643,6 @@
 				SDKROOT = appletvos;
 				TARGETED_DEVICE_FAMILY = 3;
 				TVOS_DEPLOYMENT_TARGET = 9.2;
-				HEADER_SEARCH_PATHS = (
-					"$(inherited)",
-					"$(SRCROOT)/../node_modules/react-native-camera/ios",
-				);
 			};
 			name = Release;
 		};
