// !$*UTF8*$!
{
	archiveVersion = 1;
	classes = {
	};
	objectVersion = 46;
	objects = {

/* Begin PBXBuildFile section */
		009513FCBFA797A40A555F3084ED0B8D /* Iota.m in Sources */ = {isa = PBXBuildFile; fileRef = 088BCC78B52B416086649F6FF07C6017 /* Iota.m */; };
		0142617753E852F270969E6706274D03 /* libPods-iotaWallet-tvOSTests.a in Frameworks */ = {isa = PBXBuildFile; fileRef = F9352B06FC1C1316CEDF137DAE286FCC /* libPods-iotaWallet-tvOSTests.a */; };
		0627A09CD100D250E484B6D14027A03E /* Lato-Regular.ttf in Resources */ = {isa = PBXBuildFile; fileRef = 106C93169C14F4C2B53F9F4CA76BB6A2 /* Lato-Regular.ttf */; };
		0C2504A17226DF5FFD3C2A54AD060E8A /* libBugsnagReactNative.a in Frameworks */ = {isa = PBXBuildFile; fileRef = D9D059D1D71ADA6B83851AE04A4B1989 /* libBugsnagReactNative.a */; };
		0C51C393ABBB0B4BD4B93D710474ACE6 /* iotaWalletUITests.swift in Sources */ = {isa = PBXBuildFile; fileRef = A9DBF0EEB7DBFA315A0D6839E79A5924 /* iotaWalletUITests.swift */; };
		150B45CC76085653FBC10B5A7B4E16F0 /* AppDelegate.m in Sources */ = {isa = PBXBuildFile; fileRef = 3AFCA4EA113044613D95E46BDAC0C1E3 /* AppDelegate.m */; };
		1601D2D3FEE3505B87365030187ECFDB /* Lottie.framework in Frameworks */ = {isa = PBXBuildFile; fileRef = 667F57494F99C69927244B789F08BA39 /* Lottie.framework */; };
		17357EC16F57F659069641C8279D735A /* Pods_iotaWalletTests.framework in Frameworks */ = {isa = PBXBuildFile; fileRef = 37923EC4118D1C65B69F5BC4BDC089A2 /* Pods_iotaWalletTests.framework */; };
		1C24EC71B4226833AA94DABC1F7B3655 /* libRNHTMLtoPDF.a in Frameworks */ = {isa = PBXBuildFile; fileRef = F895569100D60BA0DB0B50251B734B60 /* libRNHTMLtoPDF.a */; };
		1D90A630DF083C6894C70C1D9936A0A9 /* libRCTText-tvOS.a in Frameworks */ = {isa = PBXBuildFile; fileRef = 0F586ACB1B483D19A73242AC34185FAD /* libRCTText-tvOS.a */; };
		227F5ECF692F599792F69DC4D573B2E6 /* libRCTActionSheet.a in Frameworks */ = {isa = PBXBuildFile; fileRef = E329CD2AEA74CC4A8A6F37DBBEF1EA5E /* libRCTActionSheet.a */; };
		29169BFF0B0644DA1F501101B010A604 /* InfoPlist.strings in Resources */ = {isa = PBXBuildFile; fileRef = 49A551A49165ED5CFBE87EE1B7C5CCA8 /* InfoPlist.strings */; };
		29E9C75A4A87FFC827469A3CFB2D3C89 /* Launch Screen.storyboard in Resources */ = {isa = PBXBuildFile; fileRef = 6EB779EC5853FB7A3F49999F69549ACA /* Launch Screen.storyboard */; };
		2AC2F1F0512232323EB95A607D2CAD17 /* Pods_iotaWallet.framework in Frameworks */ = {isa = PBXBuildFile; fileRef = A1FD346178506390C780AE2F7F81222E /* Pods_iotaWallet.framework */; };
		2AD31ECE2D7512D06C6BA29BD082EAE7 /* libRCTText.a in Frameworks */ = {isa = PBXBuildFile; fileRef = 4319E47FD77B4B10F18A0CCAA9E7CDB1 /* libRCTText.a */; };
		2F852D5F92D3F66B78914D33F296087F /* libLottie.a in Frameworks */ = {isa = PBXBuildFile; fileRef = 263220B07467A090937F126D1EAD4142 /* libLottie.a */; };
		307E93B97FDF6F53908903B07505AC30 /* SnapshotHelper.swift in Sources */ = {isa = PBXBuildFile; fileRef = 06E920A6AB840A93E25B7B234FEF27E6 /* SnapshotHelper.swift */; };
		31F2332A754C8D94770FF2C620F3D34B /* libRNClipboard.a in Frameworks */ = {isa = PBXBuildFile; fileRef = A62792EC69ED10CA10807A55EAF5E8D2 /* libRNClipboard.a */; };
		38DDAF07C8480BD137CF60C851B9DB02 /* libRCTSettings-tvOS.a in Frameworks */ = {isa = PBXBuildFile; fileRef = 9FEDECF54B08D02E4DA237B29BFA7335 /* libRCTSettings-tvOS.a */; };
		3D089B147B065DF500AFDE15871144F7 /* libRNExitApp.a in Frameworks */ = {isa = PBXBuildFile; fileRef = 1FFDF2800ED208F6574931A64651435D /* libRNExitApp.a */; };
		3E58EC90CE11629FBA816AAD96D16464 /* main.m in Sources */ = {isa = PBXBuildFile; fileRef = ED0FDEA3EDE9090E04563794CE9A92B7 /* main.m */; };
		412B533C94F35A1287B87CBF50D0679C /* libRNSecureRandom.a in Frameworks */ = {isa = PBXBuildFile; fileRef = 6D68D9CD64CE2AD239A1BABD810A4043 /* libRNSecureRandom.a */; };
		4255D5D068A7CB1DA5956188369B1FFF /* Icons.ttf in Resources */ = {isa = PBXBuildFile; fileRef = 90FB584C334E9A462066739094F9A72B /* Icons.ttf */; };
		4A4F5E775D301A641C32594E736C0E3A /* libz.tbd in Frameworks */ = {isa = PBXBuildFile; fileRef = F799E10140F3477803D1C73A2F97B01B /* libz.tbd */; };
		53D5C66F9CFCE4AF6BAE7EBD7DEF9413 /* libRNFS.a in Frameworks */ = {isa = PBXBuildFile; fileRef = CBEF619F59D7EBCE4196DF4E7471DFA3 /* libRNFS.a */; };
		5403F0AF99C33584CC25CA8D4422B333 /* Inconsolata-Regular.ttf in Resources */ = {isa = PBXBuildFile; fileRef = 60C4FCE77138FA022DBAD917D3C8B8C1 /* Inconsolata-Regular.ttf */; };
		54D44899635E65A34FCEAC3EA412BE26 /* Images.xcassets in Resources */ = {isa = PBXBuildFile; fileRef = CFA2B84C183CC39F995C8E04CC713DDB /* Images.xcassets */; };
		5613EA5FACE7DF227C991290F2E89D02 /* libRCTAnimation.a in Frameworks */ = {isa = PBXBuildFile; fileRef = BE06912F32A64660367B379A5FA9B59C /* libRCTAnimation.a */; };
		6271062A9C4773BE282CDC0CF95480D8 /* libReact.a in Frameworks */ = {isa = PBXBuildFile; fileRef = B655981D53B5AE618EDBD102EA41BF51 /* libReact.a */; };
		6E9CC66B45FB093ECF765004AFED349E /* IotaKitEmitter.swift in Sources */ = {isa = PBXBuildFile; fileRef = 3AE52C6768ACF193E25BFCE2B5EA7832 /* IotaKitEmitter.swift */; };
		6ED5CBEF7B1A39258C560F6CDCD36254 /* libKCKeepAwake.a in Frameworks */ = {isa = PBXBuildFile; fileRef = E4F418B6A7C158123D272588757B8B5E /* libKCKeepAwake.a */; };
		6F563B73857A573593D57546EEF24E49 /* Lato-Light.ttf in Resources */ = {isa = PBXBuildFile; fileRef = 7354E30FAB50A709173411D8600A744E /* Lato-Light.ttf */; };
		6F804BD1BAE4D7BCAD6B6767FD943A5A /* Lottie.framework in Embed Frameworks */ = {isa = PBXBuildFile; fileRef = 667F57494F99C69927244B789F08BA39 /* Lottie.framework */; settings = {ATTRIBUTES = (CodeSignOnCopy, RemoveHeadersOnCopy, ); }; };
		7201963BD0BAE41A9958AC15A84AAA5F /* main.m in Sources */ = {isa = PBXBuildFile; fileRef = ED0FDEA3EDE9090E04563794CE9A92B7 /* main.m */; };
		76C9AFBA8D270AC291627F113A278417 /* libPods-iotaWallet-tvOS.a in Frameworks */ = {isa = PBXBuildFile; fileRef = C8421A5DED2B8CE3EBA55E450E3CAC59 /* libPods-iotaWallet-tvOS.a */; };
		7EC4E13223F8F69B1629B42AA455DA9F /* libReactNativeFingerprintScanner.a in Frameworks */ = {isa = PBXBuildFile; fileRef = BDAF54583946132D35A957921197D3E8 /* libReactNativeFingerprintScanner.a */; };
		85277BB9448BC0DF88CC1F206C0E4BF7 /* libRCTSettings.a in Frameworks */ = {isa = PBXBuildFile; fileRef = 19CB0B55DE702DF718E5FD31D6EF66FE /* libRCTSettings.a */; };
		85A815D84AC90B46C352C4B867C1BF36 /* libRCTLinking-tvOS.a in Frameworks */ = {isa = PBXBuildFile; fileRef = DF3D8AEB21F074871C1975441A32E214 /* libRCTLinking-tvOS.a */; };
		87280DCAD434304502824FCC4346EEB5 /* Lato-Heavy.ttf in Resources */ = {isa = PBXBuildFile; fileRef = CB12F2DB8E6D3A4CD653968A6281A586 /* Lato-Heavy.ttf */; };
		962469C90FA6C9D7DB8B0F1D49DD98E7 /* AppDelegate.m in Sources */ = {isa = PBXBuildFile; fileRef = 3AFCA4EA113044613D95E46BDAC0C1E3 /* AppDelegate.m */; };
		963E1215D830F1A7FF25B2365C494F64 /* libRCTAnimation.a in Frameworks */ = {isa = PBXBuildFile; fileRef = BE06912F32A64660367B379A5FA9B59C /* libRCTAnimation.a */; };
		9D768D7930E8E00194C0FCC710EDD212 /* libRCTNetwork.a in Frameworks */ = {isa = PBXBuildFile; fileRef = E1DE6816AFF1D8279218D82AD1FFCE5B /* libRCTNetwork.a */; };
		A813279F828AD23228F254CEB4047F77 /* libRNRandomBytes.a in Frameworks */ = {isa = PBXBuildFile; fileRef = B844D632C9BC3C7BED60CFEE0A6A52B7 /* libRNRandomBytes.a */; };
		AC1DC503F1AF3CEE085E1EAA4DB30EF4 /* libRCTWebSocket.a in Frameworks */ = {isa = PBXBuildFile; fileRef = 0DF165D1193E4B4962DABF4E7264F91B /* libRCTWebSocket.a */; };
		ACABC47B04B5288604AAA77AA7C4A378 /* libRCTCamera.a in Frameworks */ = {isa = PBXBuildFile; fileRef = 36CAD432726E7751325086F4EB03A738 /* libRCTCamera.a */; };
		B2EB2350DDCA4C44B65F7114CC254AF1 /* libReactNativeNavigation.a in Frameworks */ = {isa = PBXBuildFile; fileRef = DBFB071F75F38C22F03B943A6DCBEDF9 /* libReactNativeNavigation.a */; };
		B7DDAE78307EBAE89650EFFB4AE21EAC /* libReact.a in Frameworks */ = {isa = PBXBuildFile; fileRef = B655981D53B5AE618EDBD102EA41BF51 /* libReact.a */; };
		B8AC91FAFE3114D9363FFF789AD58236 /* Lato-Bold.ttf in Resources */ = {isa = PBXBuildFile; fileRef = C95BBF78A0A4EBD898EABC433D7C624A /* Lato-Bold.ttf */; };
		BA960278C14E736AFA2379DE03059CB8 /* libRCTImage-tvOS.a in Frameworks */ = {isa = PBXBuildFile; fileRef = E75E2AC8AE8B6798A4135FCB59B0D2EB /* libRCTImage-tvOS.a */; };
		BC0B4879EC021013E3B1766E92C2A64B /* libRNPrint.a in Frameworks */ = {isa = PBXBuildFile; fileRef = DAD01F1FBF0A65DE7C0418215A512138 /* libRNPrint.a */; };
		BDAE8ABE8DEB4C2EB82EE79A3A5230C8 /* Images.xcassets in Resources */ = {isa = PBXBuildFile; fileRef = CFA2B84C183CC39F995C8E04CC713DDB /* Images.xcassets */; };
		C2F42249DD5989B1962B809D5CCC00F3 /* libART.a in Frameworks */ = {isa = PBXBuildFile; fileRef = A85B009F6629191C78D363005BC5C04B /* libART.a */; };
		C4646F689AA9CF8E8FFC65C04944FF13 /* libRCTImage.a in Frameworks */ = {isa = PBXBuildFile; fileRef = 7CD2F7585D01863B8EC256EC6A922693 /* libRCTImage.a */; };
		C51860C3A5258461508F6E3006EA337D /* Inconsolata-Bold.ttf in Resources */ = {isa = PBXBuildFile; fileRef = AA20221A44EBECD2DE04895A475187C4 /* Inconsolata-Bold.ttf */; };
		C63F4449914D3D19E3C83C38F602BFB5 /* libRNDeviceInfo.a in Frameworks */ = {isa = PBXBuildFile; fileRef = C9F4F16E746AE853607E2E4D649F9E40 /* libRNDeviceInfo.a */; };
		CA8AF202D45B7B9C48CB844FE4029B34 /* libRCTLinking.a in Frameworks */ = {isa = PBXBuildFile; fileRef = 38822DC4E60A1BDF9DF917E7C1541B3D /* libRCTLinking.a */; };
		CBC5567F207BABF000BA0A7F /* EntangledIOS.m in Sources */ = {isa = PBXBuildFile; fileRef = CBC5567B207BABF000BA0A7F /* EntangledIOS.m */; };
		CBC55682207BB3FD00BA0A7F /* ios_bindings_lipo.a in Frameworks */ = {isa = PBXBuildFile; fileRef = CBC55681207BB3FD00BA0A7F /* ios_bindings_lipo.a */; };
		CDC76600A03C06457F99259512D7F713 /* libRNIsDeviceRooted.a in Frameworks */ = {isa = PBXBuildFile; fileRef = 0431CEEC099BC4CE1F43E0550C4CC291 /* libRNIsDeviceRooted.a */; };
		D51793D4E78BCB702D9FFAA1A3356153 /* libRNSVG.a in Frameworks */ = {isa = PBXBuildFile; fileRef = 48E60D4ABEBFCB6EC7FCE9538A5FF83F /* libRNSVG.a */; };
		D54A6C850FD7BE61FF81BD7F6E7F25A3 /* Info.plist in Resources */ = {isa = PBXBuildFile; fileRef = EEAE9D5C606B7556253D3AD01EB78CE0 /* Info.plist */; };
		D67B7F52CD8EA6422597645960A1C079 /* libRCTWebSocket-tvOS.a in Frameworks */ = {isa = PBXBuildFile; fileRef = 41ABB0EEDDF4C638791186862B6FCA44 /* libRCTWebSocket-tvOS.a */; };
		D9A1C4460153C2A24C3B5ACB9EF492CF /* libRNKeychain.a in Frameworks */ = {isa = PBXBuildFile; fileRef = D373EB5A6D14212CD152A952A67FEB62 /* libRNKeychain.a */; };
		DDA136528BBDF91C4395B590FD2C59F1 /* libRCTVibration.a in Frameworks */ = {isa = PBXBuildFile; fileRef = 2A9A65DE849C3D3C9799E3B05D172685 /* libRCTVibration.a */; };
		E3AE8565650D2534125883D55649D450 /* libRCTGeolocation.a in Frameworks */ = {isa = PBXBuildFile; fileRef = 73D536AB3A4FAFD8602D41987D9E324F /* libRCTGeolocation.a */; };
		E4F9AC494F8CC3C172EA66A4EF42D078 /* iotaWalletTests.m in Sources */ = {isa = PBXBuildFile; fileRef = 00A81CE60367578E89DC687A3A32D03E /* iotaWalletTests.m */; };
		EA2AFB6E4462A57FCC1E22B307422A84 /* Pods_iotaWallet.framework in Frameworks */ = {isa = PBXBuildFile; fileRef = 17CA5D008909F6DE556BFE8A8C82B425 /* Pods_iotaWallet.framework */; };
		ED98F17365B425CCC63B364164E2ABB6 /* libRCTNetwork-tvOS.a in Frameworks */ = {isa = PBXBuildFile; fileRef = 20E2A76312FA9646D8831AC163B1347E /* libRCTNetwork-tvOS.a */; };
		F43A0D26643270FD3A4BFD2691C35E43 /* libReact.a in Frameworks */ = {isa = PBXBuildFile; fileRef = B655981D53B5AE618EDBD102EA41BF51 /* libReact.a */; };
		F5627323D03B40683566C38FE5876857 /* Lato-Black.ttf in Resources */ = {isa = PBXBuildFile; fileRef = DC4E6A9C05ACCC390F5544E11376A3C2 /* Lato-Black.ttf */; };
		F695E3B017504F2AD81D2965695DA403 /* libLottieReactNative.a in Frameworks */ = {isa = PBXBuildFile; fileRef = 05A278F7206668C3941E08E4900DD55E /* libLottieReactNative.a */; };
		F834CDED8A9A63C142A683ADB8483369 /* iotaWalletTests.m in Sources */ = {isa = PBXBuildFile; fileRef = 00A81CE60367578E89DC687A3A32D03E /* iotaWalletTests.m */; };
/* End PBXBuildFile section */

/* Begin PBXContainerItemProxy section */
		0124B2E98998F35F47D1A86641804DBA /* PBXContainerItemProxy */ = {
			isa = PBXContainerItemProxy;
			containerPortal = BC3F9601D8757C3A48CF2AD9CF58F3EA /* RCTWebSocket.xcodeproj */;
			proxyType = 2;
			remoteGlobalIDString = D3C0CD0CC2A0DCF35402F761CE87C921;
			remoteInfo = "fishhook-tvOS";
		};
		01E9A97EB148F57A77EB8C51C72DF720 /* PBXContainerItemProxy */ = {
			isa = PBXContainerItemProxy;
			containerPortal = 33AC314FF1C9CE4F19E8E899E79675B4 /* React.xcodeproj */;
			proxyType = 2;
			remoteGlobalIDString = CF504A40B8E958E0176D5D93B130DE69;
			remoteInfo = "React-tvOS";
		};
		02EA84673DE704F9C1AF959030D4D4BC /* PBXContainerItemProxy */ = {
			isa = PBXContainerItemProxy;
			containerPortal = AA7E2CA57E62FCA5FD7C3C38C40F7603 /* RCTSettings.xcodeproj */;
			proxyType = 2;
			remoteGlobalIDString = E438715ACF8142FF978746F6C90F75F4;
			remoteInfo = "RCTSettings-tvOS";
		};
		07DD23F296417D4BA008AE2ABBCB6EBF /* PBXContainerItemProxy */ = {
			isa = PBXContainerItemProxy;
			containerPortal = DD581453BAAEDFD13B05710E1CA0B128 /* RCTImage.xcodeproj */;
			proxyType = 2;
			remoteGlobalIDString = 020D738479264C158D3BA3DA55E729B3;
			remoteInfo = "RCTImage-tvOS";
		};
		09FE410FB8091F5F045ED9DDE13DC25E /* PBXContainerItemProxy */ = {
			isa = PBXContainerItemProxy;
			containerPortal = BC3F9601D8757C3A48CF2AD9CF58F3EA /* RCTWebSocket.xcodeproj */;
			proxyType = 2;
			remoteGlobalIDString = F681F53DC5643A49BF60DF2F3918E12B;
			remoteInfo = "RCTWebSocket-tvOS";
		};
		13042E5B4074EDAF295116B369C5720D /* PBXContainerItemProxy */ = {
			isa = PBXContainerItemProxy;
			containerPortal = FF6707891F5797B0CC78F1267EB8F1A2 /* RNSVG.xcodeproj */;
			proxyType = 2;
			remoteGlobalIDString = 8FC6ED6D1C4D731F31185E885E51AAC2;
			remoteInfo = RNSVG;
		};
		1A0E14698EE7A4322A9A9B5052F4D0E4 /* PBXContainerItemProxy */ = {
			isa = PBXContainerItemProxy;
			containerPortal = 33AC314FF1C9CE4F19E8E899E79675B4 /* React.xcodeproj */;
			proxyType = 2;
			remoteGlobalIDString = D09A20E9314FCC90115E1E28BD5DB357;
			remoteInfo = "yoga-tvOS";
		};
		1D4B301C1E61385E585E2A112DA1B8AA /* PBXContainerItemProxy */ = {
			isa = PBXContainerItemProxy;
			containerPortal = ED242A7662F7C74297E27CF29CD96195 /* LottieReactNative.xcodeproj */;
			proxyType = 2;
			remoteGlobalIDString = E137367F371D799CF0D87227D17F7969;
			remoteInfo = LottieReactNative;
		};
		28BD818916EC80191B9C06F5C44796AA /* PBXContainerItemProxy */ = {
			isa = PBXContainerItemProxy;
			containerPortal = FBC6F77FBF455B92FBB736B0E5DE8E13 /* Project object */;
			proxyType = 1;
			remoteGlobalIDString = 1B6F56C5B39768183E212C21E8E213DA;
			remoteInfo = "iotaWallet-tvOS";
		};
		2A362EBEE3AF8D5ECF5F1C4ADC6FAA77 /* PBXContainerItemProxy */ = {
			isa = PBXContainerItemProxy;
			containerPortal = FACADF35E9F2A73C3D354FE3021229F2 /* RNClipboard.xcodeproj */;
			proxyType = 2;
			remoteGlobalIDString = B7A910A612BA961EB33C8C9F55CC2FC3;
			remoteInfo = RNClipboard;
		};
		2FC4A20B76D0682725A7FD3A48E950D9 /* PBXContainerItemProxy */ = {
			isa = PBXContainerItemProxy;
			containerPortal = AB682616086B06AFA962D8B5F1DCAB78 /* RNRandomBytes.xcodeproj */;
			proxyType = 2;
			remoteGlobalIDString = 19675A53F87A783EDF4A1B7B63715F9E;
			remoteInfo = RNRandomBytes;
		};
		332664C4BF1AE19847F504D8C9C4CD04 /* PBXContainerItemProxy */ = {
			isa = PBXContainerItemProxy;
			containerPortal = BC3F9601D8757C3A48CF2AD9CF58F3EA /* RCTWebSocket.xcodeproj */;
			proxyType = 2;
			remoteGlobalIDString = BCF351C3D91067AA4B325E17903DAAA1;
			remoteInfo = RCTWebSocket;
		};
		33D79D2FECDE6EB7465B46540F383D7C /* PBXContainerItemProxy */ = {
			isa = PBXContainerItemProxy;
			containerPortal = E5626B12C0A7C28841B2397915C53A9D /* ReactNativeNavigation.xcodeproj */;
			proxyType = 2;
			remoteGlobalIDString = AB6CBA17C0142FC9D5D0ECA929B4FEC4;
			remoteInfo = ReactNativeNavigation;
		};
		3431B8C171DBF136591372AA44E6F2F4 /* PBXContainerItemProxy */ = {
			isa = PBXContainerItemProxy;
			containerPortal = B8B9BB680BF96F04B35C8CF2291F3DF7 /* Lottie.xcodeproj */;
			proxyType = 1;
			remoteGlobalIDString = 62CA59B71E3C173B002D7188;
			remoteInfo = Lottie_iOS;
		};
		3574B82CD6B55B4ECA9A60938811F5E8 /* PBXContainerItemProxy */ = {
			isa = PBXContainerItemProxy;
			containerPortal = 679A4B0BB6333961124F2288316630DD /* RCTText.xcodeproj */;
			proxyType = 2;
			remoteGlobalIDString = A4D72EC1D4B5C9CB371E18BBAE099733;
			remoteInfo = RCTText;
		};
		38AFE775C706DBBC97CB50A593645D49 /* PBXContainerItemProxy */ = {
			isa = PBXContainerItemProxy;
			containerPortal = 8B49115E102EED64D1B7D7AC047F1ABF /* RNExitApp.xcodeproj */;
			proxyType = 2;
			remoteGlobalIDString = 9B5A609A9190035B1791BB99C6421FB0;
			remoteInfo = RNExitApp;
		};
		38EDCA31D16E3CD01DBD8999EBEA81FF /* PBXContainerItemProxy */ = {
			isa = PBXContainerItemProxy;
			containerPortal = 1380447C6001F40A66D38FBD8AFC3309 /* RNPrint.xcodeproj */;
			proxyType = 2;
			remoteGlobalIDString = A89D8908DE1BC6C91B1F468B5AFC2D9A;
			remoteInfo = RNPrint;
		};
		4BC546EE5CDA00EBE5F0EAF55C61721B /* PBXContainerItemProxy */ = {
			isa = PBXContainerItemProxy;
			containerPortal = 8E434FE1CB1AC831CE3744C82835ADDB /* RCTCamera.xcodeproj */;
			proxyType = 2;
			remoteGlobalIDString = 21F87D6D9E34B7B9CA53F018DB96B0B0;
			remoteInfo = RCTCamera;
		};
		4D28DBFF1C1827558620F9610F7E930B /* PBXContainerItemProxy */ = {
			isa = PBXContainerItemProxy;
			containerPortal = FFB7466768C43C0F61CFB10138358A32 /* ART.xcodeproj */;
			proxyType = 2;
			remoteGlobalIDString = 031C808306A9F4CC443164FF24A9C8B8;
			remoteInfo = ART;
		};
		52FD8EB486138CC4128FC9CA61B5CE40 /* PBXContainerItemProxy */ = {
			isa = PBXContainerItemProxy;
			containerPortal = 205C47BA61DC4D6733E748712B4E50C6 /* RNKeychain.xcodeproj */;
			proxyType = 2;
			remoteGlobalIDString = 64AB4BC0B731B8886CE38E4B4D9B6143;
			remoteInfo = RNKeychain;
		};
		53DB1F47FFBD018460D6B3F399D77096 /* PBXContainerItemProxy */ = {
			isa = PBXContainerItemProxy;
			containerPortal = C39F11B2595A5CFD8F2D51D3B914CD41 /* RNDeviceInfo.xcodeproj */;
			proxyType = 2;
			remoteGlobalIDString = BB2FA10E2C30D4A08CF36C1FF58AC616;
			remoteInfo = RNDeviceInfo;
		};
		5571F4C8A97A7C1CD0F664C7197CC170 /* PBXContainerItemProxy */ = {
			isa = PBXContainerItemProxy;
			containerPortal = 33AC314FF1C9CE4F19E8E899E79675B4 /* React.xcodeproj */;
			proxyType = 2;
			remoteGlobalIDString = E93E4FB7814E631784F57347FAF75E71;
			remoteInfo = privatedata;
		};
		569242DFF3FE79F261B75B97749FC745 /* PBXContainerItemProxy */ = {
			isa = PBXContainerItemProxy;
			containerPortal = FBC6F77FBF455B92FBB736B0E5DE8E13 /* Project object */;
			proxyType = 1;
			remoteGlobalIDString = 4848851A00274CA2FFBE307BAEB5F278;
			remoteInfo = iotaWallet;
		};
		5883AA054AC88EAA5EFB34040EA713B2 /* PBXContainerItemProxy */ = {
			isa = PBXContainerItemProxy;
			containerPortal = DA959792AD9A5C3642835114D50DE868 /* Pods.xcodeproj */;
			proxyType = 2;
			remoteGlobalIDString = 0F8DC3779B2D7DBEDD94C8C596B3BBFC;
			remoteInfo = "Pods-iotaWalletTests";
		};
		5A109CA5CC18A16B6414EEC4BBD87090 /* PBXContainerItemProxy */ = {
			isa = PBXContainerItemProxy;
			containerPortal = C39F11B2595A5CFD8F2D51D3B914CD41 /* RNDeviceInfo.xcodeproj */;
			proxyType = 2;
			remoteGlobalIDString = F157C5185B41B6A5D118E992853CF64C;
			remoteInfo = "RNDeviceInfo-tvOS";
		};
		5A69F80327CBC8DCFAC6DDBEC2E353E4 /* PBXContainerItemProxy */ = {
			isa = PBXContainerItemProxy;
			containerPortal = FFB7466768C43C0F61CFB10138358A32 /* ART.xcodeproj */;
			proxyType = 2;
			remoteGlobalIDString = 8926D8C49D7F71B16EF71429B52E1590;
			remoteInfo = "ART-tvOS";
		};
<<<<<<< HEAD
		5A8B9CCF1B55558D85C747DCAB652942 /* PBXContainerItemProxy */ = {
			isa = PBXContainerItemProxy;
			containerPortal = 33AC314FF1C9CE4F19E8E899E79675B4 /* React.xcodeproj */;
			proxyType = 2;
			remoteGlobalIDString = 18B08881C70E8703C88B96E4DC60FB25;
			remoteInfo = "jschelpers-tvOS";
		};
		5DF1012D7DA4F139622252CC164F122C /* PBXContainerItemProxy */ = {
			isa = PBXContainerItemProxy;
			containerPortal = 33AC314FF1C9CE4F19E8E899E79675B4 /* React.xcodeproj */;
			proxyType = 2;
			remoteGlobalIDString = ECE344CBB22E9B14926747E3FB76B0F3;
			remoteInfo = "third-party-tvOS";
		};
=======
>>>>>>> 158848c5
		67F735F37D9C96FFCC1469292012988C /* PBXContainerItemProxy */ = {
			isa = PBXContainerItemProxy;
			containerPortal = 79A46F4458348360C0DFE21018DAAF14 /* RCTGeolocation.xcodeproj */;
			proxyType = 2;
			remoteGlobalIDString = 78510E1974839EACED295CFC857494F6;
			remoteInfo = RCTGeolocation;
		};
		6856A093BA67FAE8F7467903505626C0 /* PBXContainerItemProxy */ = {
			isa = PBXContainerItemProxy;
			containerPortal = AA7E2CA57E62FCA5FD7C3C38C40F7603 /* RCTSettings.xcodeproj */;
			proxyType = 2;
			remoteGlobalIDString = 78510E1974839EACED295CFC857494F6;
			remoteInfo = RCTSettings;
		};
		711E35C224595B0412CF470CDBEF29B6 /* PBXContainerItemProxy */ = {
			isa = PBXContainerItemProxy;
			containerPortal = DA959792AD9A5C3642835114D50DE868 /* Pods.xcodeproj */;
			proxyType = 2;
			remoteGlobalIDString = 4C63162E257EDE6A7ADC9635F0D4F070;
			remoteInfo = "Pods-iotaWallet-tvOS";
		};
		759478F697B6B0746DB845F6D5691AD4 /* PBXContainerItemProxy */ = {
			isa = PBXContainerItemProxy;
			containerPortal = 6F63CB3492A71A3A73B8764893BE0F6F /* RNFS.xcodeproj */;
			proxyType = 2;
			remoteGlobalIDString = 485BB6C7C02932ADD9E0FF3F5AC701E4;
			remoteInfo = RNFS;
		};
		775CC7B8AD67A515B51E9A77C07B744D /* PBXContainerItemProxy */ = {
			isa = PBXContainerItemProxy;
			containerPortal = 679A4B0BB6333961124F2288316630DD /* RCTText.xcodeproj */;
			proxyType = 2;
			remoteGlobalIDString = 96EBCBEC82455D1D012A9F03402BEFC3;
			remoteInfo = "RCTText-tvOS";
		};
		77988E9E486F13DB1441A107E9B8BE7D /* PBXContainerItemProxy */ = {
			isa = PBXContainerItemProxy;
			containerPortal = C76D226F8C33DAB67AA9C4D76FCA89C2 /* RCTAnimation.xcodeproj */;
			proxyType = 2;
			remoteGlobalIDString = 21E588B71BF1F84B8D762E330C0AC4F3;
			remoteInfo = "RCTAnimation-tvOS";
		};
		7D4677BF89393B2A390B1DA255172739 /* PBXContainerItemProxy */ = {
			isa = PBXContainerItemProxy;
			containerPortal = 5BC0CFE5E7DFF31220E78B818DA00C4B /* BugsnagReactNative.xcodeproj */;
			proxyType = 2;
			remoteGlobalIDString = AAD350002AC55DF6BF64E75164ECD260;
			remoteInfo = BugsnagReactNative;
		};
		7D78B19441B818F349C13AAD1E712ACC /* PBXContainerItemProxy */ = {
			isa = PBXContainerItemProxy;
			containerPortal = 1380447C6001F40A66D38FBD8AFC3309 /* RNPrint.xcodeproj */;
			proxyType = 2;
			remoteGlobalIDString = 05DCE99E5CDB80B53B40FFB5818D5E46;
			remoteInfo = RNPrintTests;
		};
		81C198CF38E2E5542F5A88F622A38E4D /* PBXContainerItemProxy */ = {
			isa = PBXContainerItemProxy;
			containerPortal = 80B6D6500ADF5EC9623540236CFDB5D5 /* RNHTMLtoPDF.xcodeproj */;
			proxyType = 2;
			remoteGlobalIDString = FA39CDB283A30EB40B05C763E7999EC4;
			remoteInfo = RNHTMLtoPDF;
		};
		896DF047E1C2AB724B776DE78051C2CB /* PBXContainerItemProxy */ = {
			isa = PBXContainerItemProxy;
			containerPortal = 2D84DC61092C2CB09498AB83CAA9B91F /* RNSecureRandom.xcodeproj */;
			proxyType = 2;
			remoteGlobalIDString = 78510E1974839EACED295CFC857494F6;
			remoteInfo = RNSecureRandom;
		};
		91EE908523E2FCEF5CE1B08441483CDE /* PBXContainerItemProxy */ = {
			isa = PBXContainerItemProxy;
			containerPortal = 33AC314FF1C9CE4F19E8E899E79675B4 /* React.xcodeproj */;
			proxyType = 2;
			remoteGlobalIDString = C04ED8978D16D35E6A93DD49E333C044;
			remoteInfo = "double-conversion";
		};
		9C68E6DA3B9F7593ED48E775238CCCE2 /* PBXContainerItemProxy */ = {
			isa = PBXContainerItemProxy;
			containerPortal = 9EE76A96BDAFEB3F2332A2982168E1CE /* RCTNetwork.xcodeproj */;
			proxyType = 2;
			remoteGlobalIDString = 418E698C3984C5601C2DFC0B2D42B685;
			remoteInfo = "RCTNetwork-tvOS";
		};
		9CA17388BD86A06261973A87CA89A2B1 /* PBXContainerItemProxy */ = {
			isa = PBXContainerItemProxy;
			containerPortal = 9EE76A96BDAFEB3F2332A2982168E1CE /* RCTNetwork.xcodeproj */;
			proxyType = 2;
			remoteGlobalIDString = FE5372B7E44DB7690403082B29D16439;
			remoteInfo = RCTNetwork;
		};
		A381E113946ADEA0DEB24509E339DEF5 /* PBXContainerItemProxy */ = {
			isa = PBXContainerItemProxy;
			containerPortal = 80B6D6500ADF5EC9623540236CFDB5D5 /* RNHTMLtoPDF.xcodeproj */;
			proxyType = 2;
			remoteGlobalIDString = 35A5970BFE2A623437AB09192BD1B986;
			remoteInfo = RNHTMLtoPDFTests;
		};
		A9F53FC6236324E5330CA31A17570E7E /* PBXContainerItemProxy */ = {
			isa = PBXContainerItemProxy;
			containerPortal = FF6707891F5797B0CC78F1267EB8F1A2 /* RNSVG.xcodeproj */;
			proxyType = 2;
			remoteGlobalIDString = 012B409CA37B1D18B7B59EDF994C004D;
			remoteInfo = "RNSVG-tvOS";
		};
		AE1E283F1BF8C962C215E54FF5A59C24 /* PBXContainerItemProxy */ = {
			isa = PBXContainerItemProxy;
			containerPortal = 2804A8AFECB29F611FC6B2AC4B0C378F /* RCTLinking.xcodeproj */;
			proxyType = 2;
			remoteGlobalIDString = 78510E1974839EACED295CFC857494F6;
			remoteInfo = RCTLinking;
		};
		AECD31E3539474478B838BE6DD5AB37C /* PBXContainerItemProxy */ = {
			isa = PBXContainerItemProxy;
			containerPortal = 2D84DC61092C2CB09498AB83CAA9B91F /* RNSecureRandom.xcodeproj */;
			proxyType = 2;
			remoteGlobalIDString = 2B22E2DB7A20050C2C61CCDA26147DF3;
			remoteInfo = RNSecureRandom;
		};
		BAEFC339D0724DE7BFFD78DDD3AC5310 /* PBXContainerItemProxy */ = {
			isa = PBXContainerItemProxy;
			containerPortal = 33AC314FF1C9CE4F19E8E899E79675B4 /* React.xcodeproj */;
			proxyType = 2;
			remoteGlobalIDString = E3EEC3D0925CD89F5D6404D5ABCC7C04;
			remoteInfo = "privatedata-tvOS";
		};
		BB0F29560ABE8B2A22B932FA4F9EB13B /* PBXContainerItemProxy */ = {
			isa = PBXContainerItemProxy;
			containerPortal = F2FA8FCAB678228017DD1EBC70517E3F /* RCTVibration.xcodeproj */;
			proxyType = 2;
			remoteGlobalIDString = 81E020ED3495D87DA9048AA8C8046816;
			remoteInfo = RCTVibration;
		};
		BFF2DE68DC51E02575350E595BE05544 /* PBXContainerItemProxy */ = {
			isa = PBXContainerItemProxy;
			containerPortal = 2804A8AFECB29F611FC6B2AC4B0C378F /* RCTLinking.xcodeproj */;
			proxyType = 2;
			remoteGlobalIDString = DDD5A0882AECED76E1F8F47D1F00C91F;
			remoteInfo = "RCTLinking-tvOS";
		};
		C5DB17B47077C54B8CBA62D8E21D3C43 /* PBXContainerItemProxy */ = {
			isa = PBXContainerItemProxy;
			containerPortal = 33AC314FF1C9CE4F19E8E899E79675B4 /* React.xcodeproj */;
			proxyType = 2;
			remoteGlobalIDString = 2612BB86487FD701D8396FD7C01B59E3;
			remoteInfo = "cxxreact-tvOS";
		};
		C64A41DFA3DFB47F30EDDEB6A2481B24 /* PBXContainerItemProxy */ = {
			isa = PBXContainerItemProxy;
			containerPortal = 78457F3624D0D3C241289BCB545E290E /* ReactNativeFingerprintScanner.xcodeproj */;
			proxyType = 2;
			remoteGlobalIDString = 78510E1974839EACED295CFC857494F6;
			remoteInfo = ReactNativeFingerprintScanner;
		};
		C9772B939B4E8110FBC5F859B3227154 /* PBXContainerItemProxy */ = {
			isa = PBXContainerItemProxy;
			containerPortal = DE78092CD0C5D3A0316145EFC00548CB /* RNIsDeviceRooted.xcodeproj */;
			proxyType = 2;
			remoteGlobalIDString = 78510E1974839EACED295CFC857494F6;
			remoteInfo = RNIsDeviceRooted;
		};
		CBC5562B207BA79E00BA0A7F /* PBXContainerItemProxy */ = {
			isa = PBXContainerItemProxy;
			containerPortal = B8B9BB680BF96F04B35C8CF2291F3DF7 /* Lottie.xcodeproj */;
			proxyType = 2;
			remoteGlobalIDString = 62CA59B81E3C173B002D7188;
			remoteInfo = Lottie_iOS;
		};
		CBC5562D207BA79E00BA0A7F /* PBXContainerItemProxy */ = {
			isa = PBXContainerItemProxy;
			containerPortal = B8B9BB680BF96F04B35C8CF2291F3DF7 /* Lottie.xcodeproj */;
			proxyType = 2;
			remoteGlobalIDString = 8C5379761FB471D100C1BC65;
			remoteInfo = Lottie_tvOS;
		};
		CBC55638207BA79E00BA0A7F /* PBXContainerItemProxy */ = {
			isa = PBXContainerItemProxy;
			containerPortal = C76D226F8C33DAB67AA9C4D76FCA89C2 /* RCTAnimation.xcodeproj */;
			proxyType = 2;
			remoteGlobalIDString = 134814201AA4EA6300B7C361;
			remoteInfo = RCTAnimation;
		};
		CBC55659207BA79E00BA0A7F /* PBXContainerItemProxy */ = {
			isa = PBXContainerItemProxy;
			containerPortal = 33AC314FF1C9CE4F19E8E899E79675B4 /* React.xcodeproj */;
			proxyType = 2;
			remoteGlobalIDString = 83CBBA2E1A601D0E00E9B192;
			remoteInfo = React;
		};
		CBC5565B207BA79E00BA0A7F /* PBXContainerItemProxy */ = {
			isa = PBXContainerItemProxy;
			containerPortal = 33AC314FF1C9CE4F19E8E899E79675B4 /* React.xcodeproj */;
			proxyType = 2;
			remoteGlobalIDString = 3D3C059A1DE3340900C268FA;
			remoteInfo = yoga;
		};
		CBC5565D207BA79E00BA0A7F /* PBXContainerItemProxy */ = {
			isa = PBXContainerItemProxy;
			containerPortal = 33AC314FF1C9CE4F19E8E899E79675B4 /* React.xcodeproj */;
			proxyType = 2;
			remoteGlobalIDString = 3D3CD9251DE5FBEC00167DC4;
			remoteInfo = cxxreact;
		};
		CBC5565F207BA79E00BA0A7F /* PBXContainerItemProxy */ = {
			isa = PBXContainerItemProxy;
			containerPortal = 33AC314FF1C9CE4F19E8E899E79675B4 /* React.xcodeproj */;
			proxyType = 2;
			remoteGlobalIDString = 3D3CD90B1DE5FBD600167DC4;
			remoteInfo = jschelpers;
		};
		CBC55661207BA79E00BA0A7F /* PBXContainerItemProxy */ = {
			isa = PBXContainerItemProxy;
			containerPortal = 33AC314FF1C9CE4F19E8E899E79675B4 /* React.xcodeproj */;
			proxyType = 2;
			remoteGlobalIDString = 139D7ECE1E25DB7D00323FB7;
			remoteInfo = "third-party";
		};
		CBC55663207BA79E00BA0A7F /* PBXContainerItemProxy */ = {
			isa = PBXContainerItemProxy;
			containerPortal = 33AC314FF1C9CE4F19E8E899E79675B4 /* React.xcodeproj */;
			proxyType = 2;
			remoteGlobalIDString = 3D383D621EBD27B9005632C8;
			remoteInfo = "double-conversion-tvOS";
		};
		CBC5566D207BA79E00BA0A7F /* PBXContainerItemProxy */ = {
			isa = PBXContainerItemProxy;
			containerPortal = 6F63CB3492A71A3A73B8764893BE0F6F /* RNFS.xcodeproj */;
			proxyType = 2;
			remoteGlobalIDString = 6456441F1EB8DA9100672408;
			remoteInfo = "RNFS-tvOS";
		};
		CD481D22B9AD23CF851BD7CA4F49E762 /* PBXContainerItemProxy */ = {
			isa = PBXContainerItemProxy;
			containerPortal = B8B9BB680BF96F04B35C8CF2291F3DF7 /* Lottie.xcodeproj */;
			proxyType = 2;
			remoteGlobalIDString = 20C664BA0BD1D6082996589914C2E964;
			remoteInfo = Lottie_macOS;
		};
		CD9F8E5E7CF2056A65FA532392457FA4 /* PBXContainerItemProxy */ = {
			isa = PBXContainerItemProxy;
			containerPortal = DA959792AD9A5C3642835114D50DE868 /* Pods.xcodeproj */;
			proxyType = 2;
			remoteGlobalIDString = 808559CA0DEA550FBA85BC7EE0A28017;
			remoteInfo = "Pods-iotaWallet";
		};
		D76A2AA2859385389AC38602086305F7 /* PBXContainerItemProxy */ = {
			isa = PBXContainerItemProxy;
			containerPortal = 9E17389EF3AB0C14C6843EF1892D81D4 /* KCKeepAwake.xcodeproj */;
			proxyType = 2;
			remoteGlobalIDString = 78510E1974839EACED295CFC857494F6;
			remoteInfo = KCKeepAwake;
		};
		DCEAB2C2F040EC0C0BEAA70FB12BFF84 /* PBXContainerItemProxy */ = {
			isa = PBXContainerItemProxy;
			containerPortal = BC3F9601D8757C3A48CF2AD9CF58F3EA /* RCTWebSocket.xcodeproj */;
			proxyType = 2;
			remoteGlobalIDString = D40EE680EAD499E5F218A7D52844D890;
			remoteInfo = fishhook;
		};
		E1B37F619C11EA96BF3D3EF5382A8D08 /* PBXContainerItemProxy */ = {
			isa = PBXContainerItemProxy;
			containerPortal = 6F63CB3492A71A3A73B8764893BE0F6F /* RNFS.xcodeproj */;
			proxyType = 2;
			remoteGlobalIDString = 3237B02C4F3AB8BA7DBDEAF7904FB34B;
			remoteInfo = RNFS;
		};
		EAF9F7116A758338A37BB92469F8D297 /* PBXContainerItemProxy */ = {
			isa = PBXContainerItemProxy;
			containerPortal = B8B9BB680BF96F04B35C8CF2291F3DF7 /* Lottie.xcodeproj */;
			proxyType = 2;
			remoteGlobalIDString = CB817F2045392F14F60CFFD8C1E03980;
			remoteInfo = LottieLibraryIOS;
		};
		EDE032656EFB8B4603FCB01A05A9F031 /* PBXContainerItemProxy */ = {
			isa = PBXContainerItemProxy;
			containerPortal = F06C37C0B9522995FB8FC4AACEE1A4A1 /* RCTActionSheet.xcodeproj */;
			proxyType = 2;
			remoteGlobalIDString = 78510E1974839EACED295CFC857494F6;
			remoteInfo = RCTActionSheet;
		};
		EFC046C4FF8A48212FB2D5FCA41020D1 /* PBXContainerItemProxy */ = {
			isa = PBXContainerItemProxy;
			containerPortal = DD581453BAAEDFD13B05710E1CA0B128 /* RCTImage.xcodeproj */;
			proxyType = 2;
			remoteGlobalIDString = 2DF5328292D2C3CE0E4E3F14DEEC0FB4;
			remoteInfo = RCTImage;
		};
		FA24DAB4979B0799DCE61A5F32D99523 /* PBXContainerItemProxy */ = {
			isa = PBXContainerItemProxy;
			containerPortal = DA959792AD9A5C3642835114D50DE868 /* Pods.xcodeproj */;
			proxyType = 2;
			remoteGlobalIDString = C547FEE055FA19142BD07CE4A5F81798;
			remoteInfo = "Pods-iotaWallet-tvOSTests";
		};
		FB5707D9C94D51AD17C47EA6DC775882 /* PBXContainerItemProxy */ = {
			isa = PBXContainerItemProxy;
			containerPortal = DA959792AD9A5C3642835114D50DE868 /* Pods.xcodeproj */;
			proxyType = 2;
			remoteGlobalIDString = FBFA18C3F27CCC6113D145567D34E54C;
			remoteInfo = IotaKit;
		};
/* End PBXContainerItemProxy section */

/* Begin PBXCopyFilesBuildPhase section */
		92EB94016145B67667F30CE79B21D4D5 /* Embed Frameworks */ = {
			isa = PBXCopyFilesBuildPhase;
			buildActionMask = 2147483647;
			dstPath = "";
			dstSubfolderSpec = 10;
			files = (
				6F804BD1BAE4D7BCAD6B6767FD943A5A /* Lottie.framework in Embed Frameworks */,
			);
			name = "Embed Frameworks";
			runOnlyForDeploymentPostprocessing = 0;
		};
/* End PBXCopyFilesBuildPhase section */

/* Begin PBXFileReference section */
		000050334277DFF6E9BC09832C011408 /* ur */ = {isa = PBXFileReference; lastKnownFileType = text.plist.strings; name = ur; path = ur.lproj/InfoPlist.strings; sourceTree = "<group>"; };
		00A81CE60367578E89DC687A3A32D03E /* iotaWalletTests.m */ = {isa = PBXFileReference; lastKnownFileType = sourcecode.c.objc; path = iotaWalletTests.m; sourceTree = "<group>"; };
		01EDEF539FA61D1851084CE1E4ABEECD /* Pods-iotaWallet.debug.xcconfig */ = {isa = PBXFileReference; includeInIndex = 1; lastKnownFileType = text.xcconfig; name = "Pods-iotaWallet.debug.xcconfig"; path = "Pods/Target Support Files/Pods-iotaWallet/Pods-iotaWallet.debug.xcconfig"; sourceTree = "<group>"; };
		06E920A6AB840A93E25B7B234FEF27E6 /* SnapshotHelper.swift */ = {isa = PBXFileReference; fileEncoding = 4; lastKnownFileType = sourcecode.swift; path = SnapshotHelper.swift; sourceTree = "<group>"; };
		088BCC78B52B416086649F6FF07C6017 /* Iota.m */ = {isa = PBXFileReference; fileEncoding = 4; lastKnownFileType = sourcecode.c.objc; path = Iota.m; sourceTree = "<group>"; };
		0CB89A9AF630BA398ED6B667116B3086 /* tr */ = {isa = PBXFileReference; lastKnownFileType = text.plist.strings; name = tr; path = tr.lproj/InfoPlist.strings; sourceTree = "<group>"; };
		106C93169C14F4C2B53F9F4CA76BB6A2 /* Lato-Regular.ttf */ = {isa = PBXFileReference; lastKnownFileType = file; name = "Lato-Regular.ttf"; path = "../../shared/custom-fonts/Lato-Regular.ttf"; sourceTree = "<group>"; };
		12700CD34950855970059E347E3ECCEF /* ru */ = {isa = PBXFileReference; lastKnownFileType = text.plist.strings; name = ru; path = ru.lproj/InfoPlist.strings; sourceTree = "<group>"; };
		1380447C6001F40A66D38FBD8AFC3309 /* RNPrint.xcodeproj */ = {isa = PBXFileReference; lastKnownFileType = "wrapper.pb-project"; name = RNPrint.xcodeproj; path = "../node_modules/react-native-print/ios/RNPrint.xcodeproj"; sourceTree = "<group>"; };
		14D027E0235A94DEC3CFA3995F921E99 /* ar */ = {isa = PBXFileReference; lastKnownFileType = text.plist.strings; name = ar; path = ar.lproj/InfoPlist.strings; sourceTree = "<group>"; };
		17CA5D008909F6DE556BFE8A8C82B425 /* Pods_iotaWallet.framework */ = {isa = PBXFileReference; explicitFileType = wrapper.framework; includeInIndex = 0; path = Pods_iotaWallet.framework; sourceTree = BUILT_PRODUCTS_DIR; };
		1A114AFE31653EBA7706861B9B5706C0 /* ios_bindings-fl.a */ = {isa = PBXFileReference; lastKnownFileType = archive.ar; name = "ios_bindings-fl.a"; path = "../../../../../../var/tmp/_bazel_rajiv/f375e5a0d7be270644e1885aff9a8d6e/execroot/org_iota_entangled/bazel-out/ios-x86_64-min9.0-applebin_ios-ios_x86_64-fastbuild/bin/mobile/interface/ios_bindings-fl.a"; sourceTree = "<group>"; };
		1DF9A59C8BB6024758C5FA511228B9AF /* Pods-iotaWalletTests.release.xcconfig */ = {isa = PBXFileReference; includeInIndex = 1; lastKnownFileType = text.xcconfig; name = "Pods-iotaWalletTests.release.xcconfig"; path = "Pods/Target Support Files/Pods-iotaWalletTests/Pods-iotaWalletTests.release.xcconfig"; sourceTree = "<group>"; };
		1E03CB0A809B5BED4BE0DCAF8776D770 /* main.jsbundle */ = {isa = PBXFileReference; fileEncoding = 4; lastKnownFileType = text; path = main.jsbundle; sourceTree = "<group>"; };
		205C47BA61DC4D6733E748712B4E50C6 /* RNKeychain.xcodeproj */ = {isa = PBXFileReference; lastKnownFileType = "wrapper.pb-project"; name = RNKeychain.xcodeproj; path = "../node_modules/react-native-keychain/RNKeychain.xcodeproj"; sourceTree = "<group>"; };
		212C440FB237BBD7248FBF1D2199EFD2 /* cs */ = {isa = PBXFileReference; lastKnownFileType = text.plist.strings; name = cs; path = cs.lproj/InfoPlist.strings; sourceTree = "<group>"; };
		2804A8AFECB29F611FC6B2AC4B0C378F /* RCTLinking.xcodeproj */ = {isa = PBXFileReference; lastKnownFileType = "wrapper.pb-project"; name = RCTLinking.xcodeproj; path = "../node_modules/react-native/Libraries/LinkingIOS/RCTLinking.xcodeproj"; sourceTree = "<group>"; };
		2B08117E5782F1701848F2F1FFE965DC /* Pods-iotaWalletTests.debug.xcconfig */ = {isa = PBXFileReference; includeInIndex = 1; lastKnownFileType = text.xcconfig; name = "Pods-iotaWalletTests.debug.xcconfig"; path = "Pods/Target Support Files/Pods-iotaWalletTests/Pods-iotaWalletTests.debug.xcconfig"; sourceTree = "<group>"; };
		2C5A946EA9126EDE841BD16907761375 /* iotaWallet.app */ = {isa = PBXFileReference; explicitFileType = wrapper.application; includeInIndex = 0; path = iotaWallet.app; sourceTree = BUILT_PRODUCTS_DIR; };
		2CF64F79A3674FBC3EAFD7BD016CA0C3 /* pt-BR */ = {isa = PBXFileReference; lastKnownFileType = text.plist.strings; name = "pt-BR"; path = "pt-BR.lproj/InfoPlist.strings"; sourceTree = "<group>"; };
		2D84DC61092C2CB09498AB83CAA9B91F /* RNSecureRandom.xcodeproj */ = {isa = PBXFileReference; lastKnownFileType = "wrapper.pb-project"; name = RNSecureRandom.xcodeproj; path = "../node_modules/react-native-securerandom/ios/RNSecureRandom.xcodeproj"; sourceTree = "<group>"; };
		315CDB2586854C07CD26CAD4246AD41E /* iotaWallet-Bridging-Header.h */ = {isa = PBXFileReference; fileEncoding = 4; lastKnownFileType = sourcecode.c.h; path = "iotaWallet-Bridging-Header.h"; sourceTree = "<group>"; };
		33AC314FF1C9CE4F19E8E899E79675B4 /* React.xcodeproj */ = {isa = PBXFileReference; lastKnownFileType = "wrapper.pb-project"; name = React.xcodeproj; path = "../node_modules/react-native/React/React.xcodeproj"; sourceTree = "<group>"; };
		36D4352CBA24C83AC9A32D4C0C8118E8 /* es */ = {isa = PBXFileReference; lastKnownFileType = text.plist.strings; name = es; path = es.lproj/InfoPlist.strings; sourceTree = "<group>"; };
		37923EC4118D1C65B69F5BC4BDC089A2 /* Pods_iotaWalletTests.framework */ = {isa = PBXFileReference; explicitFileType = wrapper.framework; includeInIndex = 0; path = Pods_iotaWalletTests.framework; sourceTree = BUILT_PRODUCTS_DIR; };
		395BD568B613770643095434D5F46E0A /* iotaWallet-tvOS.app */ = {isa = PBXFileReference; explicitFileType = wrapper.application; includeInIndex = 0; path = "iotaWallet-tvOS.app"; sourceTree = BUILT_PRODUCTS_DIR; };
		3AE52C6768ACF193E25BFCE2B5EA7832 /* IotaKitEmitter.swift */ = {isa = PBXFileReference; fileEncoding = 4; lastKnownFileType = sourcecode.swift; path = IotaKitEmitter.swift; sourceTree = "<group>"; };
		3AFCA4EA113044613D95E46BDAC0C1E3 /* AppDelegate.m */ = {isa = PBXFileReference; fileEncoding = 4; lastKnownFileType = sourcecode.c.objc; name = AppDelegate.m; path = iotaWallet/AppDelegate.m; sourceTree = "<group>"; };
		3C4AF02C00A736A51C7AF9F45444CCBF /* Pods-iotaWallet-tvOSTests.debug.xcconfig */ = {isa = PBXFileReference; includeInIndex = 1; lastKnownFileType = text.xcconfig; name = "Pods-iotaWallet-tvOSTests.debug.xcconfig"; path = "Pods/Target Support Files/Pods-iotaWallet-tvOSTests/Pods-iotaWallet-tvOSTests.debug.xcconfig"; sourceTree = "<group>"; };
		3ED8B034A474AECCC552AF72B1AE4884 /* iotaWallet.entitlements */ = {isa = PBXFileReference; lastKnownFileType = text.plist.entitlements; name = iotaWallet.entitlements; path = iotaWallet/iotaWallet.entitlements; sourceTree = "<group>"; };
		40E70A189B0FFF62EE8AE0E04401F815 /* iotaWalletTests-release-config.xcconfig */ = {isa = PBXFileReference; lastKnownFileType = text.xcconfig; path = "iotaWalletTests-release-config.xcconfig"; sourceTree = "<group>"; };
		42B1F9997C45E2DF708A76D353723F28 /* AppDelegate.h */ = {isa = PBXFileReference; fileEncoding = 4; lastKnownFileType = sourcecode.c.h; name = AppDelegate.h; path = iotaWallet/AppDelegate.h; sourceTree = "<group>"; };
		48E60D4ABEBFCB6EC7FCE9538A5FF83F /* libRNSVG.a */ = {isa = PBXFileReference; explicitFileType = undefined; fileEncoding = 9; includeInIndex = 0; lastKnownFileType = archive.ar; path = libRNSVG.a; sourceTree = "<group>"; };
		55B2218ED7B66ED5B4EEF139189CDFB2 /* de */ = {isa = PBXFileReference; lastKnownFileType = text.plist.strings; name = de; path = de.lproj/InfoPlist.strings; sourceTree = "<group>"; };
		5B3B10F124C9694A85409FE3EFADD5A9 /* Pods-iotaWallet-tvOSTests.release.xcconfig */ = {isa = PBXFileReference; includeInIndex = 1; lastKnownFileType = text.xcconfig; name = "Pods-iotaWallet-tvOSTests.release.xcconfig"; path = "Pods/Target Support Files/Pods-iotaWallet-tvOSTests/Pods-iotaWallet-tvOSTests.release.xcconfig"; sourceTree = "<group>"; };
		5BC0CFE5E7DFF31220E78B818DA00C4B /* BugsnagReactNative.xcodeproj */ = {isa = PBXFileReference; lastKnownFileType = "wrapper.pb-project"; name = BugsnagReactNative.xcodeproj; path = "../node_modules/bugsnag-react-native/cocoa/BugsnagReactNative.xcodeproj"; sourceTree = "<group>"; };
		5C64D2219E425907A910B0F3A28CD9F1 /* iotaWalletTests-debug-config.xcconfig */ = {isa = PBXFileReference; lastKnownFileType = text.xcconfig; path = "iotaWalletTests-debug-config.xcconfig"; sourceTree = "<group>"; };
		5D730345CF75A62E99A5B317731440D2 /* sv */ = {isa = PBXFileReference; lastKnownFileType = text.plist.strings; name = sv; path = sv.lproj/InfoPlist.strings; sourceTree = "<group>"; };
		60C4FCE77138FA022DBAD917D3C8B8C1 /* Inconsolata-Regular.ttf */ = {isa = PBXFileReference; lastKnownFileType = file; name = "Inconsolata-Regular.ttf"; path = "../../shared/custom-fonts/Inconsolata-Regular.ttf"; sourceTree = "<group>"; };
		64A04B0E69E2398FF12B202BA93DEFED /* pt-PT */ = {isa = PBXFileReference; lastKnownFileType = text.plist.strings; name = "pt-PT"; path = "pt-PT.lproj/InfoPlist.strings"; sourceTree = "<group>"; };
		65A85C473D819AC477AA9D6A95E7EDAB /* Pods-iotaWallet.release.xcconfig */ = {isa = PBXFileReference; includeInIndex = 1; lastKnownFileType = text.xcconfig; name = "Pods-iotaWallet.release.xcconfig"; path = "Pods/Target Support Files/Pods-iotaWallet/Pods-iotaWallet.release.xcconfig"; sourceTree = "<group>"; };
		66A2C53DEF25AEDEB72FDC924EBABB8D /* nl */ = {isa = PBXFileReference; lastKnownFileType = text.plist.strings; name = nl; path = nl.lproj/InfoPlist.strings; sourceTree = "<group>"; };
		679A4B0BB6333961124F2288316630DD /* RCTText.xcodeproj */ = {isa = PBXFileReference; lastKnownFileType = "wrapper.pb-project"; name = RCTText.xcodeproj; path = "../node_modules/react-native/Libraries/Text/RCTText.xcodeproj"; sourceTree = "<group>"; };
		67EDAC9474CCB127E47DDAA9D0A40C1A /* buildnumber.xcconfig */ = {isa = PBXFileReference; lastKnownFileType = text.xcconfig; path = buildnumber.xcconfig; sourceTree = "<group>"; };
		687E262F066E4DDBCEFF44A4BC7F44A7 /* nb */ = {isa = PBXFileReference; lastKnownFileType = text.plist.strings; name = nb; path = nb.lproj/InfoPlist.strings; sourceTree = "<group>"; };
		6EB779EC5853FB7A3F49999F69549ACA /* Launch Screen.storyboard */ = {isa = PBXFileReference; lastKnownFileType = file.storyboard; path = "Launch Screen.storyboard"; sourceTree = "<group>"; };
		6F63CB3492A71A3A73B8764893BE0F6F /* RNFS.xcodeproj */ = {isa = PBXFileReference; lastKnownFileType = "wrapper.pb-project"; name = RNFS.xcodeproj; path = "../node_modules/react-native-fs/RNFS.xcodeproj"; sourceTree = "<group>"; };
		703CD715859580C6F93AD2C3B9BF240C /* zh-Hans */ = {isa = PBXFileReference; lastKnownFileType = text.plist.strings; name = "zh-Hans"; path = "zh-Hans.lproj/InfoPlist.strings"; sourceTree = "<group>"; };
		72D17A4D37252C0BC0DB1F93F39557A8 /* en */ = {isa = PBXFileReference; lastKnownFileType = text.plist.strings; name = en; path = en.lproj/InfoPlist.strings; sourceTree = "<group>"; };
		7354E30FAB50A709173411D8600A744E /* Lato-Light.ttf */ = {isa = PBXFileReference; lastKnownFileType = file; name = "Lato-Light.ttf"; path = "../../shared/custom-fonts/Lato-Light.ttf"; sourceTree = "<group>"; };
		78457F3624D0D3C241289BCB545E290E /* ReactNativeFingerprintScanner.xcodeproj */ = {isa = PBXFileReference; explicitFileType = undefined; fileEncoding = 9; includeInIndex = 0; lastKnownFileType = "wrapper.pb-project"; name = ReactNativeFingerprintScanner.xcodeproj; path = "../node_modules/react-native-fingerprint-scanner/ios/ReactNativeFingerprintScanner.xcodeproj"; sourceTree = "<group>"; };
		78890E2D6D34AE7E540EA17AF52C9982 /* hi */ = {isa = PBXFileReference; lastKnownFileType = text.plist.strings; name = hi; path = hi.lproj/InfoPlist.strings; sourceTree = "<group>"; };
		79A46F4458348360C0DFE21018DAAF14 /* RCTGeolocation.xcodeproj */ = {isa = PBXFileReference; lastKnownFileType = "wrapper.pb-project"; name = RCTGeolocation.xcodeproj; path = "../node_modules/react-native/Libraries/Geolocation/RCTGeolocation.xcodeproj"; sourceTree = "<group>"; };
		80B6D6500ADF5EC9623540236CFDB5D5 /* RNHTMLtoPDF.xcodeproj */ = {isa = PBXFileReference; lastKnownFileType = "wrapper.pb-project"; name = RNHTMLtoPDF.xcodeproj; path = "../node_modules/react-native-html-to-pdf/ios/RNHTMLtoPDF.xcodeproj"; sourceTree = "<group>"; };
		81FD04ABA0D7E5DDAC025C79AC565404 /* sk */ = {isa = PBXFileReference; lastKnownFileType = text.plist.strings; name = sk; path = sk.lproj/InfoPlist.strings; sourceTree = "<group>"; };
		83245F96160937A7C8F0A1D783E30B0C /* iotaWalletUITests.xctest */ = {isa = PBXFileReference; explicitFileType = wrapper.cfbundle; includeInIndex = 0; path = iotaWalletUITests.xctest; sourceTree = BUILT_PRODUCTS_DIR; };
		8B49115E102EED64D1B7D7AC047F1ABF /* RNExitApp.xcodeproj */ = {isa = PBXFileReference; lastKnownFileType = "wrapper.pb-project"; name = RNExitApp.xcodeproj; path = "../node_modules/react-native-exit-app/ios/RNExitApp.xcodeproj"; sourceTree = "<group>"; };
		8E434FE1CB1AC831CE3744C82835ADDB /* RCTCamera.xcodeproj */ = {isa = PBXFileReference; lastKnownFileType = "wrapper.pb-project"; name = RCTCamera.xcodeproj; path = "../node_modules/react-native-camera/ios/RCTCamera.xcodeproj"; sourceTree = "<group>"; };
		90295FE7864C1575989558505A053B99 /* Pods-iotaWallet-tvOS.debug.xcconfig */ = {isa = PBXFileReference; includeInIndex = 1; lastKnownFileType = text.xcconfig; name = "Pods-iotaWallet-tvOS.debug.xcconfig"; path = "Pods/Target Support Files/Pods-iotaWallet-tvOS/Pods-iotaWallet-tvOS.debug.xcconfig"; sourceTree = "<group>"; };
		90FB584C334E9A462066739094F9A72B /* Icons.ttf */ = {isa = PBXFileReference; lastKnownFileType = file; name = Icons.ttf; path = ../../shared/icons/Icons.ttf; sourceTree = "<group>"; };
		9E17389EF3AB0C14C6843EF1892D81D4 /* KCKeepAwake.xcodeproj */ = {isa = PBXFileReference; lastKnownFileType = "wrapper.pb-project"; name = KCKeepAwake.xcodeproj; path = "../node_modules/react-native-keep-awake/ios/KCKeepAwake.xcodeproj"; sourceTree = "<group>"; };
		9EE76A96BDAFEB3F2332A2982168E1CE /* RCTNetwork.xcodeproj */ = {isa = PBXFileReference; lastKnownFileType = "wrapper.pb-project"; name = RCTNetwork.xcodeproj; path = "../node_modules/react-native/Libraries/Network/RCTNetwork.xcodeproj"; sourceTree = "<group>"; };
		A1FAED857304034D3DCD87D13F961C48 /* el */ = {isa = PBXFileReference; lastKnownFileType = text.plist.strings; name = el; path = el.lproj/InfoPlist.strings; sourceTree = "<group>"; };
		A1FD346178506390C780AE2F7F81222E /* Pods_iotaWallet.framework */ = {isa = PBXFileReference; explicitFileType = wrapper.framework; includeInIndex = 0; path = Pods_iotaWallet.framework; sourceTree = BUILT_PRODUCTS_DIR; };
		A402C8584E5EA99F404511B6FE64D661 /* iotaWallet-release-config.xcconfig */ = {isa = PBXFileReference; lastKnownFileType = text.xcconfig; path = "iotaWallet-release-config.xcconfig"; sourceTree = "<group>"; };
		A62792EC69ED10CA10807A55EAF5E8D2 /* libRNClipboard.a */ = {isa = PBXFileReference; explicitFileType = undefined; fileEncoding = 9; includeInIndex = 0; lastKnownFileType = archive.ar; path = libRNClipboard.a; sourceTree = "<group>"; };
		A9DBF0EEB7DBFA315A0D6839E79A5924 /* iotaWalletUITests.swift */ = {isa = PBXFileReference; lastKnownFileType = sourcecode.swift; path = iotaWalletUITests.swift; sourceTree = "<group>"; };
		AA20221A44EBECD2DE04895A475187C4 /* Inconsolata-Bold.ttf */ = {isa = PBXFileReference; lastKnownFileType = file; name = "Inconsolata-Bold.ttf"; path = "../../shared/custom-fonts/Inconsolata-Bold.ttf"; sourceTree = "<group>"; };
		AA7E2CA57E62FCA5FD7C3C38C40F7603 /* RCTSettings.xcodeproj */ = {isa = PBXFileReference; lastKnownFileType = "wrapper.pb-project"; name = RCTSettings.xcodeproj; path = "../node_modules/react-native/Libraries/Settings/RCTSettings.xcodeproj"; sourceTree = "<group>"; };
		AB682616086B06AFA962D8B5F1DCAB78 /* RNRandomBytes.xcodeproj */ = {isa = PBXFileReference; lastKnownFileType = "wrapper.pb-project"; name = RNRandomBytes.xcodeproj; path = "../node_modules/react-native-randombytes/RNRandomBytes.xcodeproj"; sourceTree = "<group>"; };
		AC72D5B1A4088A6371731AAF2D0B9E73 /* lv */ = {isa = PBXFileReference; lastKnownFileType = text.plist.strings; name = lv; path = lv.lproj/InfoPlist.strings; sourceTree = "<group>"; };
		B8B9BB680BF96F04B35C8CF2291F3DF7 /* Lottie.xcodeproj */ = {isa = PBXFileReference; lastKnownFileType = "wrapper.pb-project"; name = Lottie.xcodeproj; path = "../node_modules/lottie-ios/Lottie.xcodeproj"; sourceTree = "<group>"; };
		B9ADFB0323609A2A5F0E73076170CC73 /* Info.plist */ = {isa = PBXFileReference; lastKnownFileType = text.plist.xml; path = Info.plist; sourceTree = "<group>"; };
		BA9A0E2287F5A0014ABE9284EBD2C4D8 /* sl */ = {isa = PBXFileReference; lastKnownFileType = text.plist.strings; name = sl; path = sl.lproj/InfoPlist.strings; sourceTree = "<group>"; };
		BC3F9601D8757C3A48CF2AD9CF58F3EA /* RCTWebSocket.xcodeproj */ = {isa = PBXFileReference; lastKnownFileType = "wrapper.pb-project"; name = RCTWebSocket.xcodeproj; path = "../node_modules/react-native/Libraries/WebSocket/RCTWebSocket.xcodeproj"; sourceTree = "<group>"; };
		BD40B3B9B6FE961CF3495A75D646774F /* ja */ = {isa = PBXFileReference; lastKnownFileType = text.plist.strings; name = ja; path = ja.lproj/InfoPlist.strings; sourceTree = "<group>"; };
		BDAF54583946132D35A957921197D3E8 /* libReactNativeFingerprintScanner.a */ = {isa = PBXFileReference; explicitFileType = undefined; fileEncoding = 9; includeInIndex = 0; lastKnownFileType = archive.ar; path = libReactNativeFingerprintScanner.a; sourceTree = "<group>"; };
		C0037AD62127BC6F2A36AA5D9A9DFF28 /* Pods-iotaWallet-tvOS.release.xcconfig */ = {isa = PBXFileReference; includeInIndex = 1; lastKnownFileType = text.xcconfig; name = "Pods-iotaWallet-tvOS.release.xcconfig"; path = "Pods/Target Support Files/Pods-iotaWallet-tvOS/Pods-iotaWallet-tvOS.release.xcconfig"; sourceTree = "<group>"; };
		C1445DF81443C91724B6A1603FE7B121 /* iotaWallet-tvOSTests.xctest */ = {isa = PBXFileReference; explicitFileType = wrapper.cfbundle; includeInIndex = 0; path = "iotaWallet-tvOSTests.xctest"; sourceTree = BUILT_PRODUCTS_DIR; };
		C39F11B2595A5CFD8F2D51D3B914CD41 /* RNDeviceInfo.xcodeproj */ = {isa = PBXFileReference; lastKnownFileType = "wrapper.pb-project"; name = RNDeviceInfo.xcodeproj; path = "../node_modules/react-native-device-info/RNDeviceInfo.xcodeproj"; sourceTree = "<group>"; };
		C76D226F8C33DAB67AA9C4D76FCA89C2 /* RCTAnimation.xcodeproj */ = {isa = PBXFileReference; lastKnownFileType = "wrapper.pb-project"; name = RCTAnimation.xcodeproj; path = "../node_modules/react-native/Libraries/NativeAnimation/RCTAnimation.xcodeproj"; sourceTree = "<group>"; };
		C8421A5DED2B8CE3EBA55E450E3CAC59 /* libPods-iotaWallet-tvOS.a */ = {isa = PBXFileReference; explicitFileType = archive.ar; includeInIndex = 0; path = "libPods-iotaWallet-tvOS.a"; sourceTree = BUILT_PRODUCTS_DIR; };
		C883F8A0B4031CE53D5E48217339975E /* da */ = {isa = PBXFileReference; lastKnownFileType = text.plist.strings; name = da; path = da.lproj/InfoPlist.strings; sourceTree = "<group>"; };
		C95BBF78A0A4EBD898EABC433D7C624A /* Lato-Bold.ttf */ = {isa = PBXFileReference; lastKnownFileType = file; name = "Lato-Bold.ttf"; path = "../../shared/custom-fonts/Lato-Bold.ttf"; sourceTree = "<group>"; };
		C989B5B2E21BB76597A51E0EFEA9B547 /* ro */ = {isa = PBXFileReference; lastKnownFileType = text.plist.strings; name = ro; path = ro.lproj/InfoPlist.strings; sourceTree = "<group>"; };
		CB12F2DB8E6D3A4CD653968A6281A586 /* Lato-Heavy.ttf */ = {isa = PBXFileReference; lastKnownFileType = file; name = "Lato-Heavy.ttf"; path = "../../shared/custom-fonts/Lato-Heavy.ttf"; sourceTree = "<group>"; };
		CBC5567B207BABF000BA0A7F /* EntangledIOS.m */ = {isa = PBXFileReference; fileEncoding = 4; lastKnownFileType = sourcecode.c.objc; path = EntangledIOS.m; sourceTree = "<group>"; };
		CBC5567C207BABF000BA0A7F /* bindings.h */ = {isa = PBXFileReference; fileEncoding = 4; lastKnownFileType = sourcecode.c.h; path = bindings.h; sourceTree = "<group>"; };
		CBC5567D207BABF000BA0A7F /* EntangledIOS.h */ = {isa = PBXFileReference; fileEncoding = 4; lastKnownFileType = sourcecode.c.h; path = EntangledIOS.h; sourceTree = "<group>"; };
		CBC55681207BB3FD00BA0A7F /* ios_bindings_lipo.a */ = {isa = PBXFileReference; lastKnownFileType = archive.ar; path = ios_bindings_lipo.a; sourceTree = "<group>"; };
		CFA2B84C183CC39F995C8E04CC713DDB /* Images.xcassets */ = {isa = PBXFileReference; lastKnownFileType = folder.assetcatalog; name = Images.xcassets; path = iotaWallet/Images.xcassets; sourceTree = "<group>"; };
		D2C796029F4A68C167C1F1F5176A5819 /* he */ = {isa = PBXFileReference; lastKnownFileType = text.plist.strings; name = he; path = he.lproj/InfoPlist.strings; sourceTree = "<group>"; };
		D6579997ECA951BF786CFC9441D56F53 /* fi */ = {isa = PBXFileReference; lastKnownFileType = text.plist.strings; name = fi; path = fi.lproj/InfoPlist.strings; sourceTree = "<group>"; };
		DA959792AD9A5C3642835114D50DE868 /* Pods.xcodeproj */ = {isa = PBXFileReference; lastKnownFileType = "wrapper.pb-project"; name = Pods.xcodeproj; path = Pods/Pods.xcodeproj; sourceTree = "<group>"; };
		DC4E6A9C05ACCC390F5544E11376A3C2 /* Lato-Black.ttf */ = {isa = PBXFileReference; lastKnownFileType = file; name = "Lato-Black.ttf"; path = "../../shared/custom-fonts/Lato-Black.ttf"; sourceTree = "<group>"; };
		DD581453BAAEDFD13B05710E1CA0B128 /* RCTImage.xcodeproj */ = {isa = PBXFileReference; lastKnownFileType = "wrapper.pb-project"; name = RCTImage.xcodeproj; path = "../node_modules/react-native/Libraries/Image/RCTImage.xcodeproj"; sourceTree = "<group>"; };
		DDB64CC419556333154E3FC1635752BD /* iotaWalletTests.xctest */ = {isa = PBXFileReference; explicitFileType = wrapper.cfbundle; includeInIndex = 0; path = iotaWalletTests.xctest; sourceTree = BUILT_PRODUCTS_DIR; };
		DE78092CD0C5D3A0316145EFC00548CB /* RNIsDeviceRooted.xcodeproj */ = {isa = PBXFileReference; lastKnownFileType = "wrapper.pb-project"; name = RNIsDeviceRooted.xcodeproj; path = "../node_modules/react-native-is-device-rooted/ios/RNIsDeviceRooted.xcodeproj"; sourceTree = "<group>"; };
		DF7DDCE91109086B70E5F0239B13774C /* pl */ = {isa = PBXFileReference; lastKnownFileType = text.plist.strings; name = pl; path = pl.lproj/InfoPlist.strings; sourceTree = "<group>"; };
		DFF7F2DF242CD80F15A83C96A62910D0 /* Info.plist */ = {isa = PBXFileReference; lastKnownFileType = text.plist.xml; path = Info.plist; sourceTree = "<group>"; };
		E3A5CC95D9B27ABCF4FAD971B8E3AC51 /* fr */ = {isa = PBXFileReference; lastKnownFileType = text.plist.strings; name = fr; path = fr.lproj/InfoPlist.strings; sourceTree = "<group>"; };
		E5626B12C0A7C28841B2397915C53A9D /* ReactNativeNavigation.xcodeproj */ = {isa = PBXFileReference; lastKnownFileType = "wrapper.pb-project"; name = ReactNativeNavigation.xcodeproj; path = "../node_modules/react-native-navigation/ios/ReactNativeNavigation.xcodeproj"; sourceTree = "<group>"; };
		ED0FDEA3EDE9090E04563794CE9A92B7 /* main.m */ = {isa = PBXFileReference; fileEncoding = 4; lastKnownFileType = sourcecode.c.objc; name = main.m; path = iotaWallet/main.m; sourceTree = "<group>"; };
		ED242A7662F7C74297E27CF29CD96195 /* LottieReactNative.xcodeproj */ = {isa = PBXFileReference; lastKnownFileType = "wrapper.pb-project"; name = LottieReactNative.xcodeproj; path = "../node_modules/lottie-react-native/lib/ios/LottieReactNative.xcodeproj"; sourceTree = "<group>"; };
		EEAE9D5C606B7556253D3AD01EB78CE0 /* Info.plist */ = {isa = PBXFileReference; fileEncoding = 4; lastKnownFileType = text.plist.xml; name = Info.plist; path = iotaWallet/Info.plist; sourceTree = "<group>"; };
		EEF5BF9089B89A57B0EABB4E6415A676 /* it */ = {isa = PBXFileReference; lastKnownFileType = text.plist.strings; name = it; path = it.lproj/InfoPlist.strings; sourceTree = "<group>"; };
		F05FB5124D5FDAF46BC578870641ED07 /* id */ = {isa = PBXFileReference; lastKnownFileType = text.plist.strings; name = id; path = id.lproj/InfoPlist.strings; sourceTree = "<group>"; };
		F06C37C0B9522995FB8FC4AACEE1A4A1 /* RCTActionSheet.xcodeproj */ = {isa = PBXFileReference; lastKnownFileType = "wrapper.pb-project"; name = RCTActionSheet.xcodeproj; path = "../node_modules/react-native/Libraries/ActionSheetIOS/RCTActionSheet.xcodeproj"; sourceTree = "<group>"; };
		F0BCFBFA4C88ED7E91943BDB49D788DE /* zh-Hant */ = {isa = PBXFileReference; lastKnownFileType = text.plist.strings; name = "zh-Hant"; path = "zh-Hant.lproj/InfoPlist.strings"; sourceTree = "<group>"; };
		F2FA8FCAB678228017DD1EBC70517E3F /* RCTVibration.xcodeproj */ = {isa = PBXFileReference; lastKnownFileType = "wrapper.pb-project"; name = RCTVibration.xcodeproj; path = "../node_modules/react-native/Libraries/Vibration/RCTVibration.xcodeproj"; sourceTree = "<group>"; };
		F799E10140F3477803D1C73A2F97B01B /* libz.tbd */ = {isa = PBXFileReference; lastKnownFileType = "sourcecode.text-based-dylib-definition"; name = libz.tbd; path = usr/lib/libz.tbd; sourceTree = SDKROOT; };
		F9352B06FC1C1316CEDF137DAE286FCC /* libPods-iotaWallet-tvOSTests.a */ = {isa = PBXFileReference; explicitFileType = archive.ar; includeInIndex = 0; path = "libPods-iotaWallet-tvOSTests.a"; sourceTree = BUILT_PRODUCTS_DIR; };
		F937ECCF0BA4BC3A155C89B3B7ECE27D /* es-419 */ = {isa = PBXFileReference; lastKnownFileType = text.plist.strings; name = "es-419"; path = "es-419.lproj/InfoPlist.strings"; sourceTree = "<group>"; };
		FA966CD6F6AC4A56AAE33F729009A387 /* ko */ = {isa = PBXFileReference; lastKnownFileType = text.plist.strings; name = ko; path = ko.lproj/InfoPlist.strings; sourceTree = "<group>"; };
		FACADF35E9F2A73C3D354FE3021229F2 /* RNClipboard.xcodeproj */ = {isa = PBXFileReference; explicitFileType = undefined; fileEncoding = 9; includeInIndex = 0; lastKnownFileType = "wrapper.pb-project"; name = RNClipboard.xcodeproj; path = "../node_modules/react-native-clipboard/RNClipboard.xcodeproj"; sourceTree = "<group>"; };
		FC0C813F80FE9398560C13E6CC59C201 /* iotaWallet-debug-config.xcconfig */ = {isa = PBXFileReference; fileEncoding = 4; lastKnownFileType = text.xcconfig; path = "iotaWallet-debug-config.xcconfig"; sourceTree = "<group>"; };
		FF6707891F5797B0CC78F1267EB8F1A2 /* RNSVG.xcodeproj */ = {isa = PBXFileReference; explicitFileType = undefined; fileEncoding = 9; includeInIndex = 0; lastKnownFileType = "wrapper.pb-project"; name = RNSVG.xcodeproj; path = "../node_modules/react-native-svg/ios/RNSVG.xcodeproj"; sourceTree = "<group>"; };
		FFB7466768C43C0F61CFB10138358A32 /* ART.xcodeproj */ = {isa = PBXFileReference; lastKnownFileType = "wrapper.pb-project"; name = ART.xcodeproj; path = "../node_modules/react-native/Libraries/ART/ART.xcodeproj"; sourceTree = "<group>"; };
/* End PBXFileReference section */

/* Begin PBXFrameworksBuildPhase section */
		05D2CE97116646D93A4B9C6E31EB5612 /* Frameworks */ = {
			isa = PBXFrameworksBuildPhase;
			buildActionMask = 2147483647;
			files = (
				CBC55682207BB3FD00BA0A7F /* ios_bindings_lipo.a in Frameworks */,
				1601D2D3FEE3505B87365030187ECFDB /* Lottie.framework in Frameworks */,
				2AC2F1F0512232323EB95A607D2CAD17 /* Pods_iotaWallet.framework in Frameworks */,
				EA2AFB6E4462A57FCC1E22B307422A84 /* Pods_iotaWallet.framework in Frameworks */,
				C2F42249DD5989B1962B809D5CCC00F3 /* libART.a in Frameworks */,
				0C2504A17226DF5FFD3C2A54AD060E8A /* libBugsnagReactNative.a in Frameworks */,
				6ED5CBEF7B1A39258C560F6CDCD36254 /* libKCKeepAwake.a in Frameworks */,
				2F852D5F92D3F66B78914D33F296087F /* libLottie.a in Frameworks */,
				F695E3B017504F2AD81D2965695DA403 /* libLottieReactNative.a in Frameworks */,
				227F5ECF692F599792F69DC4D573B2E6 /* libRCTActionSheet.a in Frameworks */,
				5613EA5FACE7DF227C991290F2E89D02 /* libRCTAnimation.a in Frameworks */,
				ACABC47B04B5288604AAA77AA7C4A378 /* libRCTCamera.a in Frameworks */,
				E3AE8565650D2534125883D55649D450 /* libRCTGeolocation.a in Frameworks */,
				C4646F689AA9CF8E8FFC65C04944FF13 /* libRCTImage.a in Frameworks */,
				CA8AF202D45B7B9C48CB844FE4029B34 /* libRCTLinking.a in Frameworks */,
				9D768D7930E8E00194C0FCC710EDD212 /* libRCTNetwork.a in Frameworks */,
				85277BB9448BC0DF88CC1F206C0E4BF7 /* libRCTSettings.a in Frameworks */,
				2AD31ECE2D7512D06C6BA29BD082EAE7 /* libRCTText.a in Frameworks */,
				DDA136528BBDF91C4395B590FD2C59F1 /* libRCTVibration.a in Frameworks */,
				AC1DC503F1AF3CEE085E1EAA4DB30EF4 /* libRCTWebSocket.a in Frameworks */,
				31F2332A754C8D94770FF2C620F3D34B /* libRNClipboard.a in Frameworks */,
				C63F4449914D3D19E3C83C38F602BFB5 /* libRNDeviceInfo.a in Frameworks */,
				3D089B147B065DF500AFDE15871144F7 /* libRNExitApp.a in Frameworks */,
				53D5C66F9CFCE4AF6BAE7EBD7DEF9413 /* libRNFS.a in Frameworks */,
				1C24EC71B4226833AA94DABC1F7B3655 /* libRNHTMLtoPDF.a in Frameworks */,
				CDC76600A03C06457F99259512D7F713 /* libRNIsDeviceRooted.a in Frameworks */,
				D9A1C4460153C2A24C3B5ACB9EF492CF /* libRNKeychain.a in Frameworks */,
				BC0B4879EC021013E3B1766E92C2A64B /* libRNPrint.a in Frameworks */,
				A813279F828AD23228F254CEB4047F77 /* libRNRandomBytes.a in Frameworks */,
				D51793D4E78BCB702D9FFAA1A3356153 /* libRNSVG.a in Frameworks */,
				412B533C94F35A1287B87CBF50D0679C /* libRNSecureRandom.a in Frameworks */,
				6271062A9C4773BE282CDC0CF95480D8 /* libReact.a in Frameworks */,
				7EC4E13223F8F69B1629B42AA455DA9F /* libReactNativeFingerprintScanner.a in Frameworks */,
				B2EB2350DDCA4C44B65F7114CC254AF1 /* libReactNativeNavigation.a in Frameworks */,
				4A4F5E775D301A641C32594E736C0E3A /* libz.tbd in Frameworks */,
			);
			runOnlyForDeploymentPostprocessing = 0;
		};
		17A6B85936E519099FAD248D873A5E85 /* Frameworks */ = {
			isa = PBXFrameworksBuildPhase;
			buildActionMask = 2147483647;
			files = (
				0142617753E852F270969E6706274D03 /* libPods-iotaWallet-tvOSTests.a in Frameworks */,
			);
			runOnlyForDeploymentPostprocessing = 0;
		};
		553CB5E02E5676464BF53656B3C90944 /* Frameworks */ = {
			isa = PBXFrameworksBuildPhase;
			buildActionMask = 2147483647;
			files = (
				76C9AFBA8D270AC291627F113A278417 /* libPods-iotaWallet-tvOS.a in Frameworks */,
				963E1215D830F1A7FF25B2365C494F64 /* libRCTAnimation.a in Frameworks */,
				BA960278C14E736AFA2379DE03059CB8 /* libRCTImage-tvOS.a in Frameworks */,
				85A815D84AC90B46C352C4B867C1BF36 /* libRCTLinking-tvOS.a in Frameworks */,
				ED98F17365B425CCC63B364164E2ABB6 /* libRCTNetwork-tvOS.a in Frameworks */,
				38DDAF07C8480BD137CF60C851B9DB02 /* libRCTSettings-tvOS.a in Frameworks */,
				1D90A630DF083C6894C70C1D9936A0A9 /* libRCTText-tvOS.a in Frameworks */,
				D67B7F52CD8EA6422597645960A1C079 /* libRCTWebSocket-tvOS.a in Frameworks */,
				F43A0D26643270FD3A4BFD2691C35E43 /* libReact.a in Frameworks */,
			);
			runOnlyForDeploymentPostprocessing = 0;
		};
		89D91232D91529099E9186998E61E7D7 /* Frameworks */ = {
			isa = PBXFrameworksBuildPhase;
			buildActionMask = 2147483647;
			files = (
				17357EC16F57F659069641C8279D735A /* Pods_iotaWalletTests.framework in Frameworks */,
				B7DDAE78307EBAE89650EFFB4AE21EAC /* libReact.a in Frameworks */,
			);
			runOnlyForDeploymentPostprocessing = 0;
		};
		8E6317EA2D08B2557A58B1FB5D9085D4 /* Frameworks */ = {
			isa = PBXFrameworksBuildPhase;
			buildActionMask = 2147483647;
			files = (
			);
			runOnlyForDeploymentPostprocessing = 0;
		};
/* End PBXFrameworksBuildPhase section */

/* Begin PBXGroup section */
		0442208DB98A7FEC39027C12FBDE05E9 /* Products */ = {
			isa = PBXGroup;
			children = (
				E329CD2AEA74CC4A8A6F37DBBEF1EA5E /* libRCTActionSheet.a */,
			);
			name = Products;
			sourceTree = "<group>";
		};
		0615A4F7D0026D822A624F7C6A4761CD /* iotaWalletUITests */ = {
			isa = PBXGroup;
			children = (
				DFF7F2DF242CD80F15A83C96A62910D0 /* Info.plist */,
				06E920A6AB840A93E25B7B234FEF27E6 /* SnapshotHelper.swift */,
				A9DBF0EEB7DBFA315A0D6839E79A5924 /* iotaWalletUITests.swift */,
			);
			path = iotaWalletUITests;
			sourceTree = "<group>";
		};
		0A90F56C7BA7E496AEFF20E872B57C80 /* Products */ = {
			isa = PBXGroup;
			children = (
				F895569100D60BA0DB0B50251B734B60 /* libRNHTMLtoPDF.a */,
				135AB875317E08104518902ADDADC808 /* RNHTMLtoPDFTests.xctest */,
			);
			name = Products;
			sourceTree = "<group>";
		};
		0DC16A5D78CFE5D3D027B03E9EB1EC3B /* Products */ = {
			isa = PBXGroup;
			children = (
				DBFB071F75F38C22F03B943A6DCBEDF9 /* libReactNativeNavigation.a */,
			);
			name = Products;
			sourceTree = "<group>";
		};
		0FE432859717DE312B0951A32FFC9F0C /* Frameworks */ = {
			isa = PBXGroup;
			children = (
				17CA5D008909F6DE556BFE8A8C82B425 /* Pods_iotaWallet.framework */,
				37923EC4118D1C65B69F5BC4BDC089A2 /* Pods_iotaWalletTests.framework */,
				1A114AFE31653EBA7706861B9B5706C0 /* ios_bindings-fl.a */,
				C8421A5DED2B8CE3EBA55E450E3CAC59 /* libPods-iotaWallet-tvOS.a */,
				F9352B06FC1C1316CEDF137DAE286FCC /* libPods-iotaWallet-tvOSTests.a */,
				F799E10140F3477803D1C73A2F97B01B /* libz.tbd */,
			);
			name = Frameworks;
			sourceTree = "<group>";
		};
		17BC47D0B6ED7E3E12B45C0CAD64CA3C /* Pods */ = {
			isa = PBXGroup;
			children = (
				90295FE7864C1575989558505A053B99 /* Pods-iotaWallet-tvOS.debug.xcconfig */,
				C0037AD62127BC6F2A36AA5D9A9DFF28 /* Pods-iotaWallet-tvOS.release.xcconfig */,
				3C4AF02C00A736A51C7AF9F45444CCBF /* Pods-iotaWallet-tvOSTests.debug.xcconfig */,
				5B3B10F124C9694A85409FE3EFADD5A9 /* Pods-iotaWallet-tvOSTests.release.xcconfig */,
				01EDEF539FA61D1851084CE1E4ABEECD /* Pods-iotaWallet.debug.xcconfig */,
				65A85C473D819AC477AA9D6A95E7EDAB /* Pods-iotaWallet.release.xcconfig */,
				2B08117E5782F1701848F2F1FFE965DC /* Pods-iotaWalletTests.debug.xcconfig */,
				1DF9A59C8BB6024758C5FA511228B9AF /* Pods-iotaWalletTests.release.xcconfig */,
			);
			name = Pods;
			sourceTree = "<group>";
		};
		2FE9795D77E1EEB677D548CDD97FF948 /* Products */ = {
			isa = PBXGroup;
			children = (
				C9F4F16E746AE853607E2E4D649F9E40 /* libRNDeviceInfo.a */,
				4E9F4916217D4EC545458FBE5790E41D /* libRNDeviceInfo-tvOS.a */,
			);
			name = Products;
			sourceTree = "<group>";
		};
		36C28026D94ACB992F53386A85FFD077 /* Products */ = {
			isa = PBXGroup;
			children = (
				05A278F7206668C3941E08E4900DD55E /* libLottieReactNative.a */,
			);
			name = Products;
			sourceTree = "<group>";
		};
		3B537B39817BE965218CAE954AED9DE5 /* iotaWallet */ = {
			isa = PBXGroup;
			children = (
				42B1F9997C45E2DF708A76D353723F28 /* AppDelegate.h */,
				3AFCA4EA113044613D95E46BDAC0C1E3 /* AppDelegate.m */,
				CFA2B84C183CC39F995C8E04CC713DDB /* Images.xcassets */,
				EEAE9D5C606B7556253D3AD01EB78CE0 /* Info.plist */,
				49A551A49165ED5CFBE87EE1B7C5CCA8 /* InfoPlist.strings */,
				6EB779EC5853FB7A3F49999F69549ACA /* Launch Screen.storyboard */,
				3ED8B034A474AECCC552AF72B1AE4884 /* iotaWallet.entitlements */,
				1E03CB0A809B5BED4BE0DCAF8776D770 /* main.jsbundle */,
				ED0FDEA3EDE9090E04563794CE9A92B7 /* main.m */,
			);
			name = iotaWallet;
			sourceTree = "<group>";
		};
		3FA554CD0D5061D20FBDC112457CF26E = {
			isa = PBXGroup;
			children = (
				CBC55679207BABF000BA0A7F /* EntangledIOS */,
				5DA47AA1F43DF8347817216AFD81E3B8 /* Config */,
				0FE432859717DE312B0951A32FFC9F0C /* Frameworks */,
				D25810A0B3A9B6C48CA4B14EA6FEC8D2 /* IotaKit */,
				6C07637C2BD02779C4E072737C53A2E3 /* Libraries */,
				17BC47D0B6ED7E3E12B45C0CAD64CA3C /* Pods */,
				A6A8596B2605B2CC07FAC1A5D3842894 /* Products */,
				C50DC7D36BBD0DBAB3399175FC4DAE94 /* Recovered References */,
				3B537B39817BE965218CAE954AED9DE5 /* iotaWallet */,
				E5A4C15555A5061D24DCE7B856718C84 /* iotaWalletTests */,
				0615A4F7D0026D822A624F7C6A4761CD /* iotaWalletUITests */,
				90FB584C334E9A462066739094F9A72B /* Icons.ttf */,
				AA20221A44EBECD2DE04895A475187C4 /* Inconsolata-Bold.ttf */,
				60C4FCE77138FA022DBAD917D3C8B8C1 /* Inconsolata-Regular.ttf */,
				DC4E6A9C05ACCC390F5544E11376A3C2 /* Lato-Black.ttf */,
				C95BBF78A0A4EBD898EABC433D7C624A /* Lato-Bold.ttf */,
				CB12F2DB8E6D3A4CD653968A6281A586 /* Lato-Heavy.ttf */,
				7354E30FAB50A709173411D8600A744E /* Lato-Light.ttf */,
				106C93169C14F4C2B53F9F4CA76BB6A2 /* Lato-Regular.ttf */,
			);
			indentWidth = 2;
			sourceTree = "<group>";
			tabWidth = 2;
		};
		404F05F3C6DB71501EBCD748C98682BF /* Products */ = {
			isa = PBXGroup;
			children = (
				B844D632C9BC3C7BED60CFEE0A6A52B7 /* libRNRandomBytes.a */,
			);
			name = Products;
			sourceTree = "<group>";
		};
		456A0E130E7E606051259696F2828C37 /* Products */ = {
			isa = PBXGroup;
			children = (
				E4F418B6A7C158123D272588757B8B5E /* libKCKeepAwake.a */,
			);
			name = Products;
			sourceTree = "<group>";
		};
		46B5D331A1F72BF51817F24EB2AC7641 /* Products */ = {
			isa = PBXGroup;
			children = (
				36CAD432726E7751325086F4EB03A738 /* libRCTCamera.a */,
			);
			name = Products;
			sourceTree = "<group>";
		};
		4833D34F12242CF9C19E56F28DD2ECD0 /* Supporting Files */ = {
			isa = PBXGroup;
			children = (
				B9ADFB0323609A2A5F0E73076170CC73 /* Info.plist */,
			);
			name = "Supporting Files";
			sourceTree = "<group>";
		};
		51ACD9C11FA83997FC06ADD580604E62 /* Products */ = {
			isa = PBXGroup;
			children = (
				BBAF9D268952C91DACBF8032E0718926 /* libReactNativeFingerprintScanner.a */,
			);
			name = Products;
			sourceTree = "<group>";
		};
		59F1A29AC9936E37D7CCA793B573FE14 /* Products */ = {
			isa = PBXGroup;
			children = (
				D9D059D1D71ADA6B83851AE04A4B1989 /* libBugsnagReactNative.a */,
			);
			name = Products;
			sourceTree = "<group>";
		};
		5DA47AA1F43DF8347817216AFD81E3B8 /* Config */ = {
			isa = PBXGroup;
			children = (
				67EDAC9474CCB127E47DDAA9D0A40C1A /* buildnumber.xcconfig */,
				FC0C813F80FE9398560C13E6CC59C201 /* iotaWallet-debug-config.xcconfig */,
				A402C8584E5EA99F404511B6FE64D661 /* iotaWallet-release-config.xcconfig */,
				5C64D2219E425907A910B0F3A28CD9F1 /* iotaWalletTests-debug-config.xcconfig */,
				40E70A189B0FFF62EE8AE0E04401F815 /* iotaWalletTests-release-config.xcconfig */,
			);
			path = Config;
			sourceTree = "<group>";
		};
		6C07637C2BD02779C4E072737C53A2E3 /* Libraries */ = {
			isa = PBXGroup;
			children = (
				FFB7466768C43C0F61CFB10138358A32 /* ART.xcodeproj */,
				5BC0CFE5E7DFF31220E78B818DA00C4B /* BugsnagReactNative.xcodeproj */,
				9E17389EF3AB0C14C6843EF1892D81D4 /* KCKeepAwake.xcodeproj */,
				B8B9BB680BF96F04B35C8CF2291F3DF7 /* Lottie.xcodeproj */,
				ED242A7662F7C74297E27CF29CD96195 /* LottieReactNative.xcodeproj */,
				DA959792AD9A5C3642835114D50DE868 /* Pods.xcodeproj */,
				F06C37C0B9522995FB8FC4AACEE1A4A1 /* RCTActionSheet.xcodeproj */,
				C76D226F8C33DAB67AA9C4D76FCA89C2 /* RCTAnimation.xcodeproj */,
				8E434FE1CB1AC831CE3744C82835ADDB /* RCTCamera.xcodeproj */,
				79A46F4458348360C0DFE21018DAAF14 /* RCTGeolocation.xcodeproj */,
				DD581453BAAEDFD13B05710E1CA0B128 /* RCTImage.xcodeproj */,
				2804A8AFECB29F611FC6B2AC4B0C378F /* RCTLinking.xcodeproj */,
				9EE76A96BDAFEB3F2332A2982168E1CE /* RCTNetwork.xcodeproj */,
				AA7E2CA57E62FCA5FD7C3C38C40F7603 /* RCTSettings.xcodeproj */,
				679A4B0BB6333961124F2288316630DD /* RCTText.xcodeproj */,
				F2FA8FCAB678228017DD1EBC70517E3F /* RCTVibration.xcodeproj */,
				BC3F9601D8757C3A48CF2AD9CF58F3EA /* RCTWebSocket.xcodeproj */,
				FACADF35E9F2A73C3D354FE3021229F2 /* RNClipboard.xcodeproj */,
				C39F11B2595A5CFD8F2D51D3B914CD41 /* RNDeviceInfo.xcodeproj */,
				8B49115E102EED64D1B7D7AC047F1ABF /* RNExitApp.xcodeproj */,
				6F63CB3492A71A3A73B8764893BE0F6F /* RNFS.xcodeproj */,
				80B6D6500ADF5EC9623540236CFDB5D5 /* RNHTMLtoPDF.xcodeproj */,
				DE78092CD0C5D3A0316145EFC00548CB /* RNIsDeviceRooted.xcodeproj */,
				205C47BA61DC4D6733E748712B4E50C6 /* RNKeychain.xcodeproj */,
				1380447C6001F40A66D38FBD8AFC3309 /* RNPrint.xcodeproj */,
				AB682616086B06AFA962D8B5F1DCAB78 /* RNRandomBytes.xcodeproj */,
				FF6707891F5797B0CC78F1267EB8F1A2 /* RNSVG.xcodeproj */,
				2D84DC61092C2CB09498AB83CAA9B91F /* RNSecureRandom.xcodeproj */,
				33AC314FF1C9CE4F19E8E899E79675B4 /* React.xcodeproj */,
				78457F3624D0D3C241289BCB545E290E /* ReactNativeFingerprintScanner.xcodeproj */,
				E5626B12C0A7C28841B2397915C53A9D /* ReactNativeNavigation.xcodeproj */,
			);
			name = Libraries;
			sourceTree = "<group>";
		};
		6D29DDBF122FCF314A24C85D1B55D2C2 /* Products */ = {
			isa = PBXGroup;
			children = (
				CBC5562C207BA79E00BA0A7F /* Lottie.framework */,
				667F57494F99C69927244B789F08BA39 /* Lottie.framework */,
				CBC5562E207BA79E00BA0A7F /* Lottie.framework */,
				263220B07467A090937F126D1EAD4142 /* libLottie.a */,
			);
			name = Products;
			sourceTree = "<group>";
		};
		717A70D826DDEDFAF811A89C73FA814A /* Products */ = {
			isa = PBXGroup;
			children = (
				19CB0B55DE702DF718E5FD31D6EF66FE /* libRCTSettings.a */,
				9FEDECF54B08D02E4DA237B29BFA7335 /* libRCTSettings-tvOS.a */,
			);
			name = Products;
			sourceTree = "<group>";
		};
		8984CF664FA142E14F2291768FEA9192 /* Products */ = {
			isa = PBXGroup;
			children = (
				8556BFD08B41D77575AACE772DCB65B7 /* libRNClipboard.a */,
			);
			name = Products;
			sourceTree = "<group>";
		};
		8ADF7BC563A33720DC2F2399EFC83064 /* Products */ = {
			isa = PBXGroup;
			children = (
				D373EB5A6D14212CD152A952A67FEB62 /* libRNKeychain.a */,
			);
			name = Products;
			sourceTree = "<group>";
		};
		9587AF1D58A6A266E24B67481F9ED9F2 /* Products */ = {
			isa = PBXGroup;
			children = (
				3D728509F371AB6A3627DB3F3EFBE88F /* IotaKit.framework */,
				A7757FB00CE594F07671643433203090 /* Pods_iotaWallet.framework */,
				73DE2893421CB79475DA9ABBFC68EF31 /* libPods-iotaWallet-tvOS.a */,
				75741D422FC234226BD97F79574086A2 /* libPods-iotaWallet-tvOSTests.a */,
				8194F08C899A4B07E4F0D7C10D8A04CE /* Pods_iotaWalletTests.framework */,
			);
			name = Products;
			sourceTree = "<group>";
		};
		9AF623E71CC4C2FBC8B9F3F30ACE9FE9 /* Products */ = {
			isa = PBXGroup;
			children = (
				A85B009F6629191C78D363005BC5C04B /* libART.a */,
				CF4DEBD89AF3703CA874122582CB0018 /* libART-tvOS.a */,
			);
			name = Products;
			sourceTree = "<group>";
		};
		A64BD53CDE84E513E2B4B7FC97BC39C9 /* Products */ = {
			isa = PBXGroup;
			children = (
				73D536AB3A4FAFD8602D41987D9E324F /* libRCTGeolocation.a */,
			);
			name = Products;
			sourceTree = "<group>";
		};
		A6A8596B2605B2CC07FAC1A5D3842894 /* Products */ = {
			isa = PBXGroup;
			children = (
				395BD568B613770643095434D5F46E0A /* iotaWallet-tvOS.app */,
				C1445DF81443C91724B6A1603FE7B121 /* iotaWallet-tvOSTests.xctest */,
				2C5A946EA9126EDE841BD16907761375 /* iotaWallet.app */,
				DDB64CC419556333154E3FC1635752BD /* iotaWalletTests.xctest */,
				83245F96160937A7C8F0A1D783E30B0C /* iotaWalletUITests.xctest */,
				CBEF619F59D7EBCE4196DF4E7471DFA3 /* libRNFS.a */,
			);
			name = Products;
			sourceTree = "<group>";
		};
		B500B74394DFA466050CC553274A3B29 /* Products */ = {
			isa = PBXGroup;
			children = (
				1FFDF2800ED208F6574931A64651435D /* libRNExitApp.a */,
			);
			name = Products;
			sourceTree = "<group>";
		};
		B8281C75D3DFC104F5853D66C7BE9F84 /* Products */ = {
			isa = PBXGroup;
			children = (
				4319E47FD77B4B10F18A0CCAA9E7CDB1 /* libRCTText.a */,
				0F586ACB1B483D19A73242AC34185FAD /* libRCTText-tvOS.a */,
			);
			name = Products;
			sourceTree = "<group>";
		};
		B8EB94406D3066C2A0007CDAA4C6E24C /* Recovered References */ = {
			isa = PBXGroup;
			children = (
				CBC5565A207BA79E00BA0A7F /* libReact.a */,
				B655981D53B5AE618EDBD102EA41BF51 /* libReact.a */,
				CBC5565C207BA79E00BA0A7F /* libyoga.a */,
				1C39C72B0107763251937F909D4CE6A1 /* libyoga.a */,
				CBC5565E207BA79E00BA0A7F /* libcxxreact.a */,
				9D772B812DB6C05ECF25775FCAB7E002 /* libcxxreact.a */,
				CBC55660207BA79E00BA0A7F /* libjschelpers.a */,
				4638EBE17A0D3826A792DF9563570526 /* libjschelpers.a */,
<<<<<<< HEAD
				CBC55662207BA79E00BA0A7F /* libthird-party.a */,
=======
				CBE688372073021A00F0FFFD /* libjschelpers.a */,
>>>>>>> 158848c5
				A449CDAA92C2C98ABDF0AE5690864303 /* libthird-party.a */,
				9DBC3C8E34A01D88134F4A69AA32625F /* libdouble-conversion.a */,
				CBC55664207BA79E00BA0A7F /* libdouble-conversion.a */,
				89DED642A5FCB71765083CCD2A12F54B /* libprivatedata.a */,
				3C4142FC07FAC3262B48A9BE40CB7F99 /* libprivatedata-tvOS.a */,
			);
			name = "Recovered References";
			sourceTree = "<group>";
		};
		BBAF582D2B2BD1070BC430D9655E1316 /* Products */ = {
			isa = PBXGroup;
			children = (
				2A9A65DE849C3D3C9799E3B05D172685 /* libRCTVibration.a */,
			);
			name = Products;
			sourceTree = "<group>";
		};
		C50DC7D36BBD0DBAB3399175FC4DAE94 /* Recovered References */ = {
			isa = PBXGroup;
			children = (
				A1FD346178506390C780AE2F7F81222E /* Pods_iotaWallet.framework */,
				A62792EC69ED10CA10807A55EAF5E8D2 /* libRNClipboard.a */,
				48E60D4ABEBFCB6EC7FCE9538A5FF83F /* libRNSVG.a */,
				6D68D9CD64CE2AD239A1BABD810A4043 /* libRNSecureRandom.a */,
				BDAF54583946132D35A957921197D3E8 /* libReactNativeFingerprintScanner.a */,
			);
			name = "Recovered References";
			sourceTree = "<group>";
		};
		CBC55679207BABF000BA0A7F /* EntangledIOS */ = {
			isa = PBXGroup;
			children = (
				CBC55681207BB3FD00BA0A7F /* ios_bindings_lipo.a */,
				CBC5567B207BABF000BA0A7F /* EntangledIOS.m */,
				CBC5567C207BABF000BA0A7F /* bindings.h */,
				CBC5567D207BABF000BA0A7F /* EntangledIOS.h */,
			);
			path = EntangledIOS;
			sourceTree = "<group>";
		};
		CC4DA02F315C59DE24560F554539A682 /* Products */ = {
			isa = PBXGroup;
			children = (
				C983FC068C0763B06409D31B23F70974 /* libRNSecureRandom.a */,
			);
			name = Products;
			sourceTree = "<group>";
		};
		CE40EE8EBF39CF10BC047D98C324410F /* Products */ = {
			isa = PBXGroup;
			children = (
				35204E4DC183F014F73FABC7F779792B /* libRNFS.a */,
				CBC5566E207BA79E00BA0A7F /* libRNFS.a */,
			);
			name = Products;
			sourceTree = "<group>";
		};
		D066F507CD080500B4ADC155EBDCAEE0 /* Products */ = {
			isa = PBXGroup;
			children = (
				E1DE6816AFF1D8279218D82AD1FFCE5B /* libRCTNetwork.a */,
				20E2A76312FA9646D8831AC163B1347E /* libRCTNetwork-tvOS.a */,
			);
			name = Products;
			sourceTree = "<group>";
		};
		D25810A0B3A9B6C48CA4B14EA6FEC8D2 /* IotaKit */ = {
			isa = PBXGroup;
			children = (
				088BCC78B52B416086649F6FF07C6017 /* Iota.m */,
				3AE52C6768ACF193E25BFCE2B5EA7832 /* IotaKitEmitter.swift */,
				315CDB2586854C07CD26CAD4246AD41E /* iotaWallet-Bridging-Header.h */,
			);
			path = IotaKit;
			sourceTree = "<group>";
		};
		D3289A9220C5B1A33A6094B59D944550 /* Products */ = {
			isa = PBXGroup;
			children = (
				7CD2F7585D01863B8EC256EC6A922693 /* libRCTImage.a */,
				E75E2AC8AE8B6798A4135FCB59B0D2EB /* libRCTImage-tvOS.a */,
			);
			name = Products;
			sourceTree = "<group>";
		};
		D8E8A3F5A608143069F7B59C205D415C /* Products */ = {
			isa = PBXGroup;
			children = (
				DAD01F1FBF0A65DE7C0418215A512138 /* libRNPrint.a */,
				9A667C3791869710368CDC79243CD4FF /* RNPrintTests.xctest */,
			);
			name = Products;
			sourceTree = "<group>";
		};
		DD933FDF72C371158E64AB9B49B85780 /* Products */ = {
			isa = PBXGroup;
			children = (
				D52AD4114CBE743BE1FE4BBF929B98CA /* libRNSVG.a */,
				7452BF78E5A78F49B42D6A6844855B18 /* libRNSVG-tvOS.a */,
			);
			name = Products;
			sourceTree = "<group>";
		};
		E2852D239E26EBC3B0FDF14796F09044 /* Products */ = {
			isa = PBXGroup;
			children = (
				38822DC4E60A1BDF9DF917E7C1541B3D /* libRCTLinking.a */,
				DF3D8AEB21F074871C1975441A32E214 /* libRCTLinking-tvOS.a */,
			);
			name = Products;
			sourceTree = "<group>";
		};
		E5A4C15555A5061D24DCE7B856718C84 /* iotaWalletTests */ = {
			isa = PBXGroup;
			children = (
				4833D34F12242CF9C19E56F28DD2ECD0 /* Supporting Files */,
				00A81CE60367578E89DC687A3A32D03E /* iotaWalletTests.m */,
			);
			path = iotaWalletTests;
			sourceTree = "<group>";
		};
		EAA54CFDD3A644A7FEB765E4C340E9D9 /* Products */ = {
			isa = PBXGroup;
			children = (
				0431CEEC099BC4CE1F43E0550C4CC291 /* libRNIsDeviceRooted.a */,
			);
			name = Products;
			sourceTree = "<group>";
		};
		ED3DAB9361CC0BDE3D6B8A4C69547387 /* Products */ = {
			isa = PBXGroup;
			children = (
				0DF165D1193E4B4962DABF4E7264F91B /* libRCTWebSocket.a */,
				41ABB0EEDDF4C638791186862B6FCA44 /* libRCTWebSocket-tvOS.a */,
				305530A98AC420D34A3E19B2E9293E19 /* libfishhook.a */,
				BE82952CCA102FD663897F7A37DC8849 /* libfishhook-tvOS.a */,
			);
			name = Products;
			sourceTree = "<group>";
		};
		F4105E831DFAE4418A38F8E9A26B8B15 /* Products */ = {
			isa = PBXGroup;
			children = (
				CBC55639207BA79E00BA0A7F /* libRCTAnimation.a */,
				BE06912F32A64660367B379A5FA9B59C /* libRCTAnimation.a */,
			);
			name = Products;
			sourceTree = "<group>";
		};
/* End PBXGroup section */

/* Begin PBXNativeTarget section */
		1B6F56C5B39768183E212C21E8E213DA /* iotaWallet-tvOS */ = {
			isa = PBXNativeTarget;
			buildConfigurationList = 229CB618801D69BFDE51B861A2C58FE2 /* Build configuration list for PBXNativeTarget "iotaWallet-tvOS" */;
			buildPhases = (
				D9A7B86C2BE127F1066A1B12AC92A2AB /* [CP] Check Pods Manifest.lock */,
				9289FDA5BF643E6CF6FB97742A554BFA /* Sources */,
				553CB5E02E5676464BF53656B3C90944 /* Frameworks */,
				BF58EB11F40804AD5DBB7F844142B92C /* Resources */,
				1BD7EDA2A9AC2CE93A0870587E20D397 /* Bundle React Native Code And Images */,
				AED85553B3E8E9080E0CC1CD11B88CCE /* [CP] Embed Pods Frameworks */,
				AD4A27170900694ABD48B24029E54FCD /* [CP] Copy Pods Resources */,
			);
			buildRules = (
			);
			dependencies = (
			);
			name = "iotaWallet-tvOS";
			productName = "iotaWallet-tvOS";
			productReference = 395BD568B613770643095434D5F46E0A /* iotaWallet-tvOS.app */;
			productType = "com.apple.product-type.application";
		};
		30A16F44D53CE8CFD5085B3A66B82141 /* iotaWalletTests */ = {
			isa = PBXNativeTarget;
			buildConfigurationList = 4BA0D5F0EB15D5F5757C545788EF2CDB /* Build configuration list for PBXNativeTarget "iotaWalletTests" */;
			buildPhases = (
				09CCECAD59408D9B999B155DA80B968D /* [CP] Check Pods Manifest.lock */,
				C361C063B6547DE82583FABCA4550939 /* Sources */,
				89D91232D91529099E9186998E61E7D7 /* Frameworks */,
				8F6FA1D0FA4750EA28804258C2CB6AC6 /* Resources */,
				EE0DDD5C4B675A24AFBC2558C049933C /* [CP] Embed Pods Frameworks */,
				2E076D8F9FAB03D1BE438DBEBF993967 /* [CP] Copy Pods Resources */,
			);
			buildRules = (
			);
			dependencies = (
			);
			name = iotaWalletTests;
			productName = iotaWalletTests;
			productReference = DDB64CC419556333154E3FC1635752BD /* iotaWalletTests.xctest */;
			productType = "com.apple.product-type.bundle.unit-test";
		};
		4848851A00274CA2FFBE307BAEB5F278 /* iotaWallet */ = {
			isa = PBXNativeTarget;
			buildConfigurationList = AF130F8FF7E392E4456F812995AD03FD /* Build configuration list for PBXNativeTarget "iotaWallet" */;
			buildPhases = (
				5E207500C67F805B038FCFE1EBC53D74 /* [CP] Check Pods Manifest.lock */,
				3A19CAEF0494A213AEB368179B268023 /* Sources */,
				05D2CE97116646D93A4B9C6E31EB5612 /* Frameworks */,
				FA2076790B54965291BEF26A75A5EDB5 /* Resources */,
				76C74A58CB208D79D2DBCF9020787849 /* Bundle React Native code and images */,
				C63220211E6990143BA31A17F08C8CAB /* [CP] Embed Pods Frameworks */,
				F930C8AD60F79F79DA63DD55825056A7 /* [CP] Copy Pods Resources */,
				B59F787FE434CB99F8DA67C59029AF6B /* ShellScript */,
				955BB2FC6B3E69FD9EEFE4CBF7027E30 /* ShellScript */,
				92EB94016145B67667F30CE79B21D4D5 /* Embed Frameworks */,
			);
			buildRules = (
			);
			dependencies = (
				BCF502FF716E49969EFEC3E7DA65262E /* PBXTargetDependency */,
			);
			name = iotaWallet;
			productName = "Hello World";
			productReference = 2C5A946EA9126EDE841BD16907761375 /* iotaWallet.app */;
			productType = "com.apple.product-type.application";
		};
		8607A222C6B67AC6A2A6E24A446EB268 /* iotaWallet-tvOSTests */ = {
			isa = PBXNativeTarget;
			buildConfigurationList = 287E632BA696962784937BF4BE84857D /* Build configuration list for PBXNativeTarget "iotaWallet-tvOSTests" */;
			buildPhases = (
				D17C58F9499E61A125D4EA1E4A64A297 /* [CP] Check Pods Manifest.lock */,
				20A48ED510B8A5A031F25EB34DD39B95 /* Sources */,
				17A6B85936E519099FAD248D873A5E85 /* Frameworks */,
				7B8DF15560086469F41BFCA408944F5D /* Resources */,
				B158456D8C7132653B86968EDC63B296 /* [CP] Embed Pods Frameworks */,
				AF1E0173ABA2D7BF020177D91F1CB368 /* [CP] Copy Pods Resources */,
			);
			buildRules = (
			);
			dependencies = (
				482BD5E847E669FCCD5819D2879B3184 /* PBXTargetDependency */,
			);
			name = "iotaWallet-tvOSTests";
			productName = "iotaWallet-tvOSTests";
			productReference = C1445DF81443C91724B6A1603FE7B121 /* iotaWallet-tvOSTests.xctest */;
			productType = "com.apple.product-type.bundle.unit-test";
		};
		B337D5A007B26D2B5F9D16F7E2662744 /* iotaWalletUITests */ = {
			isa = PBXNativeTarget;
			buildConfigurationList = 12FFB4085BE14D3B9E258601F66FE01E /* Build configuration list for PBXNativeTarget "iotaWalletUITests" */;
			buildPhases = (
				11075FA1DE5371B6E0DBE7D34FF2F541 /* Sources */,
				8E6317EA2D08B2557A58B1FB5D9085D4 /* Frameworks */,
				80B69C4642AB51BA4880C4831D3FF552 /* Resources */,
			);
			buildRules = (
			);
			dependencies = (
				BE73D60DB7DADA792CE0511FEEF11D44 /* PBXTargetDependency */,
			);
			name = iotaWalletUITests;
			productName = iotaWalletUITests;
			productReference = 83245F96160937A7C8F0A1D783E30B0C /* iotaWalletUITests.xctest */;
			productType = "com.apple.product-type.bundle.ui-testing";
		};
/* End PBXNativeTarget section */

/* Begin PBXProject section */
		FBC6F77FBF455B92FBB736B0E5DE8E13 /* Project object */ = {
			isa = PBXProject;
			attributes = {
				LastSwiftUpdateCheck = 0920;
				LastUpgradeCheck = 910;
				ORGANIZATIONNAME = "IOTA Foundation";
				TargetAttributes = {
					1B6F56C5B39768183E212C21E8E213DA = {
						CreatedOnToolsVersion = 8.2.1;
						DevelopmentTeam = D6XGU8EVBS;
						ProvisioningStyle = Automatic;
					};
					30A16F44D53CE8CFD5085B3A66B82141 = {
						CreatedOnToolsVersion = 6.2;
						DevelopmentTeam = D6XGU8EVBS;
						TestTargetID = 4848851A00274CA2FFBE307BAEB5F278;
					};
					4848851A00274CA2FFBE307BAEB5F278 = {
						DevelopmentTeam = D6XGU8EVBS;
						LastSwiftMigration = 0920;
						ProvisioningStyle = Automatic;
						SystemCapabilities = {
							com.apple.BackgroundModes = {
								enabled = 0;
							};
							com.apple.DataProtection = {
								enabled = 1;
							};
							com.apple.Keychain = {
								enabled = 1;
							};
						};
					};
					8607A222C6B67AC6A2A6E24A446EB268 = {
						CreatedOnToolsVersion = 8.2.1;
						DevelopmentTeam = D6XGU8EVBS;
						ProvisioningStyle = Automatic;
						TestTargetID = 1B6F56C5B39768183E212C21E8E213DA;
					};
					B337D5A007B26D2B5F9D16F7E2662744 = {
						CreatedOnToolsVersion = 9.2;
						ProvisioningStyle = Automatic;
						TestTargetID = 4848851A00274CA2FFBE307BAEB5F278;
					};
				};
			};
			buildConfigurationList = A3BD3B37F8B3D2A63C098B217B362204 /* Build configuration list for PBXProject "iotaWallet" */;
			compatibilityVersion = "Xcode 3.2";
			developmentRegion = English;
			hasScannedForEncodings = 0;
			knownRegions = (
				fr,
				de,
				"zh-Hans",
				"zh-Hant",
				ja,
				es,
				"es-419",
				it,
				ko,
				nl,
				"pt-BR",
				"pt-PT",
				da,
				fi,
				nb,
				el,
				hi,
				he,
				id,
				ar,
				tr,
				sv,
				ru,
				pl,
				ro,
				sl,
				ur,
				lv,
				Base,
				en,
				cs,
				sk,
			);
			mainGroup = 3FA554CD0D5061D20FBDC112457CF26E;
			productRefGroup = A6A8596B2605B2CC07FAC1A5D3842894 /* Products */;
			projectDirPath = "";
			projectReferences = (
				{
					ProductGroup = 9AF623E71CC4C2FBC8B9F3F30ACE9FE9 /* Products */;
					ProjectRef = FFB7466768C43C0F61CFB10138358A32 /* ART.xcodeproj */;
				},
				{
					ProductGroup = 59F1A29AC9936E37D7CCA793B573FE14 /* Products */;
					ProjectRef = 5BC0CFE5E7DFF31220E78B818DA00C4B /* BugsnagReactNative.xcodeproj */;
				},
				{
					ProductGroup = 456A0E130E7E606051259696F2828C37 /* Products */;
					ProjectRef = 9E17389EF3AB0C14C6843EF1892D81D4 /* KCKeepAwake.xcodeproj */;
				},
				{
					ProductGroup = 6D29DDBF122FCF314A24C85D1B55D2C2 /* Products */;
					ProjectRef = B8B9BB680BF96F04B35C8CF2291F3DF7 /* Lottie.xcodeproj */;
				},
				{
					ProductGroup = 36C28026D94ACB992F53386A85FFD077 /* Products */;
					ProjectRef = ED242A7662F7C74297E27CF29CD96195 /* LottieReactNative.xcodeproj */;
				},
				{
					ProductGroup = 9587AF1D58A6A266E24B67481F9ED9F2 /* Products */;
					ProjectRef = DA959792AD9A5C3642835114D50DE868 /* Pods.xcodeproj */;
				},
				{
					ProductGroup = 0442208DB98A7FEC39027C12FBDE05E9 /* Products */;
					ProjectRef = F06C37C0B9522995FB8FC4AACEE1A4A1 /* RCTActionSheet.xcodeproj */;
				},
				{
					ProductGroup = F4105E831DFAE4418A38F8E9A26B8B15 /* Products */;
					ProjectRef = C76D226F8C33DAB67AA9C4D76FCA89C2 /* RCTAnimation.xcodeproj */;
				},
				{
					ProductGroup = 46B5D331A1F72BF51817F24EB2AC7641 /* Products */;
					ProjectRef = 8E434FE1CB1AC831CE3744C82835ADDB /* RCTCamera.xcodeproj */;
				},
				{
					ProductGroup = A64BD53CDE84E513E2B4B7FC97BC39C9 /* Products */;
					ProjectRef = 79A46F4458348360C0DFE21018DAAF14 /* RCTGeolocation.xcodeproj */;
				},
				{
					ProductGroup = D3289A9220C5B1A33A6094B59D944550 /* Products */;
					ProjectRef = DD581453BAAEDFD13B05710E1CA0B128 /* RCTImage.xcodeproj */;
				},
				{
					ProductGroup = E2852D239E26EBC3B0FDF14796F09044 /* Products */;
					ProjectRef = 2804A8AFECB29F611FC6B2AC4B0C378F /* RCTLinking.xcodeproj */;
				},
				{
					ProductGroup = D066F507CD080500B4ADC155EBDCAEE0 /* Products */;
					ProjectRef = 9EE76A96BDAFEB3F2332A2982168E1CE /* RCTNetwork.xcodeproj */;
				},
				{
					ProductGroup = 717A70D826DDEDFAF811A89C73FA814A /* Products */;
					ProjectRef = AA7E2CA57E62FCA5FD7C3C38C40F7603 /* RCTSettings.xcodeproj */;
				},
				{
					ProductGroup = B8281C75D3DFC104F5853D66C7BE9F84 /* Products */;
					ProjectRef = 679A4B0BB6333961124F2288316630DD /* RCTText.xcodeproj */;
				},
				{
					ProductGroup = BBAF582D2B2BD1070BC430D9655E1316 /* Products */;
					ProjectRef = F2FA8FCAB678228017DD1EBC70517E3F /* RCTVibration.xcodeproj */;
				},
				{
					ProductGroup = ED3DAB9361CC0BDE3D6B8A4C69547387 /* Products */;
					ProjectRef = BC3F9601D8757C3A48CF2AD9CF58F3EA /* RCTWebSocket.xcodeproj */;
				},
				{
					ProductGroup = B8EB94406D3066C2A0007CDAA4C6E24C /* Recovered References */;
					ProjectRef = 33AC314FF1C9CE4F19E8E899E79675B4 /* React.xcodeproj */;
				},
				{
					ProductGroup = 51ACD9C11FA83997FC06ADD580604E62 /* Products */;
					ProjectRef = 78457F3624D0D3C241289BCB545E290E /* ReactNativeFingerprintScanner.xcodeproj */;
				},
				{
					ProductGroup = 0DC16A5D78CFE5D3D027B03E9EB1EC3B /* Products */;
					ProjectRef = E5626B12C0A7C28841B2397915C53A9D /* ReactNativeNavigation.xcodeproj */;
				},
				{
					ProductGroup = 8984CF664FA142E14F2291768FEA9192 /* Products */;
					ProjectRef = FACADF35E9F2A73C3D354FE3021229F2 /* RNClipboard.xcodeproj */;
				},
				{
					ProductGroup = 2FE9795D77E1EEB677D548CDD97FF948 /* Products */;
					ProjectRef = C39F11B2595A5CFD8F2D51D3B914CD41 /* RNDeviceInfo.xcodeproj */;
				},
				{
					ProductGroup = B500B74394DFA466050CC553274A3B29 /* Products */;
					ProjectRef = 8B49115E102EED64D1B7D7AC047F1ABF /* RNExitApp.xcodeproj */;
				},
				{
					ProductGroup = CE40EE8EBF39CF10BC047D98C324410F /* Products */;
					ProjectRef = 6F63CB3492A71A3A73B8764893BE0F6F /* RNFS.xcodeproj */;
				},
				{
					ProductGroup = 0A90F56C7BA7E496AEFF20E872B57C80 /* Products */;
					ProjectRef = 80B6D6500ADF5EC9623540236CFDB5D5 /* RNHTMLtoPDF.xcodeproj */;
				},
				{
					ProductGroup = EAA54CFDD3A644A7FEB765E4C340E9D9 /* Products */;
					ProjectRef = DE78092CD0C5D3A0316145EFC00548CB /* RNIsDeviceRooted.xcodeproj */;
				},
				{
					ProductGroup = 8ADF7BC563A33720DC2F2399EFC83064 /* Products */;
					ProjectRef = 205C47BA61DC4D6733E748712B4E50C6 /* RNKeychain.xcodeproj */;
				},
				{
					ProductGroup = D8E8A3F5A608143069F7B59C205D415C /* Products */;
					ProjectRef = 1380447C6001F40A66D38FBD8AFC3309 /* RNPrint.xcodeproj */;
				},
				{
					ProductGroup = 404F05F3C6DB71501EBCD748C98682BF /* Products */;
					ProjectRef = AB682616086B06AFA962D8B5F1DCAB78 /* RNRandomBytes.xcodeproj */;
				},
				{
					ProductGroup = CC4DA02F315C59DE24560F554539A682 /* Products */;
					ProjectRef = 2D84DC61092C2CB09498AB83CAA9B91F /* RNSecureRandom.xcodeproj */;
				},
				{
					ProductGroup = DD933FDF72C371158E64AB9B49B85780 /* Products */;
					ProjectRef = FF6707891F5797B0CC78F1267EB8F1A2 /* RNSVG.xcodeproj */;
				},
			);
			projectRoot = "";
			targets = (
				4848851A00274CA2FFBE307BAEB5F278 /* iotaWallet */,
				30A16F44D53CE8CFD5085B3A66B82141 /* iotaWalletTests */,
				1B6F56C5B39768183E212C21E8E213DA /* iotaWallet-tvOS */,
				8607A222C6B67AC6A2A6E24A446EB268 /* iotaWallet-tvOSTests */,
				B337D5A007B26D2B5F9D16F7E2662744 /* iotaWalletUITests */,
			);
		};
/* End PBXProject section */

/* Begin PBXReferenceProxy section */
		0431CEEC099BC4CE1F43E0550C4CC291 /* libRNIsDeviceRooted.a */ = {
			isa = PBXReferenceProxy;
			fileType = archive.ar;
			path = libRNIsDeviceRooted.a;
			remoteRef = C9772B939B4E8110FBC5F859B3227154 /* PBXContainerItemProxy */;
			sourceTree = BUILT_PRODUCTS_DIR;
		};
		05A278F7206668C3941E08E4900DD55E /* libLottieReactNative.a */ = {
			isa = PBXReferenceProxy;
			fileType = archive.ar;
			path = libLottieReactNative.a;
			remoteRef = 1D4B301C1E61385E585E2A112DA1B8AA /* PBXContainerItemProxy */;
			sourceTree = BUILT_PRODUCTS_DIR;
		};
		0DF165D1193E4B4962DABF4E7264F91B /* libRCTWebSocket.a */ = {
			isa = PBXReferenceProxy;
			fileType = archive.ar;
			path = libRCTWebSocket.a;
			remoteRef = 332664C4BF1AE19847F504D8C9C4CD04 /* PBXContainerItemProxy */;
			sourceTree = BUILT_PRODUCTS_DIR;
		};
		0F586ACB1B483D19A73242AC34185FAD /* libRCTText-tvOS.a */ = {
			isa = PBXReferenceProxy;
			fileType = archive.ar;
			path = "libRCTText-tvOS.a";
			remoteRef = 775CC7B8AD67A515B51E9A77C07B744D /* PBXContainerItemProxy */;
			sourceTree = BUILT_PRODUCTS_DIR;
		};
		135AB875317E08104518902ADDADC808 /* RNHTMLtoPDFTests.xctest */ = {
			isa = PBXReferenceProxy;
			fileType = wrapper.cfbundle;
			path = RNHTMLtoPDFTests.xctest;
			remoteRef = A381E113946ADEA0DEB24509E339DEF5 /* PBXContainerItemProxy */;
			sourceTree = BUILT_PRODUCTS_DIR;
		};
		19CB0B55DE702DF718E5FD31D6EF66FE /* libRCTSettings.a */ = {
			isa = PBXReferenceProxy;
			fileType = archive.ar;
			path = libRCTSettings.a;
			remoteRef = 6856A093BA67FAE8F7467903505626C0 /* PBXContainerItemProxy */;
			sourceTree = BUILT_PRODUCTS_DIR;
		};
		1C39C72B0107763251937F909D4CE6A1 /* libyoga.a */ = {
			isa = PBXReferenceProxy;
			fileType = archive.ar;
			path = libyoga.a;
			remoteRef = 1A0E14698EE7A4322A9A9B5052F4D0E4 /* PBXContainerItemProxy */;
			sourceTree = BUILT_PRODUCTS_DIR;
		};
		1FFDF2800ED208F6574931A64651435D /* libRNExitApp.a */ = {
			isa = PBXReferenceProxy;
			fileType = archive.ar;
			path = libRNExitApp.a;
			remoteRef = 38AFE775C706DBBC97CB50A593645D49 /* PBXContainerItemProxy */;
			sourceTree = BUILT_PRODUCTS_DIR;
		};
		20E2A76312FA9646D8831AC163B1347E /* libRCTNetwork-tvOS.a */ = {
			isa = PBXReferenceProxy;
			fileType = archive.ar;
			path = "libRCTNetwork-tvOS.a";
			remoteRef = 9C68E6DA3B9F7593ED48E775238CCCE2 /* PBXContainerItemProxy */;
			sourceTree = BUILT_PRODUCTS_DIR;
		};
		263220B07467A090937F126D1EAD4142 /* libLottie.a */ = {
			isa = PBXReferenceProxy;
			fileType = archive.ar;
			path = libLottie.a;
			remoteRef = EAF9F7116A758338A37BB92469F8D297 /* PBXContainerItemProxy */;
			sourceTree = BUILT_PRODUCTS_DIR;
		};
		2A9A65DE849C3D3C9799E3B05D172685 /* libRCTVibration.a */ = {
			isa = PBXReferenceProxy;
			fileType = archive.ar;
			path = libRCTVibration.a;
			remoteRef = BB0F29560ABE8B2A22B932FA4F9EB13B /* PBXContainerItemProxy */;
			sourceTree = BUILT_PRODUCTS_DIR;
		};
		305530A98AC420D34A3E19B2E9293E19 /* libfishhook.a */ = {
			isa = PBXReferenceProxy;
			fileType = archive.ar;
			path = libfishhook.a;
			remoteRef = DCEAB2C2F040EC0C0BEAA70FB12BFF84 /* PBXContainerItemProxy */;
			sourceTree = BUILT_PRODUCTS_DIR;
		};
		35204E4DC183F014F73FABC7F779792B /* libRNFS.a */ = {
			isa = PBXReferenceProxy;
			fileType = archive.ar;
			path = libRNFS.a;
			remoteRef = 759478F697B6B0746DB845F6D5691AD4 /* PBXContainerItemProxy */;
			sourceTree = BUILT_PRODUCTS_DIR;
		};
		36CAD432726E7751325086F4EB03A738 /* libRCTCamera.a */ = {
			isa = PBXReferenceProxy;
			fileType = archive.ar;
			path = libRCTCamera.a;
			remoteRef = 4BC546EE5CDA00EBE5F0EAF55C61721B /* PBXContainerItemProxy */;
			sourceTree = BUILT_PRODUCTS_DIR;
		};
		38822DC4E60A1BDF9DF917E7C1541B3D /* libRCTLinking.a */ = {
			isa = PBXReferenceProxy;
			fileType = archive.ar;
			path = libRCTLinking.a;
			remoteRef = AE1E283F1BF8C962C215E54FF5A59C24 /* PBXContainerItemProxy */;
			sourceTree = BUILT_PRODUCTS_DIR;
		};
		3C4142FC07FAC3262B48A9BE40CB7F99 /* libprivatedata-tvOS.a */ = {
			isa = PBXReferenceProxy;
			fileType = archive.ar;
			path = "libprivatedata-tvOS.a";
			remoteRef = BAEFC339D0724DE7BFFD78DDD3AC5310 /* PBXContainerItemProxy */;
			sourceTree = BUILT_PRODUCTS_DIR;
		};
		3D728509F371AB6A3627DB3F3EFBE88F /* IotaKit.framework */ = {
			isa = PBXReferenceProxy;
			fileType = wrapper.framework;
			path = IotaKit.framework;
			remoteRef = FB5707D9C94D51AD17C47EA6DC775882 /* PBXContainerItemProxy */;
			sourceTree = BUILT_PRODUCTS_DIR;
		};
		41ABB0EEDDF4C638791186862B6FCA44 /* libRCTWebSocket-tvOS.a */ = {
			isa = PBXReferenceProxy;
			fileType = archive.ar;
			path = "libRCTWebSocket-tvOS.a";
			remoteRef = 09FE410FB8091F5F045ED9DDE13DC25E /* PBXContainerItemProxy */;
			sourceTree = BUILT_PRODUCTS_DIR;
		};
		4319E47FD77B4B10F18A0CCAA9E7CDB1 /* libRCTText.a */ = {
			isa = PBXReferenceProxy;
			fileType = archive.ar;
			path = libRCTText.a;
			remoteRef = 3574B82CD6B55B4ECA9A60938811F5E8 /* PBXContainerItemProxy */;
			sourceTree = BUILT_PRODUCTS_DIR;
		};
		4638EBE17A0D3826A792DF9563570526 /* libjschelpers.a */ = {
			isa = PBXReferenceProxy;
			fileType = archive.ar;
			path = libjschelpers.a;
			remoteRef = 5A8B9CCF1B55558D85C747DCAB652942 /* PBXContainerItemProxy */;
			sourceTree = BUILT_PRODUCTS_DIR;
		};
		4E9F4916217D4EC545458FBE5790E41D /* libRNDeviceInfo-tvOS.a */ = {
			isa = PBXReferenceProxy;
			fileType = archive.ar;
			path = "libRNDeviceInfo-tvOS.a";
			remoteRef = 5A109CA5CC18A16B6414EEC4BBD87090 /* PBXContainerItemProxy */;
			sourceTree = BUILT_PRODUCTS_DIR;
		};
		667F57494F99C69927244B789F08BA39 /* Lottie.framework */ = {
			isa = PBXReferenceProxy;
			fileType = wrapper.framework;
			path = Lottie.framework;
			remoteRef = CD481D22B9AD23CF851BD7CA4F49E762 /* PBXContainerItemProxy */;
			sourceTree = BUILT_PRODUCTS_DIR;
		};
		6D68D9CD64CE2AD239A1BABD810A4043 /* libRNSecureRandom.a */ = {
			isa = PBXReferenceProxy;
			fileType = archive.ar;
			path = libRNSecureRandom.a;
			remoteRef = 896DF047E1C2AB724B776DE78051C2CB /* PBXContainerItemProxy */;
			sourceTree = BUILT_PRODUCTS_DIR;
		};
		73D536AB3A4FAFD8602D41987D9E324F /* libRCTGeolocation.a */ = {
			isa = PBXReferenceProxy;
			fileType = archive.ar;
			path = libRCTGeolocation.a;
			remoteRef = 67F735F37D9C96FFCC1469292012988C /* PBXContainerItemProxy */;
			sourceTree = BUILT_PRODUCTS_DIR;
		};
		73DE2893421CB79475DA9ABBFC68EF31 /* libPods-iotaWallet-tvOS.a */ = {
			isa = PBXReferenceProxy;
			fileType = archive.ar;
			path = "libPods-iotaWallet-tvOS.a";
			remoteRef = 711E35C224595B0412CF470CDBEF29B6 /* PBXContainerItemProxy */;
			sourceTree = BUILT_PRODUCTS_DIR;
		};
		7452BF78E5A78F49B42D6A6844855B18 /* libRNSVG-tvOS.a */ = {
			isa = PBXReferenceProxy;
			fileType = archive.ar;
			path = "libRNSVG-tvOS.a";
			remoteRef = A9F53FC6236324E5330CA31A17570E7E /* PBXContainerItemProxy */;
			sourceTree = BUILT_PRODUCTS_DIR;
		};
		75741D422FC234226BD97F79574086A2 /* libPods-iotaWallet-tvOSTests.a */ = {
			isa = PBXReferenceProxy;
			fileType = archive.ar;
			path = "libPods-iotaWallet-tvOSTests.a";
			remoteRef = FA24DAB4979B0799DCE61A5F32D99523 /* PBXContainerItemProxy */;
			sourceTree = BUILT_PRODUCTS_DIR;
		};
		7CD2F7585D01863B8EC256EC6A922693 /* libRCTImage.a */ = {
			isa = PBXReferenceProxy;
			fileType = archive.ar;
			path = libRCTImage.a;
			remoteRef = EFC046C4FF8A48212FB2D5FCA41020D1 /* PBXContainerItemProxy */;
			sourceTree = BUILT_PRODUCTS_DIR;
		};
		8194F08C899A4B07E4F0D7C10D8A04CE /* Pods_iotaWalletTests.framework */ = {
			isa = PBXReferenceProxy;
			fileType = wrapper.framework;
			path = Pods_iotaWalletTests.framework;
			remoteRef = 5883AA054AC88EAA5EFB34040EA713B2 /* PBXContainerItemProxy */;
			sourceTree = BUILT_PRODUCTS_DIR;
		};
		8556BFD08B41D77575AACE772DCB65B7 /* libRNClipboard.a */ = {
			isa = PBXReferenceProxy;
			fileType = archive.ar;
			path = libRNClipboard.a;
			remoteRef = 2A362EBEE3AF8D5ECF5F1C4ADC6FAA77 /* PBXContainerItemProxy */;
			sourceTree = BUILT_PRODUCTS_DIR;
		};
		89DED642A5FCB71765083CCD2A12F54B /* libprivatedata.a */ = {
			isa = PBXReferenceProxy;
			fileType = archive.ar;
			path = libprivatedata.a;
			remoteRef = 5571F4C8A97A7C1CD0F664C7197CC170 /* PBXContainerItemProxy */;
			sourceTree = BUILT_PRODUCTS_DIR;
		};
		9A667C3791869710368CDC79243CD4FF /* RNPrintTests.xctest */ = {
			isa = PBXReferenceProxy;
			fileType = wrapper.cfbundle;
			path = RNPrintTests.xctest;
			remoteRef = 7D78B19441B818F349C13AAD1E712ACC /* PBXContainerItemProxy */;
			sourceTree = BUILT_PRODUCTS_DIR;
		};
		9D772B812DB6C05ECF25775FCAB7E002 /* libcxxreact.a */ = {
			isa = PBXReferenceProxy;
			fileType = archive.ar;
			path = libcxxreact.a;
			remoteRef = C5DB17B47077C54B8CBA62D8E21D3C43 /* PBXContainerItemProxy */;
			sourceTree = BUILT_PRODUCTS_DIR;
		};
		9DBC3C8E34A01D88134F4A69AA32625F /* libdouble-conversion.a */ = {
			isa = PBXReferenceProxy;
			fileType = archive.ar;
			path = "libdouble-conversion.a";
			remoteRef = 91EE908523E2FCEF5CE1B08441483CDE /* PBXContainerItemProxy */;
			sourceTree = BUILT_PRODUCTS_DIR;
		};
		9FEDECF54B08D02E4DA237B29BFA7335 /* libRCTSettings-tvOS.a */ = {
			isa = PBXReferenceProxy;
			fileType = archive.ar;
			path = "libRCTSettings-tvOS.a";
			remoteRef = 02EA84673DE704F9C1AF959030D4D4BC /* PBXContainerItemProxy */;
			sourceTree = BUILT_PRODUCTS_DIR;
		};
		A449CDAA92C2C98ABDF0AE5690864303 /* libthird-party.a */ = {
			isa = PBXReferenceProxy;
			fileType = archive.ar;
			path = "libthird-party.a";
			remoteRef = 5DF1012D7DA4F139622252CC164F122C /* PBXContainerItemProxy */;
			sourceTree = BUILT_PRODUCTS_DIR;
		};
		A7757FB00CE594F07671643433203090 /* Pods_iotaWallet.framework */ = {
			isa = PBXReferenceProxy;
			fileType = wrapper.framework;
			path = Pods_iotaWallet.framework;
			remoteRef = CD9F8E5E7CF2056A65FA532392457FA4 /* PBXContainerItemProxy */;
			sourceTree = BUILT_PRODUCTS_DIR;
		};
		A85B009F6629191C78D363005BC5C04B /* libART.a */ = {
			isa = PBXReferenceProxy;
			fileType = archive.ar;
			path = libART.a;
			remoteRef = 4D28DBFF1C1827558620F9610F7E930B /* PBXContainerItemProxy */;
			sourceTree = BUILT_PRODUCTS_DIR;
		};
		B655981D53B5AE618EDBD102EA41BF51 /* libReact.a */ = {
			isa = PBXReferenceProxy;
			fileType = archive.ar;
			path = libReact.a;
			remoteRef = 01E9A97EB148F57A77EB8C51C72DF720 /* PBXContainerItemProxy */;
			sourceTree = BUILT_PRODUCTS_DIR;
		};
		B844D632C9BC3C7BED60CFEE0A6A52B7 /* libRNRandomBytes.a */ = {
			isa = PBXReferenceProxy;
			fileType = archive.ar;
			path = libRNRandomBytes.a;
			remoteRef = 2FC4A20B76D0682725A7FD3A48E950D9 /* PBXContainerItemProxy */;
			sourceTree = BUILT_PRODUCTS_DIR;
		};
		BBAF9D268952C91DACBF8032E0718926 /* libReactNativeFingerprintScanner.a */ = {
			isa = PBXReferenceProxy;
			fileType = archive.ar;
			path = libReactNativeFingerprintScanner.a;
			remoteRef = C64A41DFA3DFB47F30EDDEB6A2481B24 /* PBXContainerItemProxy */;
			sourceTree = BUILT_PRODUCTS_DIR;
		};
		BE06912F32A64660367B379A5FA9B59C /* libRCTAnimation.a */ = {
			isa = PBXReferenceProxy;
			fileType = archive.ar;
			path = libRCTAnimation.a;
			remoteRef = 77988E9E486F13DB1441A107E9B8BE7D /* PBXContainerItemProxy */;
			sourceTree = BUILT_PRODUCTS_DIR;
		};
		BE82952CCA102FD663897F7A37DC8849 /* libfishhook-tvOS.a */ = {
			isa = PBXReferenceProxy;
			fileType = archive.ar;
			path = "libfishhook-tvOS.a";
			remoteRef = 0124B2E98998F35F47D1A86641804DBA /* PBXContainerItemProxy */;
			sourceTree = BUILT_PRODUCTS_DIR;
		};
		C983FC068C0763B06409D31B23F70974 /* libRNSecureRandom.a */ = {
			isa = PBXReferenceProxy;
			fileType = archive.ar;
			path = libRNSecureRandom.a;
			remoteRef = AECD31E3539474478B838BE6DD5AB37C /* PBXContainerItemProxy */;
			sourceTree = BUILT_PRODUCTS_DIR;
		};
		C9F4F16E746AE853607E2E4D649F9E40 /* libRNDeviceInfo.a */ = {
			isa = PBXReferenceProxy;
			fileType = archive.ar;
			path = libRNDeviceInfo.a;
			remoteRef = 53DB1F47FFBD018460D6B3F399D77096 /* PBXContainerItemProxy */;
			sourceTree = BUILT_PRODUCTS_DIR;
		};
		CBC5562C207BA79E00BA0A7F /* Lottie.framework */ = {
			isa = PBXReferenceProxy;
			fileType = wrapper.framework;
			path = Lottie.framework;
			remoteRef = CBC5562B207BA79E00BA0A7F /* PBXContainerItemProxy */;
			sourceTree = BUILT_PRODUCTS_DIR;
		};
		CBC5562E207BA79E00BA0A7F /* Lottie.framework */ = {
			isa = PBXReferenceProxy;
			fileType = wrapper.framework;
			path = Lottie.framework;
			remoteRef = CBC5562D207BA79E00BA0A7F /* PBXContainerItemProxy */;
			sourceTree = BUILT_PRODUCTS_DIR;
		};
		CBC55639207BA79E00BA0A7F /* libRCTAnimation.a */ = {
			isa = PBXReferenceProxy;
			fileType = archive.ar;
			path = libRCTAnimation.a;
			remoteRef = CBC55638207BA79E00BA0A7F /* PBXContainerItemProxy */;
			sourceTree = BUILT_PRODUCTS_DIR;
		};
		CBC5565A207BA79E00BA0A7F /* libReact.a */ = {
			isa = PBXReferenceProxy;
			fileType = archive.ar;
			path = libReact.a;
			remoteRef = CBC55659207BA79E00BA0A7F /* PBXContainerItemProxy */;
			sourceTree = BUILT_PRODUCTS_DIR;
		};
		CBC5565C207BA79E00BA0A7F /* libyoga.a */ = {
			isa = PBXReferenceProxy;
			fileType = archive.ar;
			path = libyoga.a;
			remoteRef = CBC5565B207BA79E00BA0A7F /* PBXContainerItemProxy */;
			sourceTree = BUILT_PRODUCTS_DIR;
		};
		CBC5565E207BA79E00BA0A7F /* libcxxreact.a */ = {
			isa = PBXReferenceProxy;
			fileType = archive.ar;
			path = libcxxreact.a;
			remoteRef = CBC5565D207BA79E00BA0A7F /* PBXContainerItemProxy */;
			sourceTree = BUILT_PRODUCTS_DIR;
		};
		CBC55660207BA79E00BA0A7F /* libjschelpers.a */ = {
			isa = PBXReferenceProxy;
			fileType = archive.ar;
			path = libjschelpers.a;
			remoteRef = CBC5565F207BA79E00BA0A7F /* PBXContainerItemProxy */;
			sourceTree = BUILT_PRODUCTS_DIR;
		};
		CBC55662207BA79E00BA0A7F /* libthird-party.a */ = {
			isa = PBXReferenceProxy;
			fileType = archive.ar;
			path = "libthird-party.a";
			remoteRef = CBC55661207BA79E00BA0A7F /* PBXContainerItemProxy */;
			sourceTree = BUILT_PRODUCTS_DIR;
		};
		CBC55664207BA79E00BA0A7F /* libdouble-conversion.a */ = {
			isa = PBXReferenceProxy;
			fileType = archive.ar;
			path = "libdouble-conversion.a";
			remoteRef = CBC55663207BA79E00BA0A7F /* PBXContainerItemProxy */;
			sourceTree = BUILT_PRODUCTS_DIR;
		};
		CBC5566E207BA79E00BA0A7F /* libRNFS.a */ = {
			isa = PBXReferenceProxy;
			fileType = archive.ar;
			path = libRNFS.a;
			remoteRef = CBC5566D207BA79E00BA0A7F /* PBXContainerItemProxy */;
			sourceTree = BUILT_PRODUCTS_DIR;
		};
		CBEF619F59D7EBCE4196DF4E7471DFA3 /* libRNFS.a */ = {
			isa = PBXReferenceProxy;
			fileType = archive.ar;
			path = libRNFS.a;
			remoteRef = E1B37F619C11EA96BF3D3EF5382A8D08 /* PBXContainerItemProxy */;
			sourceTree = BUILT_PRODUCTS_DIR;
		};
		CF4DEBD89AF3703CA874122582CB0018 /* libART-tvOS.a */ = {
			isa = PBXReferenceProxy;
			fileType = archive.ar;
			path = "libART-tvOS.a";
			remoteRef = 5A69F80327CBC8DCFAC6DDBEC2E353E4 /* PBXContainerItemProxy */;
			sourceTree = BUILT_PRODUCTS_DIR;
		};
		D373EB5A6D14212CD152A952A67FEB62 /* libRNKeychain.a */ = {
			isa = PBXReferenceProxy;
			fileType = archive.ar;
			path = libRNKeychain.a;
			remoteRef = 52FD8EB486138CC4128FC9CA61B5CE40 /* PBXContainerItemProxy */;
			sourceTree = BUILT_PRODUCTS_DIR;
		};
		D52AD4114CBE743BE1FE4BBF929B98CA /* libRNSVG.a */ = {
			isa = PBXReferenceProxy;
			fileType = archive.ar;
			path = libRNSVG.a;
			remoteRef = 13042E5B4074EDAF295116B369C5720D /* PBXContainerItemProxy */;
			sourceTree = BUILT_PRODUCTS_DIR;
		};
		D9D059D1D71ADA6B83851AE04A4B1989 /* libBugsnagReactNative.a */ = {
			isa = PBXReferenceProxy;
			fileType = archive.ar;
			path = libBugsnagReactNative.a;
			remoteRef = 7D4677BF89393B2A390B1DA255172739 /* PBXContainerItemProxy */;
			sourceTree = BUILT_PRODUCTS_DIR;
		};
		DAD01F1FBF0A65DE7C0418215A512138 /* libRNPrint.a */ = {
			isa = PBXReferenceProxy;
			fileType = archive.ar;
			path = libRNPrint.a;
			remoteRef = 38EDCA31D16E3CD01DBD8999EBEA81FF /* PBXContainerItemProxy */;
			sourceTree = BUILT_PRODUCTS_DIR;
		};
		DBFB071F75F38C22F03B943A6DCBEDF9 /* libReactNativeNavigation.a */ = {
			isa = PBXReferenceProxy;
			fileType = archive.ar;
			path = libReactNativeNavigation.a;
			remoteRef = 33D79D2FECDE6EB7465B46540F383D7C /* PBXContainerItemProxy */;
			sourceTree = BUILT_PRODUCTS_DIR;
		};
		DF3D8AEB21F074871C1975441A32E214 /* libRCTLinking-tvOS.a */ = {
			isa = PBXReferenceProxy;
			fileType = archive.ar;
			path = "libRCTLinking-tvOS.a";
			remoteRef = BFF2DE68DC51E02575350E595BE05544 /* PBXContainerItemProxy */;
			sourceTree = BUILT_PRODUCTS_DIR;
		};
		E1DE6816AFF1D8279218D82AD1FFCE5B /* libRCTNetwork.a */ = {
			isa = PBXReferenceProxy;
			fileType = archive.ar;
			path = libRCTNetwork.a;
			remoteRef = 9CA17388BD86A06261973A87CA89A2B1 /* PBXContainerItemProxy */;
			sourceTree = BUILT_PRODUCTS_DIR;
		};
		E329CD2AEA74CC4A8A6F37DBBEF1EA5E /* libRCTActionSheet.a */ = {
			isa = PBXReferenceProxy;
			fileType = archive.ar;
			path = libRCTActionSheet.a;
			remoteRef = EDE032656EFB8B4603FCB01A05A9F031 /* PBXContainerItemProxy */;
			sourceTree = BUILT_PRODUCTS_DIR;
		};
		E4F418B6A7C158123D272588757B8B5E /* libKCKeepAwake.a */ = {
			isa = PBXReferenceProxy;
			fileType = archive.ar;
			path = libKCKeepAwake.a;
			remoteRef = D76A2AA2859385389AC38602086305F7 /* PBXContainerItemProxy */;
			sourceTree = BUILT_PRODUCTS_DIR;
		};
		E75E2AC8AE8B6798A4135FCB59B0D2EB /* libRCTImage-tvOS.a */ = {
			isa = PBXReferenceProxy;
			fileType = archive.ar;
			path = "libRCTImage-tvOS.a";
			remoteRef = 07DD23F296417D4BA008AE2ABBCB6EBF /* PBXContainerItemProxy */;
			sourceTree = BUILT_PRODUCTS_DIR;
		};
		F895569100D60BA0DB0B50251B734B60 /* libRNHTMLtoPDF.a */ = {
			isa = PBXReferenceProxy;
			fileType = archive.ar;
			path = libRNHTMLtoPDF.a;
			remoteRef = 81C198CF38E2E5542F5A88F622A38E4D /* PBXContainerItemProxy */;
			sourceTree = BUILT_PRODUCTS_DIR;
		};
/* End PBXReferenceProxy section */

/* Begin PBXResourcesBuildPhase section */
		7B8DF15560086469F41BFCA408944F5D /* Resources */ = {
			isa = PBXResourcesBuildPhase;
			buildActionMask = 2147483647;
			files = (
			);
			runOnlyForDeploymentPostprocessing = 0;
		};
		80B69C4642AB51BA4880C4831D3FF552 /* Resources */ = {
			isa = PBXResourcesBuildPhase;
			buildActionMask = 2147483647;
			files = (
			);
			runOnlyForDeploymentPostprocessing = 0;
		};
		8F6FA1D0FA4750EA28804258C2CB6AC6 /* Resources */ = {
			isa = PBXResourcesBuildPhase;
			buildActionMask = 2147483647;
			files = (
			);
			runOnlyForDeploymentPostprocessing = 0;
		};
		BF58EB11F40804AD5DBB7F844142B92C /* Resources */ = {
			isa = PBXResourcesBuildPhase;
			buildActionMask = 2147483647;
			files = (
				BDAE8ABE8DEB4C2EB82EE79A3A5230C8 /* Images.xcassets in Resources */,
			);
			runOnlyForDeploymentPostprocessing = 0;
		};
		FA2076790B54965291BEF26A75A5EDB5 /* Resources */ = {
			isa = PBXResourcesBuildPhase;
			buildActionMask = 2147483647;
			files = (
				4255D5D068A7CB1DA5956188369B1FFF /* Icons.ttf in Resources */,
				54D44899635E65A34FCEAC3EA412BE26 /* Images.xcassets in Resources */,
				C51860C3A5258461508F6E3006EA337D /* Inconsolata-Bold.ttf in Resources */,
				5403F0AF99C33584CC25CA8D4422B333 /* Inconsolata-Regular.ttf in Resources */,
				D54A6C850FD7BE61FF81BD7F6E7F25A3 /* Info.plist in Resources */,
				29169BFF0B0644DA1F501101B010A604 /* InfoPlist.strings in Resources */,
				F5627323D03B40683566C38FE5876857 /* Lato-Black.ttf in Resources */,
				B8AC91FAFE3114D9363FFF789AD58236 /* Lato-Bold.ttf in Resources */,
				87280DCAD434304502824FCC4346EEB5 /* Lato-Heavy.ttf in Resources */,
				6F563B73857A573593D57546EEF24E49 /* Lato-Light.ttf in Resources */,
				0627A09CD100D250E484B6D14027A03E /* Lato-Regular.ttf in Resources */,
				29E9C75A4A87FFC827469A3CFB2D3C89 /* Launch Screen.storyboard in Resources */,
			);
			runOnlyForDeploymentPostprocessing = 0;
		};
/* End PBXResourcesBuildPhase section */

/* Begin PBXShellScriptBuildPhase section */
		09CCECAD59408D9B999B155DA80B968D /* [CP] Check Pods Manifest.lock */ = {
			isa = PBXShellScriptBuildPhase;
			buildActionMask = 2147483647;
			files = (
			);
			inputPaths = (
				"${PODS_PODFILE_DIR_PATH}/Podfile.lock",
				"${PODS_ROOT}/Manifest.lock",
			);
			name = "[CP] Check Pods Manifest.lock";
			outputPaths = (
				"$(DERIVED_FILE_DIR)/Pods-iotaWalletTests-checkManifestLockResult.txt",
			);
			runOnlyForDeploymentPostprocessing = 0;
			shellPath = /bin/sh;
			shellScript = "diff \"${PODS_PODFILE_DIR_PATH}/Podfile.lock\" \"${PODS_ROOT}/Manifest.lock\" > /dev/null\nif [ $? != 0 ] ; then\n    # print error to STDERR\n    echo \"error: The sandbox is not in sync with the Podfile.lock. Run 'pod install' or update your CocoaPods installation.\" >&2\n    exit 1\nfi\n# This output is used by Xcode 'outputs' to avoid re-running this script phase.\necho \"SUCCESS\" > \"${SCRIPT_OUTPUT_FILE_0}\"\n";
			showEnvVarsInLog = 0;
		};
		1BD7EDA2A9AC2CE93A0870587E20D397 /* Bundle React Native Code And Images */ = {
			isa = PBXShellScriptBuildPhase;
			buildActionMask = 2147483647;
			files = (
			);
			inputPaths = (
			);
			name = "Bundle React Native Code And Images";
			outputPaths = (
			);
			runOnlyForDeploymentPostprocessing = 0;
			shellPath = /bin/sh;
			shellScript = "export NODE_BINARY=node\n../node_modules/react-native/scripts/react-native-xcode.sh";
		};
		2E076D8F9FAB03D1BE438DBEBF993967 /* [CP] Copy Pods Resources */ = {
			isa = PBXShellScriptBuildPhase;
			buildActionMask = 2147483647;
			files = (
			);
			inputPaths = (
			);
			name = "[CP] Copy Pods Resources";
			outputPaths = (
			);
			runOnlyForDeploymentPostprocessing = 0;
			shellPath = /bin/sh;
			shellScript = "\"${SRCROOT}/Pods/Target Support Files/Pods-iotaWalletTests/Pods-iotaWalletTests-resources.sh\"\n";
			showEnvVarsInLog = 0;
		};
		5E207500C67F805B038FCFE1EBC53D74 /* [CP] Check Pods Manifest.lock */ = {
			isa = PBXShellScriptBuildPhase;
			buildActionMask = 2147483647;
			files = (
			);
			inputPaths = (
				"${PODS_PODFILE_DIR_PATH}/Podfile.lock",
				"${PODS_ROOT}/Manifest.lock",
			);
			name = "[CP] Check Pods Manifest.lock";
			outputPaths = (
				"$(DERIVED_FILE_DIR)/Pods-iotaWallet-checkManifestLockResult.txt",
			);
			runOnlyForDeploymentPostprocessing = 0;
			shellPath = /bin/sh;
			shellScript = "diff \"${PODS_PODFILE_DIR_PATH}/Podfile.lock\" \"${PODS_ROOT}/Manifest.lock\" > /dev/null\nif [ $? != 0 ] ; then\n    # print error to STDERR\n    echo \"error: The sandbox is not in sync with the Podfile.lock. Run 'pod install' or update your CocoaPods installation.\" >&2\n    exit 1\nfi\n# This output is used by Xcode 'outputs' to avoid re-running this script phase.\necho \"SUCCESS\" > \"${SCRIPT_OUTPUT_FILE_0}\"\n";
			showEnvVarsInLog = 0;
		};
		76C74A58CB208D79D2DBCF9020787849 /* Bundle React Native code and images */ = {
			isa = PBXShellScriptBuildPhase;
			buildActionMask = 2147483647;
			files = (
			);
			inputPaths = (
			);
			name = "Bundle React Native code and images";
			outputPaths = (
			);
			runOnlyForDeploymentPostprocessing = 0;
			shellPath = /bin/sh;
			shellScript = "export NODE_BINARY=node\n../node_modules/react-native/scripts/react-native-xcode.sh";
		};
		955BB2FC6B3E69FD9EEFE4CBF7027E30 /* ShellScript */ = {
			isa = PBXShellScriptBuildPhase;
			buildActionMask = 2147483647;
			files = (
			);
			inputPaths = (
			);
			outputPaths = (
			);
			runOnlyForDeploymentPostprocessing = 0;
			shellPath = /bin/sh;
			shellScript = "\"${PODS_ROOT}/Fabric/run\" e741ca311eddc2a22fa56c2dad19b440babbddbc 981a9d74e52679b4082c8d7d4ea90916fa27524671f2378ebca21f44939dcb5b";
		};
		AD4A27170900694ABD48B24029E54FCD /* [CP] Copy Pods Resources */ = {
			isa = PBXShellScriptBuildPhase;
			buildActionMask = 2147483647;
			files = (
			);
			inputPaths = (
			);
			name = "[CP] Copy Pods Resources";
			outputPaths = (
			);
			runOnlyForDeploymentPostprocessing = 0;
			shellPath = /bin/sh;
			shellScript = "\"${SRCROOT}/Pods/Target Support Files/Pods-iotaWallet-tvOS/Pods-iotaWallet-tvOS-resources.sh\"\n";
			showEnvVarsInLog = 0;
		};
		AED85553B3E8E9080E0CC1CD11B88CCE /* [CP] Embed Pods Frameworks */ = {
			isa = PBXShellScriptBuildPhase;
			buildActionMask = 2147483647;
			files = (
			);
			inputPaths = (
			);
			name = "[CP] Embed Pods Frameworks";
			outputPaths = (
			);
			runOnlyForDeploymentPostprocessing = 0;
			shellPath = /bin/sh;
			shellScript = "\"${SRCROOT}/Pods/Target Support Files/Pods-iotaWallet-tvOS/Pods-iotaWallet-tvOS-frameworks.sh\"\n";
			showEnvVarsInLog = 0;
		};
		AF1E0173ABA2D7BF020177D91F1CB368 /* [CP] Copy Pods Resources */ = {
			isa = PBXShellScriptBuildPhase;
			buildActionMask = 2147483647;
			files = (
			);
			inputPaths = (
			);
			name = "[CP] Copy Pods Resources";
			outputPaths = (
			);
			runOnlyForDeploymentPostprocessing = 0;
			shellPath = /bin/sh;
			shellScript = "\"${SRCROOT}/Pods/Target Support Files/Pods-iotaWallet-tvOSTests/Pods-iotaWallet-tvOSTests-resources.sh\"\n";
			showEnvVarsInLog = 0;
		};
		B158456D8C7132653B86968EDC63B296 /* [CP] Embed Pods Frameworks */ = {
			isa = PBXShellScriptBuildPhase;
			buildActionMask = 2147483647;
			files = (
			);
			inputPaths = (
			);
			name = "[CP] Embed Pods Frameworks";
			outputPaths = (
			);
			runOnlyForDeploymentPostprocessing = 0;
			shellPath = /bin/sh;
			shellScript = "\"${SRCROOT}/Pods/Target Support Files/Pods-iotaWallet-tvOSTests/Pods-iotaWallet-tvOSTests-frameworks.sh\"\n";
			showEnvVarsInLog = 0;
		};
		B59F787FE434CB99F8DA67C59029AF6B /* ShellScript */ = {
			isa = PBXShellScriptBuildPhase;
			buildActionMask = 2147483647;
			files = (
			);
			inputPaths = (
			);
			outputPaths = (
			);
			runOnlyForDeploymentPostprocessing = 0;
			shellPath = /bin/sh;
			shellScript = "if [ \"$CONFIGURATION\" == \"Release\" ]\nthen /usr/bin/perl -pe 's/(BUILD_NUMBER = )(\\d+)/$1.($2+1)/eg' -i buildnumber.xcconfig\nfi";
		};
		C63220211E6990143BA31A17F08C8CAB /* [CP] Embed Pods Frameworks */ = {
			isa = PBXShellScriptBuildPhase;
			buildActionMask = 2147483647;
			files = (
			);
			inputPaths = (
				"${SRCROOT}/Pods/Target Support Files/Pods-iotaWallet/Pods-iotaWallet-frameworks.sh",
				"${BUILT_PRODUCTS_DIR}/IotaKit/IotaKit.framework",
			);
			name = "[CP] Embed Pods Frameworks";
			outputPaths = (
				"${TARGET_BUILD_DIR}/${FRAMEWORKS_FOLDER_PATH}/IotaKit.framework",
			);
			runOnlyForDeploymentPostprocessing = 0;
			shellPath = /bin/sh;
			shellScript = "\"${SRCROOT}/Pods/Target Support Files/Pods-iotaWallet/Pods-iotaWallet-frameworks.sh\"\n";
			showEnvVarsInLog = 0;
		};
		D17C58F9499E61A125D4EA1E4A64A297 /* [CP] Check Pods Manifest.lock */ = {
			isa = PBXShellScriptBuildPhase;
			buildActionMask = 2147483647;
			files = (
			);
			inputPaths = (
				"${PODS_PODFILE_DIR_PATH}/Podfile.lock",
				"${PODS_ROOT}/Manifest.lock",
			);
			name = "[CP] Check Pods Manifest.lock";
			outputPaths = (
				"$(DERIVED_FILE_DIR)/Pods-iotaWallet-tvOSTests-checkManifestLockResult.txt",
			);
			runOnlyForDeploymentPostprocessing = 0;
			shellPath = /bin/sh;
			shellScript = "diff \"${PODS_PODFILE_DIR_PATH}/Podfile.lock\" \"${PODS_ROOT}/Manifest.lock\" > /dev/null\nif [ $? != 0 ] ; then\n    # print error to STDERR\n    echo \"error: The sandbox is not in sync with the Podfile.lock. Run 'pod install' or update your CocoaPods installation.\" >&2\n    exit 1\nfi\n# This output is used by Xcode 'outputs' to avoid re-running this script phase.\necho \"SUCCESS\" > \"${SCRIPT_OUTPUT_FILE_0}\"\n";
			showEnvVarsInLog = 0;
		};
		D9A7B86C2BE127F1066A1B12AC92A2AB /* [CP] Check Pods Manifest.lock */ = {
			isa = PBXShellScriptBuildPhase;
			buildActionMask = 2147483647;
			files = (
			);
			inputPaths = (
				"${PODS_PODFILE_DIR_PATH}/Podfile.lock",
				"${PODS_ROOT}/Manifest.lock",
			);
			name = "[CP] Check Pods Manifest.lock";
			outputPaths = (
				"$(DERIVED_FILE_DIR)/Pods-iotaWallet-tvOS-checkManifestLockResult.txt",
			);
			runOnlyForDeploymentPostprocessing = 0;
			shellPath = /bin/sh;
			shellScript = "diff \"${PODS_PODFILE_DIR_PATH}/Podfile.lock\" \"${PODS_ROOT}/Manifest.lock\" > /dev/null\nif [ $? != 0 ] ; then\n    # print error to STDERR\n    echo \"error: The sandbox is not in sync with the Podfile.lock. Run 'pod install' or update your CocoaPods installation.\" >&2\n    exit 1\nfi\n# This output is used by Xcode 'outputs' to avoid re-running this script phase.\necho \"SUCCESS\" > \"${SCRIPT_OUTPUT_FILE_0}\"\n";
			showEnvVarsInLog = 0;
		};
		EE0DDD5C4B675A24AFBC2558C049933C /* [CP] Embed Pods Frameworks */ = {
			isa = PBXShellScriptBuildPhase;
			buildActionMask = 2147483647;
			files = (
			);
			inputPaths = (
			);
			name = "[CP] Embed Pods Frameworks";
			outputPaths = (
			);
			runOnlyForDeploymentPostprocessing = 0;
			shellPath = /bin/sh;
			shellScript = "\"${SRCROOT}/Pods/Target Support Files/Pods-iotaWalletTests/Pods-iotaWalletTests-frameworks.sh\"\n";
			showEnvVarsInLog = 0;
		};
		F930C8AD60F79F79DA63DD55825056A7 /* [CP] Copy Pods Resources */ = {
			isa = PBXShellScriptBuildPhase;
			buildActionMask = 2147483647;
			files = (
			);
			inputPaths = (
				"${SRCROOT}/Pods/Target Support Files/Pods-iotaWallet/Pods-iotaWallet-resources.sh",
				$PODS_CONFIGURATION_BUILD_DIR/HockeySDK/HockeySDKResources.bundle,
			);
			name = "[CP] Copy Pods Resources";
			outputPaths = (
				"${TARGET_BUILD_DIR}/${UNLOCALIZED_RESOURCES_FOLDER_PATH}",
			);
			runOnlyForDeploymentPostprocessing = 0;
			shellPath = /bin/sh;
			shellScript = "\"${SRCROOT}/Pods/Target Support Files/Pods-iotaWallet/Pods-iotaWallet-resources.sh\"\n";
			showEnvVarsInLog = 0;
		};
/* End PBXShellScriptBuildPhase section */

/* Begin PBXSourcesBuildPhase section */
		11075FA1DE5371B6E0DBE7D34FF2F541 /* Sources */ = {
			isa = PBXSourcesBuildPhase;
			buildActionMask = 2147483647;
			files = (
				307E93B97FDF6F53908903B07505AC30 /* SnapshotHelper.swift in Sources */,
				0C51C393ABBB0B4BD4B93D710474ACE6 /* iotaWalletUITests.swift in Sources */,
			);
			runOnlyForDeploymentPostprocessing = 0;
		};
		20A48ED510B8A5A031F25EB34DD39B95 /* Sources */ = {
			isa = PBXSourcesBuildPhase;
			buildActionMask = 2147483647;
			files = (
				F834CDED8A9A63C142A683ADB8483369 /* iotaWalletTests.m in Sources */,
			);
			runOnlyForDeploymentPostprocessing = 0;
		};
		3A19CAEF0494A213AEB368179B268023 /* Sources */ = {
			isa = PBXSourcesBuildPhase;
			buildActionMask = 2147483647;
			files = (
				962469C90FA6C9D7DB8B0F1D49DD98E7 /* AppDelegate.m in Sources */,
				009513FCBFA797A40A555F3084ED0B8D /* Iota.m in Sources */,
				CBC5567F207BABF000BA0A7F /* EntangledIOS.m in Sources */,
				6E9CC66B45FB093ECF765004AFED349E /* IotaKitEmitter.swift in Sources */,
				3E58EC90CE11629FBA816AAD96D16464 /* main.m in Sources */,
			);
			runOnlyForDeploymentPostprocessing = 0;
		};
		9289FDA5BF643E6CF6FB97742A554BFA /* Sources */ = {
			isa = PBXSourcesBuildPhase;
			buildActionMask = 2147483647;
			files = (
				150B45CC76085653FBC10B5A7B4E16F0 /* AppDelegate.m in Sources */,
				7201963BD0BAE41A9958AC15A84AAA5F /* main.m in Sources */,
			);
			runOnlyForDeploymentPostprocessing = 0;
		};
		C361C063B6547DE82583FABCA4550939 /* Sources */ = {
			isa = PBXSourcesBuildPhase;
			buildActionMask = 2147483647;
			files = (
				E4F9AC494F8CC3C172EA66A4EF42D078 /* iotaWalletTests.m in Sources */,
			);
			runOnlyForDeploymentPostprocessing = 0;
		};
/* End PBXSourcesBuildPhase section */

/* Begin PBXTargetDependency section */
		482BD5E847E669FCCD5819D2879B3184 /* PBXTargetDependency */ = {
			isa = PBXTargetDependency;
			target = 1B6F56C5B39768183E212C21E8E213DA /* iotaWallet-tvOS */;
			targetProxy = 28BD818916EC80191B9C06F5C44796AA /* PBXContainerItemProxy */;
		};
		BCF502FF716E49969EFEC3E7DA65262E /* PBXTargetDependency */ = {
			isa = PBXTargetDependency;
			name = Lottie_iOS;
			targetProxy = 3431B8C171DBF136591372AA44E6F2F4 /* PBXContainerItemProxy */;
		};
		BE73D60DB7DADA792CE0511FEEF11D44 /* PBXTargetDependency */ = {
			isa = PBXTargetDependency;
			target = 4848851A00274CA2FFBE307BAEB5F278 /* iotaWallet */;
			targetProxy = 569242DFF3FE79F261B75B97749FC745 /* PBXContainerItemProxy */;
		};
/* End PBXTargetDependency section */

/* Begin PBXVariantGroup section */
		49A551A49165ED5CFBE87EE1B7C5CCA8 /* InfoPlist.strings */ = {
			isa = PBXVariantGroup;
			children = (
				14D027E0235A94DEC3CFA3995F921E99 /* ar */,
				212C440FB237BBD7248FBF1D2199EFD2 /* cs */,
				C883F8A0B4031CE53D5E48217339975E /* da */,
				55B2218ED7B66ED5B4EEF139189CDFB2 /* de */,
				A1FAED857304034D3DCD87D13F961C48 /* el */,
				72D17A4D37252C0BC0DB1F93F39557A8 /* en */,
				36D4352CBA24C83AC9A32D4C0C8118E8 /* es */,
				F937ECCF0BA4BC3A155C89B3B7ECE27D /* es-419 */,
				D6579997ECA951BF786CFC9441D56F53 /* fi */,
				E3A5CC95D9B27ABCF4FAD971B8E3AC51 /* fr */,
				D2C796029F4A68C167C1F1F5176A5819 /* he */,
				78890E2D6D34AE7E540EA17AF52C9982 /* hi */,
				F05FB5124D5FDAF46BC578870641ED07 /* id */,
				EEF5BF9089B89A57B0EABB4E6415A676 /* it */,
				BD40B3B9B6FE961CF3495A75D646774F /* ja */,
				FA966CD6F6AC4A56AAE33F729009A387 /* ko */,
				AC72D5B1A4088A6371731AAF2D0B9E73 /* lv */,
				687E262F066E4DDBCEFF44A4BC7F44A7 /* nb */,
				66A2C53DEF25AEDEB72FDC924EBABB8D /* nl */,
				DF7DDCE91109086B70E5F0239B13774C /* pl */,
				2CF64F79A3674FBC3EAFD7BD016CA0C3 /* pt-BR */,
				64A04B0E69E2398FF12B202BA93DEFED /* pt-PT */,
				C989B5B2E21BB76597A51E0EFEA9B547 /* ro */,
				12700CD34950855970059E347E3ECCEF /* ru */,
				81FD04ABA0D7E5DDAC025C79AC565404 /* sk */,
				BA9A0E2287F5A0014ABE9284EBD2C4D8 /* sl */,
				5D730345CF75A62E99A5B317731440D2 /* sv */,
				0CB89A9AF630BA398ED6B667116B3086 /* tr */,
				000050334277DFF6E9BC09832C011408 /* ur */,
				703CD715859580C6F93AD2C3B9BF240C /* zh-Hans */,
				F0BCFBFA4C88ED7E91943BDB49D788DE /* zh-Hant */,
			);
			name = InfoPlist.strings;
			sourceTree = "<group>";
		};
/* End PBXVariantGroup section */

/* Begin XCBuildConfiguration section */
		2E5397219FE6BFB92B66674C2DE598F9 /* Release */ = {
			isa = XCBuildConfiguration;
			buildSettings = {
				ALWAYS_SEARCH_USER_PATHS = NO;
				CLANG_ANALYZER_LOCALIZABILITY_NONLOCALIZED = YES;
				CLANG_CXX_LANGUAGE_STANDARD = "gnu++0x";
				CLANG_CXX_LIBRARY = "libc++";
				CLANG_ENABLE_MODULES = YES;
				CLANG_ENABLE_OBJC_ARC = YES;
				CLANG_WARN_BLOCK_CAPTURE_AUTORELEASING = YES;
				CLANG_WARN_BOOL_CONVERSION = YES;
				CLANG_WARN_COMMA = YES;
				CLANG_WARN_CONSTANT_CONVERSION = YES;
				CLANG_WARN_DIRECT_OBJC_ISA_USAGE = YES_ERROR;
				CLANG_WARN_EMPTY_BODY = YES;
				CLANG_WARN_ENUM_CONVERSION = YES;
				CLANG_WARN_INFINITE_RECURSION = YES;
				CLANG_WARN_INT_CONVERSION = YES;
				CLANG_WARN_NON_LITERAL_NULL_CONVERSION = YES;
				CLANG_WARN_OBJC_LITERAL_CONVERSION = YES;
				CLANG_WARN_OBJC_ROOT_CLASS = YES_ERROR;
				CLANG_WARN_RANGE_LOOP_ANALYSIS = YES;
				CLANG_WARN_STRICT_PROTOTYPES = YES;
				CLANG_WARN_SUSPICIOUS_MOVE = YES;
				CLANG_WARN_UNREACHABLE_CODE = YES;
				CLANG_WARN__DUPLICATE_METHOD_MATCH = YES;
				"CODE_SIGN_IDENTITY[sdk=iphoneos*]" = "iPhone Developer";
				COPY_PHASE_STRIP = YES;
				ENABLE_NS_ASSERTIONS = NO;
				ENABLE_STRICT_OBJC_MSGSEND = YES;
				GCC_C_LANGUAGE_STANDARD = gnu99;
				GCC_NO_COMMON_BLOCKS = YES;
				GCC_WARN_64_TO_32_BIT_CONVERSION = YES;
				GCC_WARN_ABOUT_RETURN_TYPE = YES_ERROR;
				GCC_WARN_UNDECLARED_SELECTOR = YES;
				GCC_WARN_UNINITIALIZED_AUTOS = YES_AGGRESSIVE;
				GCC_WARN_UNUSED_FUNCTION = YES;
				GCC_WARN_UNUSED_VARIABLE = YES;
				HEADER_SEARCH_PATHS = "$(SRCROOT)/../node_modules/react-native-navigation/ios/**";
				IPHONEOS_DEPLOYMENT_TARGET = 8.0;
				MTL_ENABLE_DEBUG_INFO = NO;
				SDKROOT = iphoneos;
				VALIDATE_PRODUCT = YES;
			};
			name = Release;
		};
		54708D3C2D8F9B58C86D79D3E967D808 /* Release */ = {
			isa = XCBuildConfiguration;
			buildSettings = {
				ALWAYS_EMBED_SWIFT_STANDARD_LIBRARIES = YES;
				CLANG_ANALYZER_NONNULL = YES;
				CLANG_ANALYZER_NUMBER_OBJECT_CONVERSION = YES_AGGRESSIVE;
				CLANG_CXX_LANGUAGE_STANDARD = "gnu++14";
				CLANG_WARN_DOCUMENTATION_COMMENTS = YES;
				CLANG_WARN_UNGUARDED_AVAILABILITY = YES_AGGRESSIVE;
				CODE_SIGN_IDENTITY = "iPhone Developer";
				CODE_SIGN_STYLE = Automatic;
				COPY_PHASE_STRIP = NO;
				DEBUG_INFORMATION_FORMAT = "dwarf-with-dsym";
				GCC_C_LANGUAGE_STANDARD = gnu11;
				INFOPLIST_FILE = iotaWalletUITests/Info.plist;
				IPHONEOS_DEPLOYMENT_TARGET = 11.2;
				LD_RUNPATH_SEARCH_PATHS = "$(inherited) @executable_path/Frameworks @loader_path/Frameworks";
				PRODUCT_BUNDLE_IDENTIFIER = com.iota.iotaWalletUITests;
				PRODUCT_NAME = "$(TARGET_NAME)";
				SWIFT_OPTIMIZATION_LEVEL = "-Owholemodule";
				SWIFT_VERSION = 4.0;
				TARGETED_DEVICE_FAMILY = "1,2";
				TEST_TARGET_NAME = iotaWallet;
			};
			name = Release;
		};
		611B7A6B86760C0E9A40C3C579A9579A /* Debug */ = {
			isa = XCBuildConfiguration;
			baseConfigurationReference = 3C4AF02C00A736A51C7AF9F45444CCBF /* Pods-iotaWallet-tvOSTests.debug.xcconfig */;
			buildSettings = {
				BUNDLE_LOADER = "$(TEST_HOST)";
				CLANG_ANALYZER_NONNULL = YES;
				CLANG_WARN_DOCUMENTATION_COMMENTS = YES;
				CLANG_WARN_INFINITE_RECURSION = YES;
				CLANG_WARN_SUSPICIOUS_MOVE = YES;
				DEBUG_INFORMATION_FORMAT = dwarf;
				DEVELOPMENT_TEAM = D6XGU8EVBS;
				ENABLE_TESTABILITY = YES;
				GCC_NO_COMMON_BLOCKS = YES;
				INFOPLIST_FILE = "iotaWallet-tvOSTests/Info.plist";
				LD_RUNPATH_SEARCH_PATHS = "$(inherited) @executable_path/Frameworks @loader_path/Frameworks";
				LIBRARY_SEARCH_PATHS = (
					"$(inherited)",
					"\"$(SRCROOT)/$(TARGET_NAME)\"",
				);
				PRODUCT_BUNDLE_IDENTIFIER = "com.facebook.REACT.iotaWallet-tvOSTests";
				PRODUCT_NAME = "$(TARGET_NAME)";
				SDKROOT = appletvos;
				TEST_HOST = "$(BUILT_PRODUCTS_DIR)/iotaWallet-tvOS.app/iotaWallet-tvOS";
				TVOS_DEPLOYMENT_TARGET = 10.1;
			};
			name = Debug;
		};
		628BCCD8ADDD0FC8E734E5D97EDE0C08 /* Debug */ = {
			isa = XCBuildConfiguration;
			baseConfigurationReference = FC0C813F80FE9398560C13E6CC59C201 /* iotaWallet-debug-config.xcconfig */;
			buildSettings = {
				ASSETCATALOG_COMPILER_APPICON_NAME = AppIcon;
				ASSETCATALOG_COMPILER_LAUNCHIMAGE_NAME = LaunchImage;
				ASSETCATALOG_WARNINGS = YES;
				CLANG_ENABLE_MODULES = YES;
				CODE_SIGN_ENTITLEMENTS = iotaWallet/iotaWallet.entitlements;
				CODE_SIGN_IDENTITY = "iPhone Distribution";
				"CODE_SIGN_IDENTITY[sdk=iphoneos*]" = "iPhone Developer";
				CODE_SIGN_STYLE = Automatic;
				CURRENT_PROJECT_VERSION = 1;
				DEAD_CODE_STRIPPING = NO;
				DEVELOPMENT_TEAM = D6XGU8EVBS;
				HEADER_SEARCH_PATHS = (
					"$(SRCROOT)/../node_modules/react-native-navigation/ios/**",
					"(SRCROOT)/../../react-native/React/**",
					"$(SRCROOT)/../../../React/**",
					"$(SRCROOT)/../node_modules/react-native-clipboard/RNClipboard",
					"$(SRCROOT)/../node_modules/react-native-config/ios/**",
					"$(inherited)",
					"$(BUILT_PRODUCTS_DIR)/usr/local/include/**",
					"${PODS_DEV_ROOT}/React/**",
					"$(SRCROOT)/../node_modules/react-native-fingerprint-scanner/ios",
					"${PODS_DEV_ROOT}/UIDevice-PasscodeStatus/**",
				);
				IBC_WARNINGS = YES;
				INFOPLIST_FILE = iotaWallet/Info.plist;
				INFOPLIST_OTHER_PREPROCESSOR_FLAGS = "";
				INFOPLIST_PREFIX_HEADER = "";
				INFOPLIST_PREPROCESS = NO;
				LD_RUNPATH_SEARCH_PATHS = "$(inherited) @executable_path/Frameworks";
				LIBRARY_SEARCH_PATHS = (
					"$(inherited)",
					"$(PROJECT_DIR)/Entangled",
					"$(PROJECT_DIR)/EntangledIOS",
				);
				OTHER_LDFLAGS = (
					"$(inherited)",
					"-ObjC",
					"-lc++",
				);
				PRODUCT_BUNDLE_IDENTIFIER = com.iota.wallet;
				PRODUCT_NAME = iotaWallet;
				PROVISIONING_PROFILE = "";
				PROVISIONING_PROFILE_SPECIFIER = "";
				SWIFT_OBJC_BRIDGING_HEADER = "IotaKit/iotaWallet-Bridging-Header.h";
				SWIFT_OPTIMIZATION_LEVEL = "-Onone";
				SWIFT_VERSION = 4.0;
				VERSIONING_SYSTEM = "apple-generic";
			};
			name = Debug;
		};
		6E75FBCECD50020CBFEFED84B41BD355 /* Debug */ = {
			isa = XCBuildConfiguration;
			buildSettings = {
				ALWAYS_EMBED_SWIFT_STANDARD_LIBRARIES = YES;
				CLANG_ANALYZER_NONNULL = YES;
				CLANG_ANALYZER_NUMBER_OBJECT_CONVERSION = YES_AGGRESSIVE;
				CLANG_CXX_LANGUAGE_STANDARD = "gnu++14";
				CLANG_WARN_DOCUMENTATION_COMMENTS = YES;
				CLANG_WARN_UNGUARDED_AVAILABILITY = YES_AGGRESSIVE;
				CODE_SIGN_IDENTITY = "iPhone Developer";
				CODE_SIGN_STYLE = Automatic;
				DEBUG_INFORMATION_FORMAT = dwarf;
				GCC_C_LANGUAGE_STANDARD = gnu11;
				INFOPLIST_FILE = iotaWalletUITests/Info.plist;
				IPHONEOS_DEPLOYMENT_TARGET = 11.2;
				LD_RUNPATH_SEARCH_PATHS = "$(inherited) @executable_path/Frameworks @loader_path/Frameworks";
				PRODUCT_BUNDLE_IDENTIFIER = com.iota.iotaWalletUITests;
				PRODUCT_NAME = "$(TARGET_NAME)";
				SWIFT_ACTIVE_COMPILATION_CONDITIONS = DEBUG;
				SWIFT_OPTIMIZATION_LEVEL = "-Onone";
				SWIFT_VERSION = 4.0;
				TARGETED_DEVICE_FAMILY = "1,2";
				TEST_TARGET_NAME = iotaWallet;
			};
			name = Debug;
		};
		7DDD0F08DA9139FA743C2E673AD7F8C2 /* Debug */ = {
			isa = XCBuildConfiguration;
			baseConfigurationReference = 90295FE7864C1575989558505A053B99 /* Pods-iotaWallet-tvOS.debug.xcconfig */;
			buildSettings = {
				ASSETCATALOG_COMPILER_APPICON_NAME = "App Icon & Top Shelf Image";
				ASSETCATALOG_COMPILER_LAUNCHIMAGE_NAME = LaunchImage;
				CLANG_ANALYZER_NONNULL = YES;
				CLANG_WARN_DOCUMENTATION_COMMENTS = YES;
				CLANG_WARN_INFINITE_RECURSION = YES;
				CLANG_WARN_SUSPICIOUS_MOVE = YES;
				"CODE_SIGN_IDENTITY[sdk=appletvos*]" = "iPhone Developer";
				CODE_SIGN_STYLE = Automatic;
				DEBUG_INFORMATION_FORMAT = dwarf;
				DEVELOPMENT_TEAM = D6XGU8EVBS;
				ENABLE_TESTABILITY = YES;
				GCC_NO_COMMON_BLOCKS = YES;
				HEADER_SEARCH_PATHS = (
					"$(inherited)",
					"$(SRCROOT)/../node_modules/react-native-clipboard/RNClipboard",
					"$(SRCROOT)/../node_modules/react-native-fingerprint-scanner/ios",
				);
				INFOPLIST_FILE = "iotaWallet-tvOS/Info.plist";
				LD_RUNPATH_SEARCH_PATHS = "$(inherited) @executable_path/Frameworks";
				LIBRARY_SEARCH_PATHS = (
					"$(inherited)",
					"\"$(SRCROOT)/$(TARGET_NAME)\"",
				);
				OTHER_LDFLAGS = (
					"-ObjC",
					"-lc++",
				);
				PRODUCT_BUNDLE_IDENTIFIER = "com.facebook.REACT.iotaWallet-tvOS";
				PRODUCT_NAME = "$(TARGET_NAME)";
				PROVISIONING_PROFILE_SPECIFIER = "";
				SDKROOT = appletvos;
				TARGETED_DEVICE_FAMILY = 3;
				TVOS_DEPLOYMENT_TARGET = 9.2;
			};
			name = Debug;
		};
		8E3378A29B8417F4F67AC30BA5829215 /* Release */ = {
			isa = XCBuildConfiguration;
			baseConfigurationReference = 5B3B10F124C9694A85409FE3EFADD5A9 /* Pods-iotaWallet-tvOSTests.release.xcconfig */;
			buildSettings = {
				BUNDLE_LOADER = "$(TEST_HOST)";
				CLANG_ANALYZER_NONNULL = YES;
				CLANG_WARN_DOCUMENTATION_COMMENTS = YES;
				CLANG_WARN_INFINITE_RECURSION = YES;
				CLANG_WARN_SUSPICIOUS_MOVE = YES;
				COPY_PHASE_STRIP = NO;
				DEBUG_INFORMATION_FORMAT = "dwarf-with-dsym";
				DEVELOPMENT_TEAM = D6XGU8EVBS;
				GCC_NO_COMMON_BLOCKS = YES;
				INFOPLIST_FILE = "iotaWallet-tvOSTests/Info.plist";
				LD_RUNPATH_SEARCH_PATHS = "$(inherited) @executable_path/Frameworks @loader_path/Frameworks";
				LIBRARY_SEARCH_PATHS = (
					"$(inherited)",
					"\"$(SRCROOT)/$(TARGET_NAME)\"",
				);
				PRODUCT_BUNDLE_IDENTIFIER = "com.facebook.REACT.iotaWallet-tvOSTests";
				PRODUCT_NAME = "$(TARGET_NAME)";
				SDKROOT = appletvos;
				TEST_HOST = "$(BUILT_PRODUCTS_DIR)/iotaWallet-tvOS.app/iotaWallet-tvOS";
				TVOS_DEPLOYMENT_TARGET = 10.1;
			};
			name = Release;
		};
		BA56D1E88F8ACD6A9D56C678D0919924 /* Debug */ = {
			isa = XCBuildConfiguration;
			baseConfigurationReference = 5C64D2219E425907A910B0F3A28CD9F1 /* iotaWalletTests-debug-config.xcconfig */;
			buildSettings = {
				BUNDLE_LOADER = "$(TEST_HOST)";
				DEVELOPMENT_TEAM = D6XGU8EVBS;
				GCC_PREPROCESSOR_DEFINITIONS = (
					"DEBUG=1",
					"$(inherited)",
				);
				HEADER_SEARCH_PATHS = (
					"$(inherited)",
					"$(SRCROOT)/../node_modules/react-native-clipboard/RNClipboard",
					"$(SRCROOT)/../node_modules/react-native-fingerprint-scanner/ios",
				);
				INFOPLIST_FILE = iotaWalletTests/Info.plist;
				IPHONEOS_DEPLOYMENT_TARGET = 8.0;
				LD_RUNPATH_SEARCH_PATHS = "$(inherited) @executable_path/Frameworks @loader_path/Frameworks";
				LIBRARY_SEARCH_PATHS = (
					"$(inherited)",
					"\"$(SRCROOT)/$(TARGET_NAME)\"",
				);
				OTHER_LDFLAGS = (
					"-ObjC",
					"-lc++",
				);
				PRODUCT_BUNDLE_IDENTIFIER = "org.reactjs.native.example.$(PRODUCT_NAME:rfc1034identifier)";
				PRODUCT_NAME = "$(TARGET_NAME)";
				TEST_HOST = "$(BUILT_PRODUCTS_DIR)/iotaWallet.app/iotaWallet";
			};
			name = Debug;
		};
		BCFB382C052C8044AFD1446DB04A6C04 /* Debug */ = {
			isa = XCBuildConfiguration;
			buildSettings = {
				ALWAYS_SEARCH_USER_PATHS = NO;
				CLANG_ANALYZER_LOCALIZABILITY_NONLOCALIZED = YES;
				CLANG_CXX_LANGUAGE_STANDARD = "gnu++0x";
				CLANG_CXX_LIBRARY = "libc++";
				CLANG_ENABLE_MODULES = YES;
				CLANG_ENABLE_OBJC_ARC = YES;
				CLANG_WARN_BLOCK_CAPTURE_AUTORELEASING = YES;
				CLANG_WARN_BOOL_CONVERSION = YES;
				CLANG_WARN_COMMA = YES;
				CLANG_WARN_CONSTANT_CONVERSION = YES;
				CLANG_WARN_DIRECT_OBJC_ISA_USAGE = YES_ERROR;
				CLANG_WARN_EMPTY_BODY = YES;
				CLANG_WARN_ENUM_CONVERSION = YES;
				CLANG_WARN_INFINITE_RECURSION = YES;
				CLANG_WARN_INT_CONVERSION = YES;
				CLANG_WARN_NON_LITERAL_NULL_CONVERSION = YES;
				CLANG_WARN_OBJC_LITERAL_CONVERSION = YES;
				CLANG_WARN_OBJC_ROOT_CLASS = YES_ERROR;
				CLANG_WARN_RANGE_LOOP_ANALYSIS = YES;
				CLANG_WARN_STRICT_PROTOTYPES = YES;
				CLANG_WARN_SUSPICIOUS_MOVE = YES;
				CLANG_WARN_UNREACHABLE_CODE = YES;
				CLANG_WARN__DUPLICATE_METHOD_MATCH = YES;
				"CODE_SIGN_IDENTITY[sdk=iphoneos*]" = "iPhone Developer";
				COPY_PHASE_STRIP = NO;
				ENABLE_STRICT_OBJC_MSGSEND = YES;
				ENABLE_TESTABILITY = YES;
				GCC_C_LANGUAGE_STANDARD = gnu99;
				GCC_DYNAMIC_NO_PIC = NO;
				GCC_NO_COMMON_BLOCKS = YES;
				GCC_OPTIMIZATION_LEVEL = 0;
				GCC_PREPROCESSOR_DEFINITIONS = (
					"DEBUG=1",
					"$(inherited)",
				);
				GCC_SYMBOLS_PRIVATE_EXTERN = NO;
				GCC_WARN_64_TO_32_BIT_CONVERSION = YES;
				GCC_WARN_ABOUT_RETURN_TYPE = YES_ERROR;
				GCC_WARN_UNDECLARED_SELECTOR = YES;
				GCC_WARN_UNINITIALIZED_AUTOS = YES_AGGRESSIVE;
				GCC_WARN_UNUSED_FUNCTION = YES;
				GCC_WARN_UNUSED_VARIABLE = YES;
				HEADER_SEARCH_PATHS = "$(SRCROOT)/../node_modules/react-native-navigation/ios/**";
				IPHONEOS_DEPLOYMENT_TARGET = 8.0;
				MTL_ENABLE_DEBUG_INFO = YES;
				ONLY_ACTIVE_ARCH = YES;
				SDKROOT = iphoneos;
				SWIFT_OPTIMIZATION_LEVEL = "-Owholemodule";
			};
			name = Debug;
		};
		C59D55A5A1CBBEE239AD9F272DAFE0EE /* Release */ = {
			isa = XCBuildConfiguration;
			baseConfigurationReference = C0037AD62127BC6F2A36AA5D9A9DFF28 /* Pods-iotaWallet-tvOS.release.xcconfig */;
			buildSettings = {
				ASSETCATALOG_COMPILER_APPICON_NAME = "App Icon & Top Shelf Image";
				ASSETCATALOG_COMPILER_LAUNCHIMAGE_NAME = LaunchImage;
				CLANG_ANALYZER_NONNULL = YES;
				CLANG_WARN_DOCUMENTATION_COMMENTS = YES;
				CLANG_WARN_INFINITE_RECURSION = YES;
				CLANG_WARN_SUSPICIOUS_MOVE = YES;
				"CODE_SIGN_IDENTITY[sdk=appletvos*]" = "iPhone Developer";
				CODE_SIGN_STYLE = Automatic;
				COPY_PHASE_STRIP = NO;
				DEBUG_INFORMATION_FORMAT = "dwarf-with-dsym";
				DEVELOPMENT_TEAM = D6XGU8EVBS;
				GCC_NO_COMMON_BLOCKS = YES;
				HEADER_SEARCH_PATHS = (
					"$(inherited)",
					"$(SRCROOT)/../node_modules/react-native-clipboard/RNClipboard",
					"$(SRCROOT)/../node_modules/react-native-fingerprint-scanner/ios",
				);
				INFOPLIST_FILE = "iotaWallet-tvOS/Info.plist";
				LD_RUNPATH_SEARCH_PATHS = "$(inherited) @executable_path/Frameworks";
				LIBRARY_SEARCH_PATHS = (
					"$(inherited)",
					"\"$(SRCROOT)/$(TARGET_NAME)\"",
				);
				OTHER_LDFLAGS = (
					"-ObjC",
					"-lc++",
				);
				PRODUCT_BUNDLE_IDENTIFIER = "com.facebook.REACT.iotaWallet-tvOS";
				PRODUCT_NAME = "$(TARGET_NAME)";
				PROVISIONING_PROFILE_SPECIFIER = "";
				SDKROOT = appletvos;
				TARGETED_DEVICE_FAMILY = 3;
				TVOS_DEPLOYMENT_TARGET = 9.2;
			};
			name = Release;
		};
		E125CF87FF71CE32828FCAD0DF73E43B /* Release */ = {
			isa = XCBuildConfiguration;
			baseConfigurationReference = 40E70A189B0FFF62EE8AE0E04401F815 /* iotaWalletTests-release-config.xcconfig */;
			buildSettings = {
				BUNDLE_LOADER = "$(TEST_HOST)";
				COPY_PHASE_STRIP = NO;
				DEVELOPMENT_TEAM = D6XGU8EVBS;
				HEADER_SEARCH_PATHS = (
					"$(inherited)",
					"$(SRCROOT)/../node_modules/react-native-tcp/ios/**",
					"$(SRCROOT)/../node_modules/react-native-clipboard/RNClipboard",
					"$(SRCROOT)/../node_modules/react-native-fingerprint-scanner/ios",
				);
				INFOPLIST_FILE = iotaWalletTests/Info.plist;
				IPHONEOS_DEPLOYMENT_TARGET = 8.0;
				LD_RUNPATH_SEARCH_PATHS = "$(inherited) @executable_path/Frameworks @loader_path/Frameworks";
				LIBRARY_SEARCH_PATHS = (
					"$(inherited)",
					"\"$(SRCROOT)/$(TARGET_NAME)\"",
				);
				OTHER_LDFLAGS = (
					"-ObjC",
					"-lc++",
				);
				PRODUCT_BUNDLE_IDENTIFIER = "org.reactjs.native.example.$(PRODUCT_NAME:rfc1034identifier)";
				PRODUCT_NAME = "$(TARGET_NAME)";
				TEST_HOST = "$(BUILT_PRODUCTS_DIR)/iotaWallet.app/iotaWallet";
			};
			name = Release;
		};
		FE346EC30248653FF956E422EC404B15 /* Release */ = {
			isa = XCBuildConfiguration;
			baseConfigurationReference = A402C8584E5EA99F404511B6FE64D661 /* iotaWallet-release-config.xcconfig */;
			buildSettings = {
				ASSETCATALOG_COMPILER_APPICON_NAME = AppIcon;
				ASSETCATALOG_COMPILER_LAUNCHIMAGE_NAME = LaunchImage;
				ASSETCATALOG_WARNINGS = YES;
				CODE_SIGN_ENTITLEMENTS = iotaWallet/iotaWallet.entitlements;
				CODE_SIGN_IDENTITY = "iPhone Distribution";
				"CODE_SIGN_IDENTITY[sdk=iphoneos*]" = "iPhone Developer";
				CODE_SIGN_STYLE = Automatic;
				CURRENT_PROJECT_VERSION = 1;
				DEVELOPMENT_TEAM = D6XGU8EVBS;
				HEADER_SEARCH_PATHS = (
					"$(SRCROOT)/../node_modules/react-native-navigation/ios/**",
					"(SRCROOT)/../../react-native/React/**",
					"$(SRCROOT)/../../../React/**",
					"$(SRCROOT)/../node_modules/react-native-clipboard/RNClipboard",
					"$(SRCROOT)/../node_modules/react-native-config/ios/**",
					"$(inherited)",
					"${PODS_DEV_ROOT}/React/**",
					"$(BUILT_PRODUCTS_DIR)/usr/local/include/**",
					"$(SRCROOT)/../node_modules/react-native-fingerprint-scanner/ios",
					"${PODS_DEV_ROOT}/UIDevice-PasscodeStatus/**",
				);
				IBC_WARNINGS = YES;
				INFOPLIST_FILE = iotaWallet/Info.plist;
				INFOPLIST_OTHER_PREPROCESSOR_FLAGS = "";
				INFOPLIST_PREFIX_HEADER = "";
				INFOPLIST_PREPROCESS = NO;
				LD_RUNPATH_SEARCH_PATHS = "$(inherited) @executable_path/Frameworks";
				LIBRARY_SEARCH_PATHS = (
					"$(inherited)",
					"$(PROJECT_DIR)/Entangled",
					"$(PROJECT_DIR)/EntangledIOS",
				);
				OTHER_LDFLAGS = (
					"$(inherited)",
					"-ObjC",
					"-lc++",
				);
				PRODUCT_BUNDLE_IDENTIFIER = com.iota.wallet;
				PRODUCT_NAME = iotaWallet;
				PROVISIONING_PROFILE = "";
				PROVISIONING_PROFILE_SPECIFIER = "";
				SWIFT_OBJC_BRIDGING_HEADER = "IotaKit/iotaWallet-Bridging-Header.h";
				SWIFT_VERSION = 4.0;
				VERSIONING_SYSTEM = "apple-generic";
			};
			name = Release;
		};
/* End XCBuildConfiguration section */

/* Begin XCConfigurationList section */
		12FFB4085BE14D3B9E258601F66FE01E /* Build configuration list for PBXNativeTarget "iotaWalletUITests" */ = {
			isa = XCConfigurationList;
			buildConfigurations = (
				6E75FBCECD50020CBFEFED84B41BD355 /* Debug */,
				54708D3C2D8F9B58C86D79D3E967D808 /* Release */,
			);
			defaultConfigurationIsVisible = 0;
			defaultConfigurationName = Release;
		};
		229CB618801D69BFDE51B861A2C58FE2 /* Build configuration list for PBXNativeTarget "iotaWallet-tvOS" */ = {
			isa = XCConfigurationList;
			buildConfigurations = (
				7DDD0F08DA9139FA743C2E673AD7F8C2 /* Debug */,
				C59D55A5A1CBBEE239AD9F272DAFE0EE /* Release */,
			);
			defaultConfigurationIsVisible = 0;
			defaultConfigurationName = Release;
		};
		287E632BA696962784937BF4BE84857D /* Build configuration list for PBXNativeTarget "iotaWallet-tvOSTests" */ = {
			isa = XCConfigurationList;
			buildConfigurations = (
				611B7A6B86760C0E9A40C3C579A9579A /* Debug */,
				8E3378A29B8417F4F67AC30BA5829215 /* Release */,
			);
			defaultConfigurationIsVisible = 0;
			defaultConfigurationName = Release;
		};
		4BA0D5F0EB15D5F5757C545788EF2CDB /* Build configuration list for PBXNativeTarget "iotaWalletTests" */ = {
			isa = XCConfigurationList;
			buildConfigurations = (
				BA56D1E88F8ACD6A9D56C678D0919924 /* Debug */,
				E125CF87FF71CE32828FCAD0DF73E43B /* Release */,
			);
			defaultConfigurationIsVisible = 0;
			defaultConfigurationName = Release;
		};
		A3BD3B37F8B3D2A63C098B217B362204 /* Build configuration list for PBXProject "iotaWallet" */ = {
			isa = XCConfigurationList;
			buildConfigurations = (
				BCFB382C052C8044AFD1446DB04A6C04 /* Debug */,
				2E5397219FE6BFB92B66674C2DE598F9 /* Release */,
			);
			defaultConfigurationIsVisible = 0;
			defaultConfigurationName = Release;
		};
		AF130F8FF7E392E4456F812995AD03FD /* Build configuration list for PBXNativeTarget "iotaWallet" */ = {
			isa = XCConfigurationList;
			buildConfigurations = (
				628BCCD8ADDD0FC8E734E5D97EDE0C08 /* Debug */,
				FE346EC30248653FF956E422EC404B15 /* Release */,
			);
			defaultConfigurationIsVisible = 0;
			defaultConfigurationName = Release;
		};
/* End XCConfigurationList section */
	};
	rootObject = FBC6F77FBF455B92FBB736B0E5DE8E13 /* Project object */;
}<|MERGE_RESOLUTION|>--- conflicted
+++ resolved
@@ -264,7 +264,6 @@
 			remoteGlobalIDString = 8926D8C49D7F71B16EF71429B52E1590;
 			remoteInfo = "ART-tvOS";
 		};
-<<<<<<< HEAD
 		5A8B9CCF1B55558D85C747DCAB652942 /* PBXContainerItemProxy */ = {
 			isa = PBXContainerItemProxy;
 			containerPortal = 33AC314FF1C9CE4F19E8E899E79675B4 /* React.xcodeproj */;
@@ -279,8 +278,6 @@
 			remoteGlobalIDString = ECE344CBB22E9B14926747E3FB76B0F3;
 			remoteInfo = "third-party-tvOS";
 		};
-=======
->>>>>>> 158848c5
 		67F735F37D9C96FFCC1469292012988C /* PBXContainerItemProxy */ = {
 			isa = PBXContainerItemProxy;
 			containerPortal = 79A46F4458348360C0DFE21018DAAF14 /* RCTGeolocation.xcodeproj */;
@@ -441,6 +438,20 @@
 			proxyType = 2;
 			remoteGlobalIDString = 78510E1974839EACED295CFC857494F6;
 			remoteInfo = RNIsDeviceRooted;
+		};
+		CB2C1864207D10A100C54F40 /* PBXContainerItemProxy */ = {
+			isa = PBXContainerItemProxy;
+			containerPortal = 33AC314FF1C9CE4F19E8E899E79675B4 /* React.xcodeproj */;
+			proxyType = 2;
+			remoteGlobalIDString = EBF21BDC1FC498900052F4D5;
+			remoteInfo = jsinspector;
+		};
+		CB2C1866207D10A100C54F40 /* PBXContainerItemProxy */ = {
+			isa = PBXContainerItemProxy;
+			containerPortal = 33AC314FF1C9CE4F19E8E899E79675B4 /* React.xcodeproj */;
+			proxyType = 2;
+			remoteGlobalIDString = EBF21BFA1FC4989A0052F4D5;
+			remoteInfo = "jsinspector-tvOS";
 		};
 		CBC5562B207BA79E00BA0A7F /* PBXContainerItemProxy */ = {
 			isa = PBXContainerItemProxy;
@@ -1132,11 +1143,9 @@
 				9D772B812DB6C05ECF25775FCAB7E002 /* libcxxreact.a */,
 				CBC55660207BA79E00BA0A7F /* libjschelpers.a */,
 				4638EBE17A0D3826A792DF9563570526 /* libjschelpers.a */,
-<<<<<<< HEAD
+				CB2C1865207D10A100C54F40 /* libjsinspector.a */,
+				CB2C1867207D10A100C54F40 /* libjsinspector-tvOS.a */,
 				CBC55662207BA79E00BA0A7F /* libthird-party.a */,
-=======
-				CBE688372073021A00F0FFFD /* libjschelpers.a */,
->>>>>>> 158848c5
 				A449CDAA92C2C98ABDF0AE5690864303 /* libthird-party.a */,
 				9DBC3C8E34A01D88134F4A69AA32625F /* libdouble-conversion.a */,
 				CBC55664207BA79E00BA0A7F /* libdouble-conversion.a */,
@@ -1937,6 +1946,20 @@
 			remoteRef = 53DB1F47FFBD018460D6B3F399D77096 /* PBXContainerItemProxy */;
 			sourceTree = BUILT_PRODUCTS_DIR;
 		};
+		CB2C1865207D10A100C54F40 /* libjsinspector.a */ = {
+			isa = PBXReferenceProxy;
+			fileType = archive.ar;
+			path = libjsinspector.a;
+			remoteRef = CB2C1864207D10A100C54F40 /* PBXContainerItemProxy */;
+			sourceTree = BUILT_PRODUCTS_DIR;
+		};
+		CB2C1867207D10A100C54F40 /* libjsinspector-tvOS.a */ = {
+			isa = PBXReferenceProxy;
+			fileType = archive.ar;
+			path = "libjsinspector-tvOS.a";
+			remoteRef = CB2C1866207D10A100C54F40 /* PBXContainerItemProxy */;
+			sourceTree = BUILT_PRODUCTS_DIR;
+		};
 		CBC5562C207BA79E00BA0A7F /* Lottie.framework */ = {
 			isa = PBXReferenceProxy;
 			fileType = wrapper.framework;
