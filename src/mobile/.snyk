# Snyk (https://snyk.io) policy file, patches or ignores known vulnerabilities.
version: v1.12.0
ignore: {}
# patches apply the minimum changes required to fix a vulnerability
patch:
<<<<<<< HEAD
  'npm:lodash:20180130':
    - react-native > plist > xmlbuilder > lodash:
        patched: '2018-09-18T07:09:21.012Z'
    - react-native > plist > xmlbuilder > lodash:
        patched: '2018-09-18T19:51:49.892Z'
  'npm:ms:20170412':
    - react-native > connect > body-parser > debug > ms:
        patched: '2018-09-18T19:51:49.892Z'
    - react-native > connect > morgan > debug > ms:
        patched: '2018-09-18T19:51:49.892Z'
    - react-native > connect > express-session > debug > ms:
        patched: '2018-09-18T19:51:49.892Z'
    - react-native > connect > compression > debug > ms:
        patched: '2018-09-18T19:51:49.892Z'
    - react-native > connect > serve-index > debug > ms:
        patched: '2018-09-18T19:51:49.892Z'
    - react-native > connect > connect-timeout > ms:
        patched: '2018-09-18T19:51:49.892Z'
    - react-native > connect > connect-timeout > debug > ms:
        patched: '2018-09-18T19:51:49.892Z'
    - react-native > connect > serve-static > send > ms:
        patched: '2018-09-18T19:51:49.892Z'
    - react-native > connect > serve-static > send > debug > ms:
        patched: '2018-09-18T19:51:49.892Z'
    - react-native > connect > serve-favicon > ms:
        patched: '2018-09-18T19:51:49.892Z'
  'npm:debug:20170905':
    - react-native > connect > body-parser > debug:
        patched: '2018-09-18T22:12:12.424Z'
    - react-native > connect > compression > debug:
        patched: '2018-09-18T22:12:12.424Z'
    - react-native > connect > connect-timeout > debug:
        patched: '2018-09-18T22:12:12.424Z'
    - react-native > connect > express-session > debug:
        patched: '2018-09-18T22:12:12.424Z'
    - react-native > connect > morgan > debug:
        patched: '2018-09-18T22:12:12.424Z'
    - react-native > connect > serve-index > debug:
        patched: '2018-09-18T22:12:12.424Z'
    - react-native > connect > serve-static > send > debug:
        patched: '2018-09-18T22:12:12.424Z'
  'npm:mime:20170907':
    - react-native > connect > serve-static > send > mime:
        patched: '2018-09-18T22:12:12.424Z'
  'npm:negotiator:20160616':
    - react-native > connect > compression > accepts > negotiator:
        patched: '2018-09-18T22:12:12.424Z'
    - react-native > connect > serve-index > accepts > negotiator:
        patched: '2018-09-18T22:12:12.424Z'
=======
  'npm:semver:20150403':
    - react-native-level-fs > levelup > semver:
        patched: '2018-10-25T17:15:53.839Z'
>>>>>>> 90e17ed8
<|MERGE_RESOLUTION|>--- conflicted
+++ resolved
@@ -2,59 +2,4 @@
 version: v1.12.0
 ignore: {}
 # patches apply the minimum changes required to fix a vulnerability
-patch:
-<<<<<<< HEAD
-  'npm:lodash:20180130':
-    - react-native > plist > xmlbuilder > lodash:
-        patched: '2018-09-18T07:09:21.012Z'
-    - react-native > plist > xmlbuilder > lodash:
-        patched: '2018-09-18T19:51:49.892Z'
-  'npm:ms:20170412':
-    - react-native > connect > body-parser > debug > ms:
-        patched: '2018-09-18T19:51:49.892Z'
-    - react-native > connect > morgan > debug > ms:
-        patched: '2018-09-18T19:51:49.892Z'
-    - react-native > connect > express-session > debug > ms:
-        patched: '2018-09-18T19:51:49.892Z'
-    - react-native > connect > compression > debug > ms:
-        patched: '2018-09-18T19:51:49.892Z'
-    - react-native > connect > serve-index > debug > ms:
-        patched: '2018-09-18T19:51:49.892Z'
-    - react-native > connect > connect-timeout > ms:
-        patched: '2018-09-18T19:51:49.892Z'
-    - react-native > connect > connect-timeout > debug > ms:
-        patched: '2018-09-18T19:51:49.892Z'
-    - react-native > connect > serve-static > send > ms:
-        patched: '2018-09-18T19:51:49.892Z'
-    - react-native > connect > serve-static > send > debug > ms:
-        patched: '2018-09-18T19:51:49.892Z'
-    - react-native > connect > serve-favicon > ms:
-        patched: '2018-09-18T19:51:49.892Z'
-  'npm:debug:20170905':
-    - react-native > connect > body-parser > debug:
-        patched: '2018-09-18T22:12:12.424Z'
-    - react-native > connect > compression > debug:
-        patched: '2018-09-18T22:12:12.424Z'
-    - react-native > connect > connect-timeout > debug:
-        patched: '2018-09-18T22:12:12.424Z'
-    - react-native > connect > express-session > debug:
-        patched: '2018-09-18T22:12:12.424Z'
-    - react-native > connect > morgan > debug:
-        patched: '2018-09-18T22:12:12.424Z'
-    - react-native > connect > serve-index > debug:
-        patched: '2018-09-18T22:12:12.424Z'
-    - react-native > connect > serve-static > send > debug:
-        patched: '2018-09-18T22:12:12.424Z'
-  'npm:mime:20170907':
-    - react-native > connect > serve-static > send > mime:
-        patched: '2018-09-18T22:12:12.424Z'
-  'npm:negotiator:20160616':
-    - react-native > connect > compression > accepts > negotiator:
-        patched: '2018-09-18T22:12:12.424Z'
-    - react-native > connect > serve-index > accepts > negotiator:
-        patched: '2018-09-18T22:12:12.424Z'
-=======
-  'npm:semver:20150403':
-    - react-native-level-fs > levelup > semver:
-        patched: '2018-10-25T17:15:53.839Z'
->>>>>>> 90e17ed8
+patch: