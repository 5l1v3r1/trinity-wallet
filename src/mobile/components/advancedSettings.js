--- conflicted
+++ resolved
@@ -17,7 +17,7 @@
     };
 
     render() {
-    const { t } = this.props;
+        const { t } = this.props;
         return (
             <View style={styles.container}>
                 <View style={{ flex: 4.5 }}>
@@ -65,13 +65,8 @@
                     <View style={styles.itemContainer}>
                         <TouchableOpacity onPress={event => this.props.setSetting('mainSettings')}>
                             <View style={styles.item}>
-<<<<<<< HEAD
                                 <Image source={arrowLeftImagePath} style={styles.backIcon} />
-                                <Text style={styles.titleText}>Back</Text>
-=======
-                                <Image source={arrowLeftImagePath} style={styles.icon} />
                                 <Text style={styles.titleText}>{t('global:back')}</Text>
->>>>>>> 24f3b171
                             </View>
                         </TouchableOpacity>
                     </View>
@@ -144,4 +139,4 @@
     },
 });
 
-export default translate(['advancedSettings','settings', 'global'])(AdvancedSettings);+export default translate(['advancedSettings', 'settings', 'global'])(AdvancedSettings);