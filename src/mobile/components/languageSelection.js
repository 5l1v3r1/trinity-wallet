import React, { Component } from 'react';
import PropTypes from 'prop-types';
import { View, Text, StyleSheet, TouchableOpacity, Dimensions, TouchableWithoutFeedback } from 'react-native';
import i18next from 'i18next';
import { translate } from 'react-i18next';
import { I18N_LOCALE_LABELS, getLocaleFromLabel } from 'iota-wallet-shared-modules/libs/i18n';
import DropdownComponent from './dropdown';
<<<<<<< HEAD
import { selectLocale } from '../components/locale';
import { Icon } from '../theme/icons.js';
=======
import { selectLocale } from 'iota-wallet-shared-modules/libs/locale';
>>>>>>> 1ea39b78

const { width } = Dimensions.get('window');
const { height } = global;

const styles = StyleSheet.create({
    container: {
        flex: 1,
        alignItems: 'center',
        justifyContent: 'space-between',
    },
    bottomContainer: {
        flex: 1,
        width,
        paddingHorizontal: width / 15,
        flexDirection: 'row',
        justifyContent: 'space-between',
        alignItems: 'center',
    },
    topContainer: {
        flex: 9,
        justifyContent: 'flex-start',
    },
    itemLeft: {
        flexDirection: 'row',
        alignItems: 'center',
        justifyContent: 'flex-start',
    },
    itemRight: {
        flexDirection: 'row',
        alignItems: 'center',
        justifyContent: 'flex-end',
    },
    titleTextLeft: {
        fontFamily: 'Lato-Regular',
        fontSize: width / 23,
        backgroundColor: 'transparent',
        marginLeft: width / 20,
    },
    titleTextRight: {
        fontFamily: 'Lato-Regular',
        fontSize: width / 23,
        backgroundColor: 'transparent',
        marginRight: width / 20,
    },
});

const currentLocale = i18next.language;
const currentLanguageLabel = selectLocale(currentLocale);

class LanguageSelection extends Component {
    static propTypes = {
        backPress: PropTypes.func.isRequired,
        t: PropTypes.func.isRequired,
        setLanguage: PropTypes.func.isRequired,
        textColor: PropTypes.object.isRequired,
        language: PropTypes.string.isRequired,
        secondaryBackgroundColor: PropTypes.string.isRequired,
    };

    constructor() {
        super();

        this.languageSelected = currentLanguageLabel;
    }

    saveLanguageSelection() {
        const { backPress, setLanguage } = this.props;
        const nextLanguage = this.languageSelected;
        setLanguage(nextLanguage);
        i18next.changeLanguage(getLocaleFromLabel(nextLanguage));
        backPress();
    }

    render() {
        const { backPress, t, textColor, language, secondaryBackgroundColor } = this.props;

        return (
            <TouchableWithoutFeedback
                onPress={() => {
                    if (this.dropdown) {
                        this.dropdown.closeDropdown();
                    }
                }}
            >
                <View style={styles.container}>
                    <View style={styles.topContainer}>
                        <View style={{ flex: 0.4 }} />
                        <DropdownComponent
                            onRef={(c) => {
                                this.dropdown = c;
                            }}
                            title={t('language')}
                            dropdownWidth={{ width: width / 1.5 }}
                            defaultOption={language}
                            options={I18N_LOCALE_LABELS}
                            saveSelection={(lang) => {
                                this.languageSelected = lang;
                            }}
                            background
                        />
                    </View>
                    <View style={styles.bottomContainer}>
                        <TouchableOpacity
                            onPress={() => backPress()}
                            hitSlop={{ top: height / 55, bottom: height / 55, left: width / 55, right: width / 55 }}
                        >
                            <View style={styles.itemLeft}>
                                <Icon name="chevronLeft" size={width / 28} color={secondaryBackgroundColor} />
                                <Text style={[styles.titleTextLeft, textColor]}>{t('global:backLowercase')}</Text>
                            </View>
                        </TouchableOpacity>
                        <TouchableOpacity
                            onPress={() => this.saveLanguageSelection()}
                            hitSlop={{ top: height / 55, bottom: height / 55, left: width / 55, right: width / 55 }}
                        >
                            <View style={styles.itemRight}>
                                <Text style={[styles.titleTextRight, textColor]}>{t('global:save')}</Text>
                                <Icon name="eye" size={width / 28} color={secondaryBackgroundColor} />
                            </View>
                        </TouchableOpacity>
                    </View>
                </View>
            </TouchableWithoutFeedback>
        );
    }
}

export default translate(['languageSetup', 'global'])(LanguageSelection);<|MERGE_RESOLUTION|>--- conflicted
+++ resolved
@@ -4,13 +4,9 @@
 import i18next from 'i18next';
 import { translate } from 'react-i18next';
 import { I18N_LOCALE_LABELS, getLocaleFromLabel } from 'iota-wallet-shared-modules/libs/i18n';
+import { selectLocale } from 'iota-wallet-shared-modules/libs/locale';
 import DropdownComponent from './dropdown';
-<<<<<<< HEAD
-import { selectLocale } from '../components/locale';
 import { Icon } from '../theme/icons.js';
-=======
-import { selectLocale } from 'iota-wallet-shared-modules/libs/locale';
->>>>>>> 1ea39b78
 
 const { width } = Dimensions.get('window');
 const { height } = global;
