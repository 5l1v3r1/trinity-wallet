import React, { Component } from 'react';
import { Image, View, Text, StyleSheet, TouchableOpacity, ImageBackground } from 'react-native';
import { connect } from 'react-redux';
import OnboardingButtons from '../components/onboardingButtons.js';

import { width, height } from '../util/dimensions';

class TransferConfirmationModal extends React.Component {
    constructor(props) {
        super(props);
    }
    onSendPress() {
        this.props.sendTransfer();
        this.props.clearOnSend();
        this.props.hideModal();
    }

    render() {
        const { t } = this.props;

        return (
            <ImageBackground
<<<<<<< HEAD
                source={require('../../shared/images/bg-blue.png')}
=======
                source={require('iota-wallet-shared-modules/images/bg-blue.png')}
>>>>>>> 343a1c1e
                style={{ width: width / 1.15, alignItems: 'center' }}
            >
                <View style={styles.modalContent}>
                    <View style={styles.textContainer}>
                        <Text style={styles.text}>
                            <Text style={styles.regularText}>You are about to send </Text>
                            <Text style={styles.iotaText}>
                                {' '}
                                {this.props.amount} {this.props.denomination}{' '}
                            </Text>
                            <Text style={styles.middleText}> to the address:</Text>
                        </Text>
                        <Text numberOfLines={3} style={styles.addressText}>
                            {this.props.address}
                        </Text>
                    </View>
                    <OnboardingButtons
                        onLeftButtonPress={() => this.props.hideModal()}
                        onRightButtonPress={() => this.onSendPress()}
                        leftText={'CANCEL'}
                        rightText={'SEND'}
                    />
                </View>
            </ImageBackground>
        );
    }
}

const styles = StyleSheet.create({
    modalContent: {
        justifyContent: 'space-between',
        alignItems: 'center',
        borderRadius: 10,
        borderWidth: 2,
        borderColor: 'rgba(255, 255, 255, 0.8)',
        paddingVertical: height / 30,
        width: width / 1.15,
        paddingHorizontal: width / 20,
    },
    textContainer: {
        alignItems: 'flex-start',
        justifyContent: 'center',
    },
    text: {
        color: 'white',
        backgroundColor: 'transparent',
        fontFamily: 'Lato-Light',
        fontSize: width / 31.8,
    },
    regularText: {
        color: 'white',
        backgroundColor: 'transparent',
        fontFamily: 'Lato-Light',
        fontSize: width / 31.8,
    },
    middleText: {
        color: 'white',
        backgroundColor: 'transparent',
        fontFamily: 'Lato-Light',
        fontSize: width / 31.8,
        paddingBottom: height / 80,
    },
    addressText: {
        color: 'white',
        backgroundColor: 'transparent',
        fontFamily: 'Lato-Regular',
        fontSize: width / 31.8,
        marginBottom: height / 30,
        marginTop: height / 70,
    },
    iotaText: {
        color: 'white',
        backgroundColor: 'transparent',
        fontFamily: 'Lato-Regular',
        fontSize: width / 27.6,
    },
});

export default TransferConfirmationModal;<|MERGE_RESOLUTION|>--- conflicted
+++ resolved
@@ -20,11 +20,7 @@
 
         return (
             <ImageBackground
-<<<<<<< HEAD
-                source={require('../../shared/images/bg-blue.png')}
-=======
                 source={require('iota-wallet-shared-modules/images/bg-blue.png')}
->>>>>>> 343a1c1e
                 style={{ width: width / 1.15, alignItems: 'center' }}
             >
                 <View style={styles.modalContent}>
