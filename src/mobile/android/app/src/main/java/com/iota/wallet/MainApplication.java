--- conflicted
+++ resolved
@@ -20,12 +20,9 @@
 import com.github.wumke.RNExitApp.RNExitAppPackage;
 import net.rhogan.rnsecurerandom.RNSecureRandomPackage;
 import org.iota.mobile.IOTAMobilePackage;
-<<<<<<< HEAD
 import com.oblador.vectoricons.VectorIconsPackage;
-=======
 import my.fin.RNIsDeviceRootedPackage;
 
->>>>>>> 1ea39b78
 import java.util.Arrays;
 import java.util.List;
 
@@ -69,13 +66,9 @@
             new IOTAMobilePackage(),
             new RNExitAppPackage(),
             new RNSecureRandomPackage(),
-<<<<<<< HEAD
             new RandomBytesPackage(),
             new VectorIconsPackage()
-=======
             new RNIsDeviceRootedPackage()
-            new RandomBytesPackage()
->>>>>>> 1ea39b78
     );
   }
 
