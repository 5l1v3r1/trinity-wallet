apply plugin: "com.android.application"
import com.android.build.OutputFile
/**
 * The react.gradle file registers a task for each build variant (e.g. bundleDebugJsAndAssets
 * and bundleReleaseJsAndAssets).
 * These basically call `react-native bundle` with the correct arguments during the Android build
 * cycle. By default, bundleDebugJsAndAssets is skipped, as in debug/dev mode we prefer to load the
 * bundle directly from the development server. Below you can see all the possible configurations
 * and their defaults. If you decide to add a configuration block, make sure to add it before the
 * `apply from: "../../node_modules/react-native/react.gradle"` line.
 *
 * project.ext.react = [
 *   // the name of the generated asset file containing your JS bundle
 *   bundleAssetName: "index.android.bundle",
 *
 *   // the entry file for bundle generation
 *   entryFile: "index.android.js",
 *
 *   // whether to bundle JS and assets in debug mode
 *   bundleInDebug: false,
 *
 *   // whether to bundle JS and assets in release mode
 *   bundleInRelease: true,
 *
 *   // whether to bundle JS and assets in another build variant (if configured).
 *   // See http://tools.android.com/tech-docs/new-build-system/user-guide#TOC-Build-Variants
 *   // The configuration property can be in the following formats
 *   //         'bundleIn${productFlavor}${buildType}'
 *   //         'bundleIn${buildType}'
 *   // bundleInFreeDebug: true,
 *   // bundleInPaidRelease: true,
 *   // bundleInBeta: true,
 *
 *   // whether to disable dev mode in custom build variants (by default only disabled in release)
 *   // for example: to disable dev mode in the staging build type (if configured)
 *   devDisabledInStaging: true,
 *   // The configuration property can be in the following formats
 *   //         'devDisabledIn${productFlavor}${buildType}'
 *   //         'devDisabledIn${buildType}'
 *
 *   // the root of your project, i.e. where "package.json" lives
 *   root: "../../",
 *
 *   // where to put the JS bundle asset in debug mode
 *   jsBundleDirDebug: "$buildDir/intermediates/assets/debug",
 *
 *   // where to put the JS bundle asset in release mode
 *   jsBundleDirRelease: "$buildDir/intermediates/assets/release",
 *
 *   // where to put drawable resources / React Native assets, e.g. the ones you use via
 *   // require('./image.png')), in debug mode
 *   resourcesDirDebug: "$buildDir/intermediates/res/merged/debug",
 *
 *   // where to put drawable resources / React Native assets, e.g. the ones you use via
 *   // require('./image.png')), in release mode
 *   resourcesDirRelease: "$buildDir/intermediates/res/merged/release",
 *
 *   // by default the gradle tasks are skipped if none of the JS files or assets change; this means
 *   // that we don't look at files in android/ or ios/ to determine whether the tasks are up to
 *   // date; if you have any other folders that you want to ignore for performance reasons (gradle
 *   // indexes the entire tree), add them here. Alternatively, if you have JS files in android/
 *   // for example, you might want to remove it from here.
 *   inputExcludes: ["android/**", "ios/**"],
 *
 *   // override which node gets called and with what additional arguments
 *   nodeExecutableAndArgs: ["node"],
 *
 *   // supply additional arguments to the packager
 *   extraPackagerArgs: []
 * ]
 */
project.ext.react = [entryFile: "index.js"]

apply from: "../../node_modules/react-native/react.gradle"
/**
 * Set this to true to create two separate APKs instead of one:
 *   - An APK that only works on ARM devices
 *   - An APK that only works on x86 devices
 * The advantage is the size of the APK is reduced by about 4MB.
 * Upload all the APKs to the Play Store and people will download
 * the correct one based on the CPU architecture of their device.
 */
def enableSeparateBuildPerCPUArchitecture = false
/**
 * Run Proguard to shrink the Java bytecode in release builds.
 */
def enableProguardInReleaseBuilds = true


android {
    compileSdkVersion 27
    buildToolsVersion '27.0.3'
    defaultConfig {
        applicationId "com.iota.trinity"
<<<<<<< HEAD
        versionCode 54
        versionName "0.6.2"
=======
        versionCode 61
        versionName "0.7.0"
>>>>>>> 6569ed68
        minSdkVersion 21
        targetSdkVersion 26
        multiDexEnabled true
        ndk {
            abiFilters "armeabi-v7a", "x86"
        }
        aaptOptions {
            ignoreAssetsPattern '!.svn:!.git:!.ds_store:!*.scc:.*:!CVS:!thumbs.db:!picasa.ini:!*~'
        }
        missingDimensionStrategy "RNN.reactNativeVersion", "reactNative57"
    }
    compileOptions {
        sourceCompatibility JavaVersion.VERSION_1_8
        targetCompatibility JavaVersion.VERSION_1_8
    }
    packagingOptions {
        pickFirst 'lib/x86/libc++_shared.so'
        pickFirst 'lib/armeabi-v7a/libc++_shared.so'
    }
    splits {
        abi {
            reset()
            enable enableSeparateBuildPerCPUArchitecture
            universalApk false  // If true, also generate a universal APK
            include "armeabi-v7a", "x86"
        }
    }
    repositories {
        maven { url "https://jitpack.io" }
    }
    buildTypes {
        release {
            debuggable false
            shrinkResources enableProguardInReleaseBuilds
            zipAlignEnabled enableProguardInReleaseBuilds
            minifyEnabled enableProguardInReleaseBuilds
            useProguard enableProguardInReleaseBuilds
            proguardFiles getDefaultProguardFile("proguard-android.txt"), "proguard-rules.pro"
        }
    }
    // applicationVariants are e.g. debug, release
    applicationVariants.all { variant ->
        variant.outputs.each { output ->
            // For each separate APK per architecture, set a unique version code as described here:
            // http://tools.android.com/tech-docs/new-build-system/user-guide/apk-splits
            def versionCodes = ["armeabi-v7a": 1, "x86": 2]
            def abi = output.getFilter(OutputFile.ABI)
            if (abi != null) {  // null for the universal-debug, universal-release variants
                output.versionCodeOverride =
                        versionCodes.get(abi) * 1048576 + defaultConfig.versionCode
            }
        }
    }
    productFlavors {
    }
}
dependencies {
    compile project(':react-native-qr-generator')
    implementation project(':react-native-modal-translucent')
    implementation project(':react-native-qr-scanner')
    implementation 'com.github.laumair:argon2jni:jitpack-SNAPSHOT'
    implementation project(':react-native-document-picker')
    implementation project(':nodejs-mobile-react-native')
    implementation project(':react-native-detect-navbar-android')
    implementation project(':react-native-fingerprint-scanner')
    implementation project(':react-native-keep-awake')
    implementation project(':react-native-device-info')
    implementation project(':react-native-extra-dimensions-android')
    implementation project(':react-native-os')
    implementation project(':react-native-camera')
    implementation project(':react-native-print')
    implementation project(':react-native-svg')
    implementation project(':react-native-navigation')
    implementation fileTree(include: ['*.jar'], dir: 'libs')
    implementation 'com.android.support:appcompat-v7:27.1.0'
    implementation ('com.facebook.react:react-native:+')
    implementation project(':react-native-svg')
    implementation project(':react-native-keychain')
    implementation project(':lottie-react-native')
    implementation project(':react-native-exit-app')
    implementation project(':react-native-securerandom')
    implementation project(':react-native-is-device-rooted')
    implementation project(':randombytes')
    implementation project(':react-native-vector-icons')
    implementation project(':bugsnag-react-native')
    implementation project(':react-native-fingerprint-scanner')
    implementation project(':react-native-google-safetynet')
    implementation project(':react-native-share')
    implementation project(':react-native-view-shot')
    implementation project(':react-native-flag-secure-android')
    implementation project(':react-native-haptic-feedback')
    implementation project(':realm')
    implementation project(':rn-fetch-blob')
}
// Run this once to be able to run the application with BUCK
// puts all compile dependencies into folder libs for BUCK to use
task copyDownloadableDepsToLibs(type: Copy) {
    from configurations.compile
    into 'libs'
}
project.ext.react = [
        nodeExecutableAndArgs : ["/usr/local/bin/node"]
]

apply plugin: 'com.bugsnag.android.gradle'<|MERGE_RESOLUTION|>--- conflicted
+++ resolved
@@ -92,13 +92,8 @@
     buildToolsVersion '27.0.3'
     defaultConfig {
         applicationId "com.iota.trinity"
-<<<<<<< HEAD
-        versionCode 54
-        versionName "0.6.2"
-=======
         versionCode 61
         versionName "0.7.0"
->>>>>>> 6569ed68
         minSdkVersion 21
         targetSdkVersion 26
         multiDexEnabled true
