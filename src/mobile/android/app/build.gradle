--- conflicted
+++ resolved
@@ -135,11 +135,7 @@
 }
 
 dependencies {
-<<<<<<< HEAD
     compile project(':react-native-camera')
-=======
-    compile project(':react-native-blur')
->>>>>>> 66ee977af529f947dee10f326249da24bd235a02
     compile project(':react-native-html-to-pdf')
     compile project(':react-native-print')
     compile project(':react-native-udp')
@@ -148,13 +144,13 @@
     compile project(':react-native-sensitive-info')
     compile project(':react-native-randombytes')
     compile project(':react-native-navigation')
-	compile fileTree(dir: "libs", include: ["*.jar"])
-	compile "com.android.support:appcompat-v7:23.0.1"
-	compile "com.facebook.react:react-native:+"
-	compile project(':react-native-navigation')
-	compile project(':react-native-svg')
-	compile project(':react-native-sensitive-info')
-	compile project(':react-native-camera')
+  	compile fileTree(dir: "libs", include: ["*.jar"])
+  	compile "com.android.support:appcompat-v7:23.0.1"
+  	compile "com.facebook.react:react-native:+"
+  	compile project(':react-native-navigation')
+  	compile project(':react-native-svg')
+  	compile project(':react-native-sensitive-info')
+  	compile project(':react-native-camera')
     compile project(':react-native-fs')
 
 }
