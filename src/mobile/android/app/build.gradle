--- conflicted
+++ resolved
@@ -92,11 +92,7 @@
     buildToolsVersion '27.0.3'
     defaultConfig {
         applicationId "com.iota.trinity"
-<<<<<<< HEAD
-        versionCode 34
-=======
         versionCode 38
->>>>>>> 61dc5329
         versionName "0.6.0"
         minSdkVersion 21
         targetSdkVersion 26
