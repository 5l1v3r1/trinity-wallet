import React, { PureComponent } from 'react';
import { View, Text, StyleSheet, TouchableOpacity } from 'react-native';
import PropTypes from 'prop-types';
import { connect } from 'react-redux';
import tinycolor from 'tinycolor2';
import GENERAL from '../theme/general';
import { width, height } from '../utils/dimensions';

const styles = StyleSheet.create({
    buttonsContainer: {
        alignItems: 'flex-end',
        justifyContent: 'space-between',
        flexDirection: 'row',
    },
    leftButton: {
        borderWidth: 1.2,
        borderRadius: GENERAL.borderRadius,
        height: height / 14,
        alignItems: 'center',
        justifyContent: 'space-around',
    },
    rightButton: {
        borderWidth: 1.2,
        borderRadius: GENERAL.borderRadius,
        height: height / 14,
        alignItems: 'center',
        justifyContent: 'space-around',
    },
    leftText: {
<<<<<<< HEAD
        fontFamily: 'SourceSansPro-Light',
=======
        fontFamily: 'Lato-Regular',
>>>>>>> d5fc0ce8
        fontSize: width / 24.4,
        backgroundColor: 'transparent',
        textAlign: 'center',
    },
    rightText: {
<<<<<<< HEAD
        fontFamily: 'SourceSansPro-Light',
=======
        fontFamily: 'Lato-Regular',
>>>>>>> d5fc0ce8
        fontSize: width / 24.4,
        backgroundColor: 'transparent',
        textAlign: 'center',
    },
});

/** Onboarding buttons component */
class OnboardingButtons extends PureComponent {
    static propTypes = {
        /** Button width */
        buttonWidth: PropTypes.object,
        /** Component container width */
        containerWidth: PropTypes.object,
        /** Theme settings */
        theme: PropTypes.object.isRequired,
        /** Buttons opacity */
        opacity: PropTypes.number,
        /** Id for automated screenshots */
        leftButtonTestID: PropTypes.string,
        /** Id for automated screenshots */
        rightButtonTestID: PropTypes.string,
        /** Children content for button on left */
        leftText: PropTypes.string.isRequired,
        /** Children content for button on right */
        rightText: PropTypes.string.isRequired,
        /** Press event callback function for button on left */
        onLeftButtonPress: PropTypes.func.isRequired,
        /** Press event callback function for button on right */
        onRightButtonPress: PropTypes.func.isRequired,
    };

    static defaultProps = {
        buttonWidth: { width: width / 2.7 },
        containerWidth: { width: width / 1.2 },
    };

    render() {
        const { theme: { primary, secondary, body }, opacity, buttonWidth, containerWidth } = this.props;
        const isBgLight = tinycolor(body.bg).isLight();
        const rightTextColor = { color: isBgLight ? body.color : primary.color };
        const rightBorderColor = { borderColor: isBgLight ? 'transparent' : primary.color };
        const leftTextColor = { color: secondary.color };
        const leftBorderColor = { borderColor: secondary.color };
        const rightButtonOpacity = { opacity };
        const rightBackgroundColor = { backgroundColor: isBgLight ? primary.color : 'transparent' };

        return (
            <View style={[styles.buttonsContainer, containerWidth]}>
                <TouchableOpacity onPress={() => this.props.onLeftButtonPress()} testID={this.props.leftButtonTestID}>
                    <View style={[styles.leftButton, buttonWidth, leftBorderColor]}>
                        <Text style={[styles.leftText, leftTextColor]}>{this.props.leftText}</Text>
                    </View>
                </TouchableOpacity>
                <TouchableOpacity onPress={() => this.props.onRightButtonPress()} testID={this.props.rightButtonTestID}>
                    <View
                        style={[
                            styles.rightButton,
                            buttonWidth,
                            rightBorderColor,
                            rightButtonOpacity,
                            rightBackgroundColor,
                        ]}
                    >
                        <Text style={[styles.rightText, rightTextColor]}>{this.props.rightText}</Text>
                    </View>
                </TouchableOpacity>
            </View>
        );
    }
}

const mapStateToProps = (state) => ({
    theme: state.settings.theme,
});

export default connect(mapStateToProps)(OnboardingButtons);<|MERGE_RESOLUTION|>--- conflicted
+++ resolved
@@ -27,21 +27,13 @@
         justifyContent: 'space-around',
     },
     leftText: {
-<<<<<<< HEAD
         fontFamily: 'SourceSansPro-Light',
-=======
-        fontFamily: 'Lato-Regular',
->>>>>>> d5fc0ce8
         fontSize: width / 24.4,
         backgroundColor: 'transparent',
         textAlign: 'center',
     },
     rightText: {
-<<<<<<< HEAD
         fontFamily: 'SourceSansPro-Light',
-=======
-        fontFamily: 'Lato-Regular',
->>>>>>> d5fc0ce8
         fontSize: width / 24.4,
         backgroundColor: 'transparent',
         textAlign: 'center',
