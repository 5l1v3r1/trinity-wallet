--- conflicted
+++ resolved
@@ -54,8 +54,8 @@
             this.dropdown.alertWithType(
                 'error',
                 'Seed is too short',
-                `Seeds must be 81 characters long. Your seed is currently ${this.state
-                    .seed.length} characters long. Please try again.`,
+                `Seeds must be 81 characters long. Your seed is currently ${this.state.seed
+                    .length} characters long. Please try again.`,
             );
         } else if (this.state.seed.length == 81) {
             this.props.setSeed(this.state.seed);
@@ -63,7 +63,7 @@
                 screen: 'setSeedName',
                 navigatorStyle: { navBarHidden: true, navBarTransparent: true },
                 animated: false,
-                overrideBackPress: true
+                overrideBackPress: true,
             });
         }
     }
@@ -132,11 +132,7 @@
                                             value={seed}
                                             maxLength={81}
                                             onChangeText={seed => this.setState({ seed })}
-<<<<<<< HEAD
-=======
-                                            multiline
                                             secureTextEntry={true}
->>>>>>> 7f339c46
                                         />
                                     </View>
                                     <View style={styles.qrButtonContainer}>
