--- conflicted
+++ resolved
@@ -122,19 +122,12 @@
                                             labelFontSize={width / 31.8}
                                             fontSize={isAndroid ? width / 27.6 : width / 20.7}
                                             labelPadding={3}
-                                            baseColor={"white"}
-                                            tintColor={"#F7D002"}
+                                            baseColor={'white'}
+                                            tintColor={'#F7D002'}
                                             enablesReturnKeyAutomatically={true}
-<<<<<<< HEAD
-                                            returnKeyType="done"
-                                            blurOnSubmit={true} //Dismisses keyboard upon pressing Done
-                                            autoCapitalize="characters"
-                                            label={t('placeholder')}
-=======
-                                            returnKeyType={"done"}
-                                            autoCapitalize={"characters"}
-                                            label={"Seed"}
->>>>>>> 9590ec27
+                                            returnKeyType={'done'}
+                                            autoCapitalize={'characters'}
+                                            label={'Seed'}
                                             autoCorrect={false}
                                             value={seed}
                                             maxLength={81}
