import get from 'lodash/get';
import map from 'lodash/map';
import isNull from 'lodash/isNull';
import React, { Component } from 'react';
import { translate } from 'react-i18next';
import PropTypes from 'prop-types';
import { StyleSheet, View, BackHandler } from 'react-native';
import { Navigation } from 'react-native-navigation';
import { connect } from 'react-redux';
import Modal from 'react-native-modal';
<<<<<<< HEAD
import FingerprintScanner from 'react-native-fingerprint-scanner';
import THEMES from '../theme/themes';
=======
>>>>>>> 79faa62f
import { clearTempData, setPassword, setSetting, setAdditionalAccountInfo } from '../../shared/actions/tempAccount';
import {
    changeAccountName,
    deleteAccount,
    manuallySyncAccount,
    update2FA,
    transitionForSnapshot,
    generateAddressesAndGetBalance,
    completeSnapshotTransition,
} from 'iota-wallet-shared-modules/actions/account';
import {
    getSelectedAccountViaSeedIndex,
    getSelectedAccountNameViaSeedIndex,
} from 'iota-wallet-shared-modules/selectors/account';
import {
    setFullNode,
    getCurrencyData,
    addCustomPoWNode,
    updateTheme,
    setLanguage,
} from 'iota-wallet-shared-modules/actions/settings';
import whiteModeImagePath from 'iota-wallet-shared-modules/images/mode-white.png';
import whiteThemeImagePath from 'iota-wallet-shared-modules/images/theme-white.png';
import whiteCurrencyImagePath from 'iota-wallet-shared-modules/images/currency-white.png';
import whiteLanguageImagePath from 'iota-wallet-shared-modules/images/language-white.png';
import whiteAccountImagePath from 'iota-wallet-shared-modules/images/account-white.png';
import whiteTwoFactorAuthImagePath from 'iota-wallet-shared-modules/images/2fa-white.png';
import whitePasswordImagePath from 'iota-wallet-shared-modules/images/password-white.png';
import whiteAdvancedImagePath from 'iota-wallet-shared-modules/images/advanced-white.png';
import whiteLogoutImagePath from 'iota-wallet-shared-modules/images/logout-white.png';
import blackModeImagePath from 'iota-wallet-shared-modules/images/mode-black.png';
import blackThemeImagePath from 'iota-wallet-shared-modules/images/theme-black.png';
import blackCurrencyImagePath from 'iota-wallet-shared-modules/images/currency-black.png';
import blackLanguageImagePath from 'iota-wallet-shared-modules/images/language-black.png';
import blackAccountImagePath from 'iota-wallet-shared-modules/images/account-black.png';
import blackTwoFactorAuthImagePath from 'iota-wallet-shared-modules/images/2fa-black.png';
import blackPasswordImagePath from 'iota-wallet-shared-modules/images/password-black.png';
import blackAdvancedImagePath from 'iota-wallet-shared-modules/images/advanced-black.png';
import blackLogoutImagePath from 'iota-wallet-shared-modules/images/logout-black.png';
import whiteArrowLeftImagePath from 'iota-wallet-shared-modules/images/arrow-left-white.png';
import blackArrowLeftImagePath from 'iota-wallet-shared-modules/images/arrow-left-black.png';
import whiteTickImagePath from 'iota-wallet-shared-modules/images/tick-white.png';
import blackTickImagePath from 'iota-wallet-shared-modules/images/tick-black.png';
import whiteKeyImagePath from 'iota-wallet-shared-modules/images/key-white.png';
import blackKeyImagePath from 'iota-wallet-shared-modules/images/key-black.png';
import whiteAddImagePath from 'iota-wallet-shared-modules/images/add-white.png';
import blackAddImagePath from 'iota-wallet-shared-modules/images/add-black.png';
import { generateAlert } from 'iota-wallet-shared-modules/actions/alerts';
import { renameKeys, MAX_SEED_LENGTH, VALID_SEED_REGEX } from 'iota-wallet-shared-modules/libs/util';
import { changeIotaNode, checkNode } from 'iota-wallet-shared-modules/libs/iota';
import KeepAwake from 'react-native-keep-awake';
import LogoutConfirmationModal from '../components/logoutConfirmationModal';
import SettingsContent from '../components/settingsContent';
import keychain, {
    hasDuplicateAccountName,
    hasDuplicateSeed,
    getSeed,
    updateAccountNameInKeychain,
    deleteFromKeychain,
} from '../util/keychain';
import { width, height } from '../util/dimensions';

const styles = StyleSheet.create({
    container: {
        flex: 1,
        justifyContent: 'center',
    },
    titleText: {
        color: 'white',
        fontFamily: 'Lato-Regular',
        fontSize: width / 23,
        backgroundColor: 'transparent',
    },
    item: {
        flexDirection: 'row',
        alignItems: 'center',
        justifyContent: 'flex-start',
        width,
        paddingHorizontal: width / 15,
    },
    icon: {
        width: width / 22,
        height: width / 22,
        marginRight: width / 25,
    },
    settingsContainer: {
        flex: 40,
        justifyContent: 'center',
        alignItems: 'flex-start',
        zIndex: 1,
        paddingVertical: height / 40,
    },
    advancedSettingsContainer: {
        flex: 1,
        alignItems: 'flex-start',
        justifyContent: 'space-between',
    },
    modalContent: {
        justifyContent: 'center',
    },
    dropdownTitle: {
        fontSize: 16,
        textAlign: 'left',
        fontWeight: 'bold',
        color: 'white',
        backgroundColor: 'transparent',
        fontFamily: 'Lato-Regular',
    },
    dropdownTextContainer: {
        flex: 1,
        padding: 15,
    },
    dropdownMessage: {
        fontSize: 14,
        textAlign: 'left',
        fontWeight: 'normal',
        color: 'white',
        backgroundColor: 'transparent',
        fontFamily: 'Lato-Regular',
    },
    dropdownImage: {
        padding: 8,
        width: 36,
        height: 36,
        alignSelf: 'center',
    },
});

class Settings extends Component {
    static propTypes = {
        isFetchingCurrencyData: PropTypes.bool.isRequired,
        hasErrorFetchingCurrencyData: PropTypes.bool.isRequired,
        navigator: PropTypes.object.isRequired,
        accountInfo: PropTypes.object.isRequired,
        selectedAccount: PropTypes.object.isRequired,
        selectedAccountName: PropTypes.string.isRequired,
        currentSetting: PropTypes.string.isRequired,
        seedIndex: PropTypes.number.isRequired,
        password: PropTypes.string.isRequired,
        seedNames: PropTypes.array.isRequired,
        seedCount: PropTypes.number.isRequired,
        currency: PropTypes.string.isRequired,
        mode: PropTypes.string.isRequired,
        availableCurrencies: PropTypes.array.isRequired,
        fullNode: PropTypes.string.isRequired,
        availablePoWNodes: PropTypes.array.isRequired,
        isSyncing: PropTypes.bool.isRequired,
        t: PropTypes.func.isRequired,
        manuallySyncAccount: PropTypes.func.isRequired,
        setSetting: PropTypes.func.isRequired,
        setFullNode: PropTypes.func.isRequired,
        getCurrencyData: PropTypes.func.isRequired,
        generateAlert: PropTypes.func.isRequired,
        clearTempData: PropTypes.func.isRequired,
        changeAccountName: PropTypes.func.isRequired,
        deleteAccount: PropTypes.func.isRequired,
        setPassword: PropTypes.func.isRequired,
        addCustomPoWNode: PropTypes.func.isRequired,
        updateTheme: PropTypes.func.isRequired,
        setAdditionalAccountInfo: PropTypes.func.isRequired,
        theme: PropTypes.object.isRequired,
        themeName: PropTypes.string.isRequired,
        backgroundColor: PropTypes.string.isRequired,
        barColor: PropTypes.string.isRequired,
        ctaColor: PropTypes.string.isRequired,
        ctaBorderColor: PropTypes.string.isRequired,
        positiveColor: PropTypes.string.isRequired,
        negativeColor: PropTypes.string.isRequired,
        extraColor: PropTypes.string.isRequired,
        secondaryBackgroundColor: PropTypes.string.isRequired,
        isFingerprintEnabled: PropTypes.bool.isRequired,
        is2FAEnabled: PropTypes.bool.isRequired,
        secondaryCtaColor: PropTypes.string.isRequired,
        setLanguage: PropTypes.func.isRequired,
        language: PropTypes.string.isRequired,
        secondaryBarColor: PropTypes.string.isRequired,
        isTransitioning: PropTypes.bool.isRequired,
        transitionForSnapshot: PropTypes.func.isRequired,
        transitionBalance: PropTypes.number.isRequired,
        transitionAddresses: PropTypes.array.isRequired,
        generateAddressesAndGetBalance: PropTypes.func.isRequired,
        balanceCheckToggle: PropTypes.bool.isRequired,
        isSendingTransfer: PropTypes.bool.isRequired,
        isGeneratingReceiveAddress: PropTypes.bool.isRequired,
        isFetchingAccountInfo: PropTypes.bool.isRequired,
    };

    constructor(props) {
        super(props);

        this.state = {
            isModalVisible: false,
            modalSetting: 'addNewSeed',
            modalContent: <LogoutConfirmationModal />,
        };
    }

    componentWillReceiveProps(newProps) {
        if (!this.props.isSyncing && newProps.isSyncing) {
            KeepAwake.activate();
        } else if (this.props.isSyncing && !newProps.isSyncing) {
            KeepAwake.deactivate();
        }
    }

    getChildrenProps(child) {
        const {
            secondaryBackgroundColor,
            negativeColor,
            ctaColor,
            positiveColor,
            barColor,
            backgroundColor,
            extraColor,
            ctaBorderColor,
            secondaryCtaColor,
            language,
            secondaryBarColor,
            selectedAccountName,
            seedIndex,
            transitionBalance,
            transitionAddresses,
            balanceCheckToggle,
            isTransitioning,
            selectedAccount,
            transitionForSnapshot,
            generateAddressesAndGetBalance,
            completeSnapshotTransition,
            isAttachingToTangle,
        } = this.props;
        const isWhite = secondaryBackgroundColor === 'white';
        const arrowLeftImagePath = isWhite ? whiteArrowLeftImagePath : blackArrowLeftImagePath;
        const tickImagePath = isWhite ? whiteTickImagePath : blackTickImagePath;
        const modeImagePath = isWhite ? whiteModeImagePath : blackModeImagePath;
        const themeImagePath = isWhite ? whiteThemeImagePath : blackThemeImagePath;
        const currencyImagePath = isWhite ? whiteCurrencyImagePath : blackCurrencyImagePath;
        const languageImagePath = isWhite ? whiteLanguageImagePath : blackLanguageImagePath;
        const accountImagePath = isWhite ? whiteAccountImagePath : blackAccountImagePath;
        const passwordImagePath = isWhite ? whitePasswordImagePath : blackPasswordImagePath;
        const twoFactorAuthImagePath = isWhite ? whiteTwoFactorAuthImagePath : blackTwoFactorAuthImagePath;
        const advancedImagePath = isWhite ? whiteAdvancedImagePath : blackAdvancedImagePath;
        const logoutImagePath = isWhite ? whiteLogoutImagePath : blackLogoutImagePath;
        const keyImagePath = isWhite ? whiteKeyImagePath : blackKeyImagePath;
        const addImagePath = isWhite ? whiteAddImagePath : blackAddImagePath;

        const props = {
            mainSettings: {
                t: this.props.t,
                setSetting: setting => this.props.setSetting(setting),
                setModalContent: content => this.setModalContent(content),
                onThemePress: () => this.props.setSetting('themeCustomisation'),
                onModePress: () => this.featureUnavailable(),
                mode: this.props.mode,
                onLanguagePress: () => this.props.setSetting('languageSelection'),
                themeName: this.props.themeName,
                currency: this.props.currency,
                borderBottomColor: { borderBottomColor: secondaryBackgroundColor },
                textColor: { color: secondaryBackgroundColor },
                modeImagePath,
                themeImagePath,
                currencyImagePath,
                languageImagePath,
                accountImagePath,
                passwordImagePath,
                twoFactorAuthImagePath,
                advancedImagePath,
                logoutImagePath,
            },
            advancedSettings: {
                setSetting: setting => this.props.setSetting(setting),
                onResetWalletPress: () => this.onResetWalletPress(),
                node: this.props.fullNode,
                textColor: { color: secondaryBackgroundColor },
                borderColor: { borderBottomColor: secondaryBackgroundColor },
                arrowLeftImagePath,
                addImagePath,
                secondaryBackgroundColor,
            },
            accountManagement: {
                setSetting: setting => this.props.setSetting(setting),
                onDeleteAccountPress: () => this.onDeleteAccountPress(),
                textColor: { color: secondaryBackgroundColor },
                secondaryBackgroundColor,
                arrowLeftImagePath,
                keyImagePath,
                addImagePath,
            },
            viewSeed: {
                seedIndex: this.props.seedIndex,
                password: this.props.password,
                backPress: () => this.props.setSetting('accountManagement'),
                onWrongPassword: () => this.onWrongPassword(),
                negativeColor,
                borderColor: { borderColor: secondaryBackgroundColor },
                textColor: { color: secondaryBackgroundColor },
                secondaryBackgroundColor,
                arrowLeftImagePath,
            },
            viewAddresses: {
                addressData: this.props.selectedAccount.addresses,
                backPress: () => this.props.setSetting('accountManagement'),
                arrowLeftImagePath,
            },
            editAccountName: {
                seedIndex: this.props.seedIndex,
                accountName: this.props.selectedAccountName,
                saveAccountName: accountName => this.saveAccountName(accountName),
                backPress: () => this.props.setSetting('accountManagement'),
                negativeColor,
                textColor: { color: secondaryBackgroundColor },
                secondaryBackgroundColor,
                tickImagePath,
                arrowLeftImagePath,
            },
            deleteAccount: {
                backPress: () => this.props.setSetting('accountManagement'),
                password: this.props.password,
                onWrongPassword: () => this.onWrongPassword(),
                deleteAccount: () => this.deleteAccount(),
                currentAccountName: this.props.selectedAccountName,
                negativeColor,
                backgroundColor,
                textColor: { color: secondaryBackgroundColor },
                secondaryBackgroundColor,
                borderColor: { borderColor: secondaryBackgroundColor },
                tickImagePath,
                arrowLeftImagePath,
            },
            addNewAccount: {
                addExistingSeed: () => this.props.setSetting('addExistingSeed'),
                addNewSeed: () => this.navigateNewSeed(),
                backPress: () => this.props.setSetting('accountManagement'),
                textColor: { color: secondaryBackgroundColor },
                arrowLeftImagePath,
                keyImagePath,
                addImagePath,
            },
            addExistingSeed: {
                seedCount: this.props.seedCount,
                addAccount: (seed, accountName) => this.addExistingSeed(seed, accountName),
                backPress: () => this.props.setSetting('addNewAccount'),
                negativeColor,
                backgroundColor,
                ctaColor,
                textColor: { color: secondaryBackgroundColor },
                secondaryBackgroundColor,
                borderColor: { borderColor: secondaryBackgroundColor },
                arrowLeftImagePath,
                ctaBorderColor,
                secondaryCtaColor,
                generateAlert: (type, title, message) => this.props.generateAlert(type, title, message),
            },
            nodeSelection: {
                setNode: selectedNode => {
                    changeIotaNode(selectedNode);
                    this.props.setFullNode(selectedNode);
                },
                node: this.props.fullNode,
                nodes: this.props.availablePoWNodes,
                backPress: () => this.props.setSetting('advancedSettings'),
                textColor: { color: secondaryBackgroundColor },
                secondaryBackgroundColor,
                tickImagePath,
                arrowLeftImagePath,
            },
            addCustomNode: {
                setNode: selectedNode => {
                    changeIotaNode(selectedNode);
                    this.props.setFullNode(selectedNode);
                },
                nodes: this.props.availablePoWNodes,
                onDuplicateNodeError: () => this.onDuplicateNodeError(),
                checkNode: cb => checkNode(cb), // TODO: Try to get rid of the callback
                currentNode: this.props.fullNode,
                onAddNodeError: () => this.onAddNodeError(),
                onAddNodeSuccess: customNode => this.onAddNodeSuccess(customNode),
                backPress: () => this.props.setSetting('advancedSettings'),
                negativeColor,
                textColor: { color: secondaryBackgroundColor },
                secondaryBackgroundColor,
                arrowLeftImagePath,
                addImagePath,
            },
            currencySelection: {
                getCurrencyData: (currency, withAlerts) => this.props.getCurrencyData(currency, withAlerts),
                currency: this.props.currency,
                currencies: this.props.availableCurrencies,
                backPress: () => this.props.setSetting('mainSettings'),
                secondaryBackgroundColor,
                negativeColor,
                isFetchingCurrencyData: this.props.isFetchingCurrencyData,
                hasErrorFetchingCurrencyData: this.props.hasErrorFetchingCurrencyData,
                tickImagePath,
                arrowLeftImagePath,
            },
            languageSelection: {
                backPress: () => this.props.setSetting('mainSettings'),
                textColor: { color: secondaryBackgroundColor },
                tickImagePath,
                arrowLeftImagePath,
                language,
                setLanguage: lang => this.props.setLanguage(lang),
            },
            changePassword: {
                password: this.props.password,
                setPassword: password => this.props.setPassword(password),
                backPress: () => this.props.setSetting('mainSettings'),
                generateAlert: this.props.generateAlert,
                negativeColor,
                textColor: { color: secondaryBackgroundColor },
                borderColor: { borderColor: secondaryBackgroundColor },
                secondaryBackgroundColor,
                tickImagePath,
                arrowLeftImagePath,
            },
            manualSync: {
                t: this.props.t,
                onManualSyncPress: () => this.onManualSyncPress(),
                backPress: () => this.props.setSetting('advancedSettings'),
                isSyncing: this.props.isSyncing,
                textColor: { color: secondaryBackgroundColor },
                borderColor: { borderColor: secondaryBackgroundColor },
                secondaryBackgroundColor,
                negativeColor,
                arrowLeftImagePath,
            },
            snapshotTransition: {
                t: this.props.t,
                backPress: () => this.props.setSetting('advancedSettings'),
                isTransitioning,
                textColor: { color: secondaryBackgroundColor },
                borderColor: { borderColor: secondaryBackgroundColor },
                secondaryBackgroundColor,
                negativeColor,
                backgroundColor: backgroundColor,
                arrowLeftImagePath,
                transitionBalance,
                transitionAddresses,
                balanceCheckToggle,
                seedIndex,
                selectedAccountName,
                isAttachingToTangle,
                addresses: Object.keys(selectedAccount.addresses),
                transitionForSnapshot: (seed, addresses) => transitionForSnapshot(seed, addresses),
                generateAddressesAndGetBalance: (seed, index) => generateAddressesAndGetBalance(seed, index),
                completeSnapshotTransition: (seed, accountName, addresses) =>
                    completeSnapshotTransition(seed, accountName, addresses),
                shouldPreventAction: () => this.shouldPreventAction(),
                generateAlert: (success, title, message) => this.props.generateAlert(success, title, message),
            },
            themeCustomisation: {
                backPress: () => this.props.setSetting('mainSettings'),
                onAdvancedPress: () => this.props.setSetting('advancedThemeCustomisation'),
                backgroundColor,
                barColor,
                theme: this.props.theme,
                themeName: this.props.themeName,
                updateTheme: (theme, themeName) => this.props.updateTheme(theme, themeName),
                secondaryBackgroundColor,
                tickImagePath,
                arrowLeftImagePath,
                secondaryBarColor,
            },
            advancedThemeCustomisation: {
                updateTheme: (theme, themeName) => this.props.updateTheme(theme, themeName),
                theme: this.props.theme,
                backgroundColor,
                barColor,
                ctaColor,
                positiveColor,
                negativeColor,
                extraColor,
                backPress: () => this.props.setSetting('themeCustomisation'),
                textColor: { color: secondaryBackgroundColor },
                tickImagePath,
                arrowLeftImagePath,
            },
            securitySettings: {
                setSetting: setting => this.props.setSetting(setting),
                backPress: () => this.props.setSetting('mainSettings'),
                on2FASetupPress: () => this.on2FASetupPress(),
                onFingerSetup: () => this.onFingerSetup(),
                node: this.props.fullNode,
                textColor: { color: secondaryBackgroundColor },
                borderColor: { borderBottomColor: secondaryBackgroundColor },
                arrowLeftImagePath,
                addImagePath,
                secondaryBackgroundColor,
            },
        };

        return props[child] || {};
    }

    showModal() {
        this.setState({ isModalVisible: true });
    }

    hideModal() {
        this.setState({ isModalVisible: false });
    }

    on2FASetupPress() {
        const { t, is2FAEnabled } = this.props;
        if (!is2FAEnabled) {
            Navigation.startSingleScreenApp({
                screen: {
                    screen: 'twoFactorSetupAddKey',
                    navigatorStyle: {
                        navBarHidden: true,
                        navBarTransparent: true,
                        screenBackgroundColor: this.props.backgroundColor,
                        generateAlert: this.props.generateAlert,
                    },
                },
                appStyle: {
                    orientation: 'portrait',
                },
            });
        } else {
            Navigation.startSingleScreenApp({
                screen: {
                    screen: 'disable2FA',
                    navigatorStyle: {
                        navBarHidden: true,
                        navBarTransparent: true,
                        screenBackgroundColor: this.props.backgroundColor,
                        generateAlert: this.props.generateAlert,
                    },
                },
                appStyle: {
                    orientation: 'portrait',
                },
            });
        }
    }

    onFingerSetup() {
        const { isFingerprintEnabled } = this.props;
        if (isFingerprintEnabled) {
            Navigation.startSingleScreenApp({
                screen: {
                    screen: 'fingerprintDisable',
                    navigatorStyle: {
                        navBarHidden: true,
                        navBarTransparent: true,
                        screenBackgroundColor: THEMES.getHSL(this.props.backgroundColor),
                        generateAlert: this.props.generateAlert,
                    },
                },
                appStyle: {
                    orientation: 'portrait',
                },
            });
        } else if (!FingerprintScanner.isSensorAvailable()) {
            this.props.generateAlert(
                'error',
                'No Fingerprint Sensor',
                'Your device is missing a fingerprint sensor or is not configured in the device settings',
            );
        } else {
            Navigation.startSingleScreenApp({
                screen: {
                    screen: 'fingerprintEnable',
                    navigatorStyle: {
                        navBarHidden: true,
                        navBarTransparent: true,
                        screenBackgroundColor: THEMES.getHSL(this.props.backgroundColor),
                        generateAlert: this.props.generateAlert,
                    },
                },
                appStyle: {
                    orientation: 'portrait',
                },
            });
        }
    }

    shouldPreventAction() {
        const {
            isTransitioning,
            isSendingTransfer,
            isGeneratingReceiveAddress,
            isFetchingAccountInfo,
            isSyncing,
        } = this.props;

        const isAlreadyDoingSomeHeavyLifting =
            isSendingTransfer || isGeneratingReceiveAddress || isTransitioning || isFetchingAccountInfo || isSyncing;

        return isAlreadyDoingSomeHeavyLifting;
    }

    onManualSyncPress() {
        const { seedIndex, selectedAccountName, t } = this.props;

        if (!this.shouldPreventAction()) {
            keychain
                .get()
                .then(credentials => {
                    if (get(credentials, 'data')) {
                        const seed = getSeed(credentials.data, seedIndex);
                        this.props.manuallySyncAccount(seed, selectedAccountName);
                    } else {
                        this.props.generateAlert(
                            'error',
                            t('global:somethingWentWrong'),
                            t('global:somethingWentWrongExplanation'),
                        );
                    }
                })
                .catch(err => console.error(err)); // eslint-disable-line no-console
        } else {
            this.props.generateAlert('error', 'Please wait', 'Please wait and try again.');
        }
    }

    onAddNodeError() {
        return this.props.generateAlert(
            'error',
            'Custom node could not be added',
            'The node returned an invalid response.',
        );
    }

    onDuplicateNodeError() {
        return this.props.generateAlert('error', 'Duplicate node', 'The custom node is already listed.');
    }

    onAddNodeSuccess(customNode) {
        this.props.addCustomPoWNode(customNode);

        return this.props.generateAlert('success', 'Custom node added', 'The custom node has been added successfully.');
    }

    fetchAccountInfo(seed, accountName) {
        this.props.setAdditionalAccountInfo({
            addingAdditionalAccount: true,
            additionalAccountName: accountName,
            seed,
        });

        this.props.navigator.push({
            screen: 'loading',
            navigatorStyle: {
                navBarHidden: true,
                navBarTransparent: true,
                screenBackgroundColor: this.props.backgroundColor,
            },
            animated: false,
            overrideBackPress: true,
        });
    }

    // UseExistingSeed method
    addExistingSeed(seed, accountName) {
        const { t, seedNames, password, navigator } = this.props;

        if (!seed.match(VALID_SEED_REGEX) && seed.length === MAX_SEED_LENGTH) {
            this.props.generateAlert(
                'error',
                t('addAdditionalSeed:seedInvalidChars'),
                t('addAdditionalSeed:seedInvalidCharsExplanation'),
            );
        } else if (seed.length < MAX_SEED_LENGTH) {
            this.props.generateAlert(
                'error',
                t('addAdditionalSeed:seedTooShort'),
                t('addAdditionalSeed:seedTooShortExplanation', {
                    maxLength: MAX_SEED_LENGTH,
                    currentLength: seed.length,
                }),
            );
        } else if (!(accountName.length > 0)) {
            this.props.generateAlert(
                'error',
                t('addAdditionalSeed:noNickname'),
                t('addAdditionalSeed:noNicknameExplanation'),
            );
        } else if (seedNames.includes(accountName)) {
            this.props.generateAlert(
                'error',
                t('addAdditionalSeed:nameInUse'),
                t('addAdditionalSeed:nameInUseExplanation'),
            );
        } else {
            keychain
                .get()
                .then(credentials => {
                    if (isNull(credentials)) {
                        this.fetchAccountInfo(seed, accountName);
                    } else {
                        if (hasDuplicateAccountName(credentials.data, accountName)) {
                            this.props.generateAlert(
                                'error',
                                t('addAdditionalSeed:nameInUse'),
                                t('addAdditionalSeed:nameInUseExplanation'),
                            );
                        } else if (hasDuplicateSeed(credentials.data, seed)) {
                            this.props.generateAlert(
                                'error',
                                t('addAdditionalSeed:seedInUse'),
                                t('addAdditionalSeed:seedInUseExplanation'),
                            );
                        } else {
                            this.fetchAccountInfo(seed, accountName);
                        }
                    }
                })
                .catch(err => console.log(err)); // eslint-disable no-console
        }
    }

    // EditAccountName method
    saveAccountName(accountName) {
        const { seedIndex, seedNames, password, selectedAccountName, t, accountInfo } = this.props;

        if (seedNames.includes(accountName)) {
            this.props.generateAlert(
                'error',
                t('addAdditionalSeed:nameInUse'),
                t('addAdditionalSeed:nameInUseExplanation'),
            );
        } else {
            // Update keychain
            updateAccountNameInKeychain(seedIndex, accountName, password)
                .then(() => {
                    const keyMap = { [selectedAccountName]: accountName };
                    const newAccountInfo = renameKeys(accountInfo, keyMap);

                    const updateName = (name, idx) => {
                        if (idx === seedIndex) {
                            return accountName;
                        }

                        return name;
                    };

                    const updatedSeedNames = map(seedNames, updateName);
                    this.props.changeAccountName(newAccountInfo, updatedSeedNames);
                    this.props.setSetting('accountManagement');

                    this.props.generateAlert('success', t('nicknameChanged'), t('nicknameChangedExplanation'));
                })
                .catch(err => console.log(err)); // eslint-disable-line no-console
        }
    }

    // EditAccountName and ViewSeed method
    onWrongPassword() {
        const { t } = this.props;

        return this.props.generateAlert(
            'error',
            t('global:unrecognisedPassword'),
            t('global:unrecognisedPasswordExplanation'),
        );
    }

    // DeleteAccount method
    deleteAccount() {
        const { seedIndex, password, selectedAccountName } = this.props;

        deleteFromKeychain(seedIndex, password)
            .then(() => this.props.deleteAccount(selectedAccountName))
            .catch(err => console.error(err));
    }

    setModalContent(modalSetting) {
        let modalContent;
        const { secondaryBackgroundColor, backgroundColor } = this.props;
        switch (modalSetting) {
            case 'logoutConfirmation':
                modalContent = (
                    <LogoutConfirmationModal
                        style={{ flex: 1 }}
                        hideModal={() => this.hideModal()}
                        logout={() => this.logout()}
                        backgroundColor={backgroundColor}
                        textColor={{ color: secondaryBackgroundColor }}
                        borderColor={{ borderColor: secondaryBackgroundColor }}
                    />
                );
                break;
        }

        this.setState({
            modalSetting,
            modalContent,
        });

        this.showModal();
    }

    onDeleteAccountPress() {
        const { seedCount, t } = this.props;

        if (seedCount === 1) {
            return this.props.generateAlert(
                'error',
                t('global:cannotPerformAction'),
                t('global:cannotPerformActionExplanation'),
            );
        }

        return this.props.setSetting('deleteAccount');
    }

    featureUnavailable() {
        const { t } = this.props;

        return this.props.generateAlert('error', t('global:notAvailable'), t('global:notAvailableExplanation'));
    }

    onResetWalletPress() {
        Navigation.startSingleScreenApp({
            screen: {
                screen: 'walletResetConfirm',
                navigatorStyle: {
                    navBarHidden: true,
                    navBarTransparent: true,
                    screenBackgroundColor: this.props.backgroundColor,
                },
            },
            appStyle: {
                orientation: 'portrait',
            },
        });
    }

    logout() {
        this.props.clearTempData();
        this.props.setPassword('');
        Navigation.startSingleScreenApp({
            screen: {
                screen: 'login',
                navigatorStyle: {
                    navBarHidden: true,
                    navBarTransparent: true,
                    screenBackgroundColor: this.props.backgroundColor,
                },
                overrideBackPress: true,
            },
            appStyle: {
                orientation: 'portrait',
            },
        });
    }

    navigateNewSeed() {
        Navigation.startSingleScreenApp({
            screen: {
                screen: 'newSeedSetup',
                navigatorStyle: {
                    navBarHidden: true,
                    navBarTransparent: true,
                    screenBackgroundColor: this.props.backgroundColor,
                },
            },
            appStyle: {
                orientation: 'portrait',
            },
        });
        BackHandler.removeEventListener('homeBackPress');
    }

    renderModalContent() {
        return (
            <View style={[styles.modalContent, { backgroundColor: this.props.backgroundColor }]}>
                {this.state.modalContent}
            </View>
        );
    }

    render() {
        const childrenProps = this.getChildrenProps(this.props.currentSetting);

        return (
            <View style={styles.container}>
                <View style={{ flex: 1 }} />
                <View style={styles.settingsContainer}>
                    <SettingsContent component={this.props.currentSetting} {...childrenProps} />
                </View>
                <View style={{ flex: 1 }} />
                <Modal
                    animationIn={'bounceInUp'}
                    animationOut={'bounceOut'}
                    animationInTiming={1000}
                    animationOutTiming={200}
                    backdropTransitionInTiming={500}
                    backdropTransitionOutTiming={200}
                    backdropColor={this.props.backgroundColor}
                    backdropOpacity={0.8}
                    style={{ alignItems: 'center' }}
                    isVisible={this.state.isModalVisible}
                    onBackButtonPress={() => this.setState({ isModalVisible: false })}
                >
                    {this.renderModalContent()}
                </Modal>
            </View>
        );
    }
}

const mapDispatchToProps = {
    clearTempData,
    setSetting,
    changeAccountName,
    deleteAccount,
    setFullNode,
    getCurrencyData,
    setPassword,
    addCustomPoWNode,
    generateAlert,
    manuallySyncAccount,
    updateTheme,
    setAdditionalAccountInfo,
    update2FA,
    setLanguage,
    transitionForSnapshot,
    generateAddressesAndGetBalance,
    completeSnapshotTransition,
};

const mapStateToProps = state => ({
    selectedAccount: getSelectedAccountViaSeedIndex(state.tempAccount.seedIndex, state.account.accountInfo),
    selectedAccountName: getSelectedAccountNameViaSeedIndex(state.tempAccount.seedIndex, state.account.seedNames),
    currentSetting: state.tempAccount.currentSetting,
    seedIndex: state.tempAccount.seedIndex,
    password: state.tempAccount.password,
    seedNames: state.account.seedNames,
    accountInfo: state.account.accountInfo,
    seedCount: state.account.seedCount,
    currency: state.settings.currency,
    mode: state.settings.mode,
    availableCurrencies: state.settings.availableCurrencies,
    fullNode: state.settings.fullNode,
    availablePoWNodes: state.settings.availablePoWNodes,
    themeName: state.settings.themeName,
    isSyncing: state.tempAccount.isSyncing,
    theme: state.settings.theme,
    backgroundColor: state.settings.theme.backgroundColor,
    barColor: state.settings.theme.barColor,
    ctaColor: state.settings.theme.ctaColor,
    secondaryCtaColor: state.settings.theme.secondaryCtaColor,
    positiveColor: state.settings.theme.positiveColor,
    negativeColor: state.settings.theme.negativeColor,
    extraColor: state.settings.theme.extraColor,
    secondaryBackgroundColor: state.settings.theme.secondaryBackgroundColor,
    is2FAEnabled: state.account.is2FAEnabled,
    isFingerprintEnabled: state.account.isFingerprintEnabled,
    isFetchingCurrencyData: state.ui.isFetchingCurrencyData,
    hasErrorFetchingCurrencyData: state.ui.hasErrorFetchingCurrencyData,
    ctaBorderColor: state.settings.theme.ctaBorderColor,
    language: state.settings.language,
    secondaryBarColor: state.settings.theme.secondaryBarColor,
    isTransitioning: state.tempAccount.isTransitioning,
    transitionBalance: state.tempAccount.transitionBalance,
    transitionAddresses: state.tempAccount.transitionAddresses,
    balanceCheckToggle: state.tempAccount.balanceCheckToggle,
    isSendingTransfer: state.tempAccount.isSendingTransfer,
    isGeneratingReceiveAddress: state.tempAccount.isGeneratingReceiveAddress,
    isFetchingAccountInfo: state.polling.isFetchingAccountInfo,
    isAttachingToTangle: state.tempAccount.isAttachingToTangle,
});

export default translate(['settings', 'global', 'addAdditionalSeed', 'deleteAccount', 'manualSync'])(
    connect(mapStateToProps, mapDispatchToProps)(Settings),
);<|MERGE_RESOLUTION|>--- conflicted
+++ resolved
@@ -8,11 +8,7 @@
 import { Navigation } from 'react-native-navigation';
 import { connect } from 'react-redux';
 import Modal from 'react-native-modal';
-<<<<<<< HEAD
 import FingerprintScanner from 'react-native-fingerprint-scanner';
-import THEMES from '../theme/themes';
-=======
->>>>>>> 79faa62f
 import { clearTempData, setPassword, setSetting, setAdditionalAccountInfo } from '../../shared/actions/tempAccount';
 import {
     changeAccountName,
