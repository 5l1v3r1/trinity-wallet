import orderBy from 'lodash/orderBy';
import map from 'lodash/map';
import React, { Component } from 'react';
import PropTypes from 'prop-types';
import { connect } from 'react-redux';
import { translate } from 'react-i18next';
import { iota } from 'iota-wallet-shared-modules/libs/iota';
import { Image, View, Text, StyleSheet, TouchableOpacity, FlatList, Clipboard } from 'react-native';
import { formatValue, formatUnit, round } from 'iota-wallet-shared-modules/libs/util';
import { generateAlert } from 'iota-wallet-shared-modules/actions/alerts';
import { width, height } from '../util/dimensions';

const styles = StyleSheet.create({
    container: {
        flex: 1,
        alignItems: 'stretch',
        justifyContent: 'space-between',
    },
    itemLeft: {
        flexDirection: 'row',
        alignItems: 'center',
        paddingVertical: height / 50,
        justifyContent: 'flex-start',
    },
    itemRight: {
        flexDirection: 'row',
        alignItems: 'center',
        paddingVertical: height / 50,
        justifyContent: 'flex-end',
    },
    icon: {
        width: width / 28,
        height: width / 28,
        marginRight: width / 20,
    },
    titleText: {
        fontFamily: 'Lato-Regular',
        fontSize: width / 23,
        backgroundColor: 'transparent',
    },
    bottomContainer: {
        flex: 1,
        width,
        paddingHorizontal: width / 15,
        flexDirection: 'row',
        justifyContent: 'space-between',
        alignItems: 'center',
    },
    addressText: {
        backgroundColor: 'transparent',
        fontFamily: 'Inconsolata-Bold',
        fontSize: width / 29.6,
        textDecorationStyle: 'solid',
    },
    balanceText: {
        backgroundColor: 'transparent',
        fontFamily: 'Lato-Regular',
        fontSize: width / 31.8,
        textAlign: 'right',
    },
    listView: {
        flex: 8.8,
        justifyContent: 'center',
        width,
    },
    separator: {
        flex: 1,
        height: height / 60,
    },
    noAddressesContainer: {
        flex: 8.8,
        justifyContent: 'center',
        alignItems: 'center',
        alignSelf: 'center',
    },
    noAddresses: {
        fontFamily: 'Lato-Light',
        fontSize: width / 27.6,
        backgroundColor: 'transparent',
    },
});

export class ViewAddresses extends Component {
    static propTypes = {
        addressData: PropTypes.object.isRequired,
        generateAlert: PropTypes.func.isRequired,
        backPress: PropTypes.func.isRequired,
        secondaryBackgroundColor: PropTypes.string.isRequired,
        arrowLeftImagePath: PropTypes.number.isRequired,
        t: PropTypes.func.isRequired,
    };

<<<<<<< HEAD
    static addChecksums(data) {
        const addressesWithChecksums = data.map((item) => iota.utils.addChecksum(item[0], 9, true));
        const clonedData = cloneDeep(data);
        for (let i = 0; i < data.length; i += 1) {
            clonedData[i][0] = addressesWithChecksums[i];
        }

        return clonedData;
    }
=======
    prepAddresses() {
        const { addressData } = this.props;
>>>>>>> 523f33d3

        const preparedAddresses = map(addressData, (data, address) => ({
            ...data,
            balance: round(formatValue(data.balance), 1),
            unit: formatUnit(data.balance),
            address: iota.utils.addChecksum(address, 9, true),
        }));

        return orderBy(preparedAddresses, 'index', ['desc'])
    }

    copy(address) {
        const { t } = this.props;

        Clipboard.setString(address);
        return this.props.generateAlert('success', t('addressCopied'), t('addressCopiedExplanation'));
    }

    renderAddress(address) {
        const { secondaryBackgroundColor } = this.props;

        return (
            <View style={{ flexDirection: 'row', paddingHorizontal: width / 15 }}>
                <TouchableOpacity
                    onPress={() => this.copy(address.address)}
                    style={{ alignItems: 'flex-start', flex: 8, justifyContent: 'center' }}
                >
                    <View>
                        <Text
                            numberOfLines={2}
                            style={[
                                styles.addressText,
                                { textDecorationLine: address.spent ? 'line-through' : 'none' },
                                { color: secondaryBackgroundColor },
                            ]}
                        >
                            {address.address}
                        </Text>
                    </View>
                </TouchableOpacity>
                <View style={{ alignItems: 'flex-end', flex: 2, justifyContent: 'center' }}>
                    <Text style={[styles.balanceText, { color: secondaryBackgroundColor }]}>
                        {address.balance} {address.unit}
                    </Text>
                </View>
            </View>
        );
    }

    renderAddresses() {
        const { secondaryBackgroundColor } = this.props;
        const addresses = this.prepAddresses();

        return (
            <FlatList
                data={addresses}
                keyExtractor={(item, index) => index}
                renderItem={({ item }) => this.renderAddress(item)}
                ItemSeparatorComponent={() => <View style={styles.separator} />}
                ListEmptyComponent={() => (
                    <View style={styles.noAddressesContainer}>
<<<<<<< HEAD
                        <Text style={[styles.noAddresses, textColor]}>NO ADDRESSES</Text>
                    </View>
                ) : (
                    <View style={styles.listView}>
                        <ListView
                            dataSource={ds.cloneWithRows(addresses)}
                            renderRow={(rowData) => (
                                <View style={{ flexDirection: 'row', paddingHorizontal: width / 15 }}>
                                    <TouchableOpacity
                                        onPress={() => this.copy(rowData[0])}
                                        style={{ alignItems: 'flex-start', flex: 8, justifyContent: 'center' }}
                                    >
                                        <View>
                                            <Text
                                                numberOfLines={2}
                                                style={[
                                                    styles.addressText,
                                                    { textDecorationLine: rowData[1].spent ? 'line-through' : 'none' },
                                                    textColor,
                                                ]}
                                            >
                                                {rowData[0]}
                                            </Text>
                                        </View>
                                    </TouchableOpacity>
                                    <View style={{ alignItems: 'flex-end', flex: 2, justifyContent: 'center' }}>
                                        <Text style={[styles.balanceText, textColor]}>
                                            {round(formatValue(rowData[1].balance), 1)} {formatUnit(rowData[1].balance)}
                                        </Text>
                                    </View>
                                </View>
                            )}
                            contentContainerView={{ flex: 1 }}
                            renderSeparator={(sectionId, rowId) => <View key={rowId} style={styles.separator} />}
                            enableEmptySections
                        />
=======
                        <Text style={[styles.noAddresses, { color: secondaryBackgroundColor }]}>NO ADDRESSES</Text>
>>>>>>> 523f33d3
                    </View>
                )}
            />
        );
    }

    render() {
        const { secondaryBackgroundColor, arrowLeftImagePath, t } = this.props;
        const addresses = this.renderAddresses();

        const textColor = { color: secondaryBackgroundColor };

        return (
            <View style={styles.container}>
                <View style={styles.listView}>
                {addresses}
                </View>
                <View style={{ flex: 0.2 }} />
                <View style={styles.bottomContainer}>
                    <TouchableOpacity
                        onPress={() => this.props.backPress()}
                        style={{ flex: 1 }}
                        hitSlop={{ top: height / 55, bottom: height / 55, left: width / 55, right: width / 55 }}
                    >
                        <View style={styles.itemLeft}>
                            <Image source={arrowLeftImagePath} style={styles.icon} />
                            <Text style={[styles.titleText, textColor]}>{t('global:backLowercase')}</Text>
                        </View>
                    </TouchableOpacity>
                </View>
            </View>
        );
    }
}

const mapDispatchToProps = {
    generateAlert,
};

const mapStateToProps = (state) => ({
    secondaryBackgroundColor: state.settings.theme.secondaryBackgroundColor,
});

export default translate(['receive', 'global'])(connect(mapStateToProps, mapDispatchToProps)(ViewAddresses));<|MERGE_RESOLUTION|>--- conflicted
+++ resolved
@@ -90,20 +90,8 @@
         t: PropTypes.func.isRequired,
     };
 
-<<<<<<< HEAD
-    static addChecksums(data) {
-        const addressesWithChecksums = data.map((item) => iota.utils.addChecksum(item[0], 9, true));
-        const clonedData = cloneDeep(data);
-        for (let i = 0; i < data.length; i += 1) {
-            clonedData[i][0] = addressesWithChecksums[i];
-        }
-
-        return clonedData;
-    }
-=======
     prepAddresses() {
         const { addressData } = this.props;
->>>>>>> 523f33d3
 
         const preparedAddresses = map(addressData, (data, address) => ({
             ...data,
@@ -165,46 +153,7 @@
                 ItemSeparatorComponent={() => <View style={styles.separator} />}
                 ListEmptyComponent={() => (
                     <View style={styles.noAddressesContainer}>
-<<<<<<< HEAD
-                        <Text style={[styles.noAddresses, textColor]}>NO ADDRESSES</Text>
-                    </View>
-                ) : (
-                    <View style={styles.listView}>
-                        <ListView
-                            dataSource={ds.cloneWithRows(addresses)}
-                            renderRow={(rowData) => (
-                                <View style={{ flexDirection: 'row', paddingHorizontal: width / 15 }}>
-                                    <TouchableOpacity
-                                        onPress={() => this.copy(rowData[0])}
-                                        style={{ alignItems: 'flex-start', flex: 8, justifyContent: 'center' }}
-                                    >
-                                        <View>
-                                            <Text
-                                                numberOfLines={2}
-                                                style={[
-                                                    styles.addressText,
-                                                    { textDecorationLine: rowData[1].spent ? 'line-through' : 'none' },
-                                                    textColor,
-                                                ]}
-                                            >
-                                                {rowData[0]}
-                                            </Text>
-                                        </View>
-                                    </TouchableOpacity>
-                                    <View style={{ alignItems: 'flex-end', flex: 2, justifyContent: 'center' }}>
-                                        <Text style={[styles.balanceText, textColor]}>
-                                            {round(formatValue(rowData[1].balance), 1)} {formatUnit(rowData[1].balance)}
-                                        </Text>
-                                    </View>
-                                </View>
-                            )}
-                            contentContainerView={{ flex: 1 }}
-                            renderSeparator={(sectionId, rowId) => <View key={rowId} style={styles.separator} />}
-                            enableEmptySections
-                        />
-=======
                         <Text style={[styles.noAddresses, { color: secondaryBackgroundColor }]}>NO ADDRESSES</Text>
->>>>>>> 523f33d3
                     </View>
                 )}
             />
@@ -244,7 +193,7 @@
     generateAlert,
 };
 
-const mapStateToProps = (state) => ({
+const mapStateToProps = state => ({
     secondaryBackgroundColor: state.settings.theme.secondaryBackgroundColor,
 });
 
