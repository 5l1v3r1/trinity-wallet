import React, { Component } from 'react';
import { translate } from 'react-i18next';
import PropTypes from 'prop-types';
import { StyleSheet, View, StatusBar } from 'react-native';
import { connect } from 'react-redux';
<<<<<<< HEAD
import UserInactivity from 'react-native-user-inactivity';
import KeepAwake from 'react-native-keep-awake';
import DropdownAlert from 'react-native-dropdownalert';
=======
import Balance from './balance';
import Send from './send';
import Receive from './receive';
import History from './history';
import Settings from './settings';
import TopBar from './topBar';
import keychain, { getSeed } from '../util/keychain';
import { changeHomeScreenRoute, toggleTopBarDisplay } from 'iota-wallet-shared-modules/actions/home';
import { getTailTransactionHashesForPendingTransactions } from 'iota-wallet-shared-modules/store';
import {
    setReceiveAddress,
    setReady,
    clearTempData,
    setPassword,
} from 'iota-wallet-shared-modules/actions/tempAccount';
import { getAccountInfo, setBalance, setFirstUse, getNewAddressData } from 'iota-wallet-shared-modules/actions/account';
import { calculateBalance } from 'iota-wallet-shared-modules/libs/accountUtils';
import { iota } from '../../shared/libs/iota';
import { getMarketData, getChartData, getPrice } from 'iota-wallet-shared-modules/actions/marketData';
import { generateAlert, disposeOffAlert } from 'iota-wallet-shared-modules/actions/alerts';
import DropdownHolder from '../components/dropdownHolder';
import DropdownAlert from 'react-native-dropdownalert';
import Promoter from './promoter';
import { Navigation } from 'react-native-navigation';
import UserInactivity from 'react-native-user-inactivity';
import KeepAwake from 'react-native-keep-awake';
import { TextField } from 'react-native-material-textfield';
import COLORS from '../theme/Colors';
import Tabs from '../components/Tabs';
import Tab from '../components/Tab';
import get from 'lodash/get';
>>>>>>> 87b6d7ba

import { changeHomeScreenRoute } from 'iota-wallet-shared-modules/actions/home';
import { clearTempData, setPassword } from 'iota-wallet-shared-modules/actions/tempAccount';
import { setBalance, setFirstUse } from 'iota-wallet-shared-modules/actions/account';
import { setUserActivity } from 'iota-wallet-shared-modules/actions/app';
import { disposeOffAlert } from 'iota-wallet-shared-modules/actions/alerts';
import balanceImagePath from 'iota-wallet-shared-modules/images/balance.png';
import sendImagePath from 'iota-wallet-shared-modules/images/send.png';
import receiveImagePath from 'iota-wallet-shared-modules/images/receive.png';
import historyImagePath from 'iota-wallet-shared-modules/images/history.png';
import settingsImagePath from 'iota-wallet-shared-modules/images/settings.png';

import TopBar from './topBar';
import withUserActivity from '../components/withUserActivity';
import DropdownHolder from '../components/dropdownHolder';
import Promoter from './promoter';
import COLORS from '../theme/Colors';
import Tabs from '../components/tabs';
import Tab from '../components/tab';
import TabContent from '../components/tabContent';
import EnterPassword from '../components/enterPassword';
import { width, height } from '../util/dimensions';

const StatusBarDefaultBarStyle = 'light-content';

const styles = StyleSheet.create({
    topContainer: {
        flex: 0.8,
        marginBottom: height / 100,
    },
    balance: {
        color: 'white',
        backgroundColor: 'transparent',
        fontFamily: 'Lato-Light',
        fontSize: width / 27.9,
        paddingTop: height / 150,
    },
    midContainer: {
        flex: 4.62,
        zIndex: 0,
    },
    bottomContainer: {
        flex: 0.68,
    },
    dropdownTitle: {
        fontSize: width / 25.9,
        textAlign: 'left',
        fontWeight: 'bold',
        color: 'white',
        backgroundColor: 'transparent',
        fontFamily: 'Lato-Regular',
    },
    dropdownTextContainer: {
        flex: 1,
        paddingLeft: width / 20,
        paddingRight: width / 15,
        paddingVertical: height / 30,
    },
    dropdownMessage: {
        fontSize: width / 29.6,
        textAlign: 'left',
        fontWeight: 'normal',
        color: 'white',
        backgroundColor: 'transparent',
        fontFamily: 'Lato-Regular',
        paddingTop: height / 60,
    },
    dropdownImage: {
        marginLeft: width / 25,
        width: width / 12,
        height: width / 12,
        alignSelf: 'center',
    },
});

class Home extends Component {
    componentDidMount() {
<<<<<<< HEAD
        const { setFirstUse, account, tempAccount, setBalance } = this.props;
        setFirstUse(false);
        const accountInfo = account.accountInfo;
        const seedIndex = tempAccount.seedIndex;
        const addressesWithBalance = accountInfo[Object.keys(accountInfo)[seedIndex]].addresses;
        if (typeof accountInfo !== 'undefined') {
            setBalance(addressesWithBalance);
        }
    }

    componentWillReceiveProps(newProps) {
        const { alerts } = this.props;
        const didNotHaveAlertPreviously = !alerts.category && !alerts.title && !alerts.message;
        const hasANewAlert = newProps.alerts.category && newProps.alerts.title && newProps.alerts.message;
        const shouldGenerateAlert = hasANewAlert && didNotHaveAlertPreviously;

        if (shouldGenerateAlert) {
            const dropdown = DropdownHolder.getDropdown();
            dropdown.alertWithType(newProps.alerts.category, newProps.alerts.title, newProps.alerts.message);
        }
    }

    /* logout(){
        this.props.clearTempData();
        this.props.setPassword('');
        Navigation.startSingleScreenApp({
            screen: {
                screen: 'login',
                navigatorStyle: {
                    navBarHidden: true,
                    navBarTransparent: true,
                    screenBackgroundImageName: 'bg-blue.png',
                    screenBackgroundColor: COLORS.backgroundGreen
,
                },
                overrideBackPress: true,
            },
        });
    } */

    onLoginPress = password => {
        const { t, tempAccount, setUserActivity } = this.props;
=======
        this.props.setFirstUse(false);
        this.startBackgroundProcesses();
        const accountInfo = this.props.account.accountInfo;
        const seedIndex = this.props.tempAccount.seedIndex;
        const addressData = accountInfo[Object.keys(accountInfo)[seedIndex]].addresses;
        if (typeof accountInfo !== 'undefined') {
            const balance = calculateBalance(addressData);
            this.props.setBalance(balance);
        }
    }

    componentWillUnmount() {
        this.endBackgroundProcesses();
    }

    startBackgroundProcesses() {
        AppState.addEventListener('change', this._handleAppStateChange);
        timer.setInterval('polling', () => this.pollForNewAddressesAndTransfers(), 59000);
        timer.setInterval('chartPolling', () => this.pollForMarketData(), 101000);
    }

    endBackgroundProcesses() {
        AppState.removeEventListener('change', this._handleAppStateChange);
        timer.clearInterval('polling');
        timer.clearInterval('chartPolling');
    }

    pollForNewAddressesAndTransfers() {
        if (
            !this.props.tempAccount.isGettingTransfers &&
            !this.props.tempAccount.isSendingTransfer &&
            !this.props.tempAccount.isSyncing
        ) {
            console.log('POLLING');
            const accountInfo = this.props.account.accountInfo;
            const seedIndex = this.props.tempAccount.seedIndex;
            const addressData = accountInfo[Object.keys(accountInfo)[seedIndex]].addresses;
            const accountName = this.props.account.seedNames[seedIndex];
            keychain
                .get()
                .then(credentials => {
                    if (get(credentials, 'data')) {
                        const seed = getSeed(credentials.data, seedIndex);
                        getNewAddressData(seed);
                    } else {
                        console.log('error');
                    }
                })
                .catch(err => console.log(err));

            const getNewAddressData = seed => {
                this.props.getNewAddressData(seed, accountName, addressData, (error, success) => {
                    if (error) {
                        this.onNodeErrorPolling();
                    } else {
                        getNewTransfers();
                    }
                });
            };
            const getNewTransfers = () => {
                const newAccountInfo = this.props.account.accountInfo;
                this.props.getAccountInfo(accountName, seedIndex, newAccountInfo, (error, success) => {
                    if (error) this.onNodeErrorPolling();
                });
            };
        }
    }

    pollForMarketData() {
        // 'console.log('POLLING CHART DATA')'
        if (
            !this.props.settings.isSyncing &&
            !this.props.settings.isGeneratingReceiveAddress &&
            !this.props.settings.isSendingTransfer
        ) {
            console.log('POLLING MARKET DATA');
            this.props.getMarketData();
            this.props.getChartData();
            this.props.getPrice();
        }
    }

    onNodeErrorPolling() {
        const dropdown = DropdownHolder.getDropdown();
        const { t } = this.props;
        dropdown.alertWithType('error', t('global:invalidResponse'), t('invalidResponsePollingExplanation'));
    }

    onLoginPress() {
>>>>>>> 87b6d7ba
        const dropdown = DropdownHolder.getDropdown();
        if (!password) {
            dropdown.alertWithType('error', t('login:emptyPassword'), t('login:emptyPasswordExplanation'));
        } else if (password !== tempAccount.password) {
            dropdown.alertWithType(
                'error',
                t('global:unrecognisedPassword'),
                t('global:unrecognisedPasswordExplanation'),
            );
        } else {
            setUserActivity({ inactive: false });
        }
    };

    handleInactivity = () => {
        const { setUserActivity } = this.props;
        setUserActivity({ inactive: true });
    };

    render() {
        const { t, navigator, inactive, minimised, startBackgroundProcesses, endBackgroundProcesses } = this.props;

        return (
            <UserInactivity timeForInactivity={300000} checkInterval={2000} onInactivity={this.handleInactivity}>
                <View style={{ flex: 1, backgroundColor: COLORS.backgroundGreen }}>
                    <StatusBar barStyle="light-content" />
                    {!inactive &&
                        !minimised && (
                            <View style={{ flex: 1 }}>
                                <View style={styles.topContainer} />
                                <View style={styles.midContainer}>
                                    <TabContent
                                        navigator={navigator}
                                        startBackgroundProcesses={startBackgroundProcesses}
                                        endBackgroundProcesses={endBackgroundProcesses}
                                    />
                                </View>
                                <View style={styles.bottomContainer}>
                                    <Tabs onPress={name => this.props.changeHomeScreenRoute(name)}>
                                        <Tab name="balance" icon={balanceImagePath} text={t('home:balance')} />
                                        <Tab name="send" icon={sendImagePath} text={t('home:send')} />
                                        <Tab name="receive" icon={receiveImagePath} text={t('home:receive')} />
                                        <Tab name="history" icon={historyImagePath} text={t('home:history')} />
                                        <Tab name="settings" icon={settingsImagePath} text={t('home:settings')} />
                                    </Tabs>
                                </View>
                                <TopBar />
                            </View>
                        )}
                    {inactive && (
                        <View style={{ flex: 1, justifyContent: 'center', alignItems: 'center' }}>
                            <EnterPassword onLoginPress={this.onLoginPress} />
                        </View>
                    )}
                    {minimised && <View />}
                    <Promoter />
                    <DropdownAlert
                        ref={DropdownHolder.setDropdown}
                        elevation={120}
                        successColor="#009f3f"
                        errorColor="#A10702"
                        titleStyle={styles.dropdownTitle}
                        defaultTextContainer={styles.dropdownTextContainer}
                        messageStyle={styles.dropdownMessage}
                        imageStyle={styles.dropdownImage}
                        inactiveStatusBarStyle={StatusBarDefaultBarStyle}
                        onCancel={this.props.disposeOffAlert}
                        onClose={this.props.disposeOffAlert}
                        closeInterval={5500}
                    />
                    <KeepAwake />
                </View>
            </UserInactivity>
        );
    }
}

const mapStateToProps = state => ({
    alerts: state.alerts,
    tempAccount: state.tempAccount,
    settings: state.settings,
    account: state.account,
    inactive: state.app.inactive,
    minimised: state.app.minimised,
});

<<<<<<< HEAD
const mapDispatchToProps = {
    setBalance,
    changeHomeScreenRoute,
    disposeOffAlert,
    setFirstUse,
    clearTempData,
    setPassword,
    setUserActivity,
};
=======
const mapDispatchToProps = dispatch => ({
    getAccountInfo: (seedName, seedIndex, accountInfo, cb) => {
        dispatch(getAccountInfo(seedName, seedIndex, accountInfo, cb));
    },
    setReceiveAddress: string => {
        dispatch(setReceiveAddress(string));
    },
    setBalance: addressData => {
        dispatch(setBalance(addressData));
    },
    changeHomeScreenRoute: route => dispatch(changeHomeScreenRoute(route)),
    generateAlert: (type, title, message) => dispatch(generateAlert(type, title, message)),
    disposeOffAlert: () => dispatch(disposeOffAlert()),
    setFirstUse: boolean => dispatch(setFirstUse(boolean)),
    setReady: boolean => dispatch(setReady(boolean)),
    clearTempData: () => dispatch(clearTempData()),
    toggleTopBarDisplay: () => dispatch(toggleTopBarDisplay()),
    setPassword: () => dispatch(setPassword()),
    getMarketData: () => dispatch(getMarketData()),
    getPrice: () => dispatch(getPrice()),
    getChartData: () => dispatch(getChartData()),
    getNewAddressData: (seed, accountName, addressData, callback) =>
        dispatch(getNewAddressData(seed, accountName, addressData, callback)),
});
>>>>>>> 87b6d7ba

Home.propTypes = {
    setFirstUse: PropTypes.func.isRequired,
    t: PropTypes.func.isRequired,
    alerts: PropTypes.object.isRequired,
    navigator: PropTypes.object.isRequired,
    changeHomeScreenRoute: PropTypes.func.isRequired,
    disposeOffAlert: PropTypes.func.isRequired,
    setUserActivity: PropTypes.func.isRequired,
    inactive: PropTypes.bool.isRequired,
    minimised: PropTypes.bool.isRequired,
    startBackgroundProcesses: PropTypes.func.isRequired,
    endBackgroundProcesses: PropTypes.func.isRequired,
};

export default withUserActivity()(
    translate(['home', 'global', 'login'])(connect(mapStateToProps, mapDispatchToProps)(Home)),
);<|MERGE_RESOLUTION|>--- conflicted
+++ resolved
@@ -3,47 +3,14 @@
 import PropTypes from 'prop-types';
 import { StyleSheet, View, StatusBar } from 'react-native';
 import { connect } from 'react-redux';
-<<<<<<< HEAD
 import UserInactivity from 'react-native-user-inactivity';
 import KeepAwake from 'react-native-keep-awake';
 import DropdownAlert from 'react-native-dropdownalert';
-=======
-import Balance from './balance';
-import Send from './send';
-import Receive from './receive';
-import History from './history';
-import Settings from './settings';
-import TopBar from './topBar';
-import keychain, { getSeed } from '../util/keychain';
-import { changeHomeScreenRoute, toggleTopBarDisplay } from 'iota-wallet-shared-modules/actions/home';
-import { getTailTransactionHashesForPendingTransactions } from 'iota-wallet-shared-modules/store';
-import {
-    setReceiveAddress,
-    setReady,
-    clearTempData,
-    setPassword,
-} from 'iota-wallet-shared-modules/actions/tempAccount';
-import { getAccountInfo, setBalance, setFirstUse, getNewAddressData } from 'iota-wallet-shared-modules/actions/account';
-import { calculateBalance } from 'iota-wallet-shared-modules/libs/accountUtils';
-import { iota } from '../../shared/libs/iota';
-import { getMarketData, getChartData, getPrice } from 'iota-wallet-shared-modules/actions/marketData';
-import { generateAlert, disposeOffAlert } from 'iota-wallet-shared-modules/actions/alerts';
-import DropdownHolder from '../components/dropdownHolder';
-import DropdownAlert from 'react-native-dropdownalert';
-import Promoter from './promoter';
-import { Navigation } from 'react-native-navigation';
-import UserInactivity from 'react-native-user-inactivity';
-import KeepAwake from 'react-native-keep-awake';
-import { TextField } from 'react-native-material-textfield';
-import COLORS from '../theme/Colors';
-import Tabs from '../components/Tabs';
-import Tab from '../components/Tab';
-import get from 'lodash/get';
->>>>>>> 87b6d7ba
 
 import { changeHomeScreenRoute } from 'iota-wallet-shared-modules/actions/home';
 import { clearTempData, setPassword } from 'iota-wallet-shared-modules/actions/tempAccount';
 import { setBalance, setFirstUse } from 'iota-wallet-shared-modules/actions/account';
+import { calculateBalance } from 'iota-wallet-shared-modules/libs/accountUtils';
 import { setUserActivity } from 'iota-wallet-shared-modules/actions/app';
 import { disposeOffAlert } from 'iota-wallet-shared-modules/actions/alerts';
 import balanceImagePath from 'iota-wallet-shared-modules/images/balance.png';
@@ -117,14 +84,14 @@
 
 class Home extends Component {
     componentDidMount() {
-<<<<<<< HEAD
         const { setFirstUse, account, tempAccount, setBalance } = this.props;
         setFirstUse(false);
         const accountInfo = account.accountInfo;
         const seedIndex = tempAccount.seedIndex;
         const addressesWithBalance = accountInfo[Object.keys(accountInfo)[seedIndex]].addresses;
         if (typeof accountInfo !== 'undefined') {
-            setBalance(addressesWithBalance);
+            const balance = calculateBalance(addressesWithBalance);
+            setBalance(balance);
         }
     }
 
@@ -140,117 +107,8 @@
         }
     }
 
-    /* logout(){
-        this.props.clearTempData();
-        this.props.setPassword('');
-        Navigation.startSingleScreenApp({
-            screen: {
-                screen: 'login',
-                navigatorStyle: {
-                    navBarHidden: true,
-                    navBarTransparent: true,
-                    screenBackgroundImageName: 'bg-blue.png',
-                    screenBackgroundColor: COLORS.backgroundGreen
-,
-                },
-                overrideBackPress: true,
-            },
-        });
-    } */
-
     onLoginPress = password => {
         const { t, tempAccount, setUserActivity } = this.props;
-=======
-        this.props.setFirstUse(false);
-        this.startBackgroundProcesses();
-        const accountInfo = this.props.account.accountInfo;
-        const seedIndex = this.props.tempAccount.seedIndex;
-        const addressData = accountInfo[Object.keys(accountInfo)[seedIndex]].addresses;
-        if (typeof accountInfo !== 'undefined') {
-            const balance = calculateBalance(addressData);
-            this.props.setBalance(balance);
-        }
-    }
-
-    componentWillUnmount() {
-        this.endBackgroundProcesses();
-    }
-
-    startBackgroundProcesses() {
-        AppState.addEventListener('change', this._handleAppStateChange);
-        timer.setInterval('polling', () => this.pollForNewAddressesAndTransfers(), 59000);
-        timer.setInterval('chartPolling', () => this.pollForMarketData(), 101000);
-    }
-
-    endBackgroundProcesses() {
-        AppState.removeEventListener('change', this._handleAppStateChange);
-        timer.clearInterval('polling');
-        timer.clearInterval('chartPolling');
-    }
-
-    pollForNewAddressesAndTransfers() {
-        if (
-            !this.props.tempAccount.isGettingTransfers &&
-            !this.props.tempAccount.isSendingTransfer &&
-            !this.props.tempAccount.isSyncing
-        ) {
-            console.log('POLLING');
-            const accountInfo = this.props.account.accountInfo;
-            const seedIndex = this.props.tempAccount.seedIndex;
-            const addressData = accountInfo[Object.keys(accountInfo)[seedIndex]].addresses;
-            const accountName = this.props.account.seedNames[seedIndex];
-            keychain
-                .get()
-                .then(credentials => {
-                    if (get(credentials, 'data')) {
-                        const seed = getSeed(credentials.data, seedIndex);
-                        getNewAddressData(seed);
-                    } else {
-                        console.log('error');
-                    }
-                })
-                .catch(err => console.log(err));
-
-            const getNewAddressData = seed => {
-                this.props.getNewAddressData(seed, accountName, addressData, (error, success) => {
-                    if (error) {
-                        this.onNodeErrorPolling();
-                    } else {
-                        getNewTransfers();
-                    }
-                });
-            };
-            const getNewTransfers = () => {
-                const newAccountInfo = this.props.account.accountInfo;
-                this.props.getAccountInfo(accountName, seedIndex, newAccountInfo, (error, success) => {
-                    if (error) this.onNodeErrorPolling();
-                });
-            };
-        }
-    }
-
-    pollForMarketData() {
-        // 'console.log('POLLING CHART DATA')'
-        if (
-            !this.props.settings.isSyncing &&
-            !this.props.settings.isGeneratingReceiveAddress &&
-            !this.props.settings.isSendingTransfer
-        ) {
-            console.log('POLLING MARKET DATA');
-            this.props.getMarketData();
-            this.props.getChartData();
-            this.props.getPrice();
-        }
-    }
-
-    onNodeErrorPolling() {
-        const dropdown = DropdownHolder.getDropdown();
-        const { t } = this.props;
-        dropdown.alertWithType('error', t('global:invalidResponse'), t('invalidResponsePollingExplanation'));
-    }
-
-    onLoginPress() {
->>>>>>> 87b6d7ba
         const dropdown = DropdownHolder.getDropdown();
         if (!password) {
             dropdown.alertWithType('error', t('login:emptyPassword'), t('login:emptyPasswordExplanation'));
@@ -337,7 +195,6 @@
     minimised: state.app.minimised,
 });
 
-<<<<<<< HEAD
 const mapDispatchToProps = {
     setBalance,
     changeHomeScreenRoute,
@@ -347,32 +204,6 @@
     setPassword,
     setUserActivity,
 };
-=======
-const mapDispatchToProps = dispatch => ({
-    getAccountInfo: (seedName, seedIndex, accountInfo, cb) => {
-        dispatch(getAccountInfo(seedName, seedIndex, accountInfo, cb));
-    },
-    setReceiveAddress: string => {
-        dispatch(setReceiveAddress(string));
-    },
-    setBalance: addressData => {
-        dispatch(setBalance(addressData));
-    },
-    changeHomeScreenRoute: route => dispatch(changeHomeScreenRoute(route)),
-    generateAlert: (type, title, message) => dispatch(generateAlert(type, title, message)),
-    disposeOffAlert: () => dispatch(disposeOffAlert()),
-    setFirstUse: boolean => dispatch(setFirstUse(boolean)),
-    setReady: boolean => dispatch(setReady(boolean)),
-    clearTempData: () => dispatch(clearTempData()),
-    toggleTopBarDisplay: () => dispatch(toggleTopBarDisplay()),
-    setPassword: () => dispatch(setPassword()),
-    getMarketData: () => dispatch(getMarketData()),
-    getPrice: () => dispatch(getPrice()),
-    getChartData: () => dispatch(getChartData()),
-    getNewAddressData: (seed, accountName, addressData, callback) =>
-        dispatch(getNewAddressData(seed, accountName, addressData, callback)),
-});
->>>>>>> 87b6d7ba
 
 Home.propTypes = {
     setFirstUse: PropTypes.func.isRequired,
