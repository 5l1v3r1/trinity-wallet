import React, { Component } from 'react';
import PropTypes from 'prop-types';
import {
    StyleSheet,
    Text,
    TouchableWithoutFeedback,
    Image,
    Dimensions,
    View,
    ImageBackground,
    StatusBar,
    TouchableOpacity,
} from 'react-native';
import { connect } from 'react-redux';
import Balance from './balance';
import Send from './send';
import Receive from './receive';
import History from './history';
import Settings from './settings';
import { changeHomeScreenRoute } from '../../shared/actions/home';
import DropdownAlert from 'react-native-dropdownalert';
import { round, formatValue, formatUnit } from '../../shared/libs/util';
import { incrementSeedIndex, decrementSeedIndex } from '../../shared/actions/iotaActions';
import { connect } from 'react-redux';
import { getSeedName, getFromKeychain } from '../../shared/libs/cryptography';

const StatusBarDefaultBarStyle = 'light-content';
const { height, width } = Dimensions.get('window');

class Home extends Component {
    constructor() {
        super();

        this.state = {
            mode: 'STANDARD',
        };
    }

<<<<<<< HEAD
    onLeftArrowPress() {
        if (this.props.iota.seedIndex > 0) {
            var seedIndex = this.props.iota.seedIndex - 1;
            this.props.decrementSeedIndex();
        }
    }

    onRightArrowPress() {
        if (this.props.iota.seedIndex + 1 < this.props.account.seedCount) {
            var seedIndex = this.props.iota.seedIndex + 1;
            this.props.incrementSeedIndex();
        }
    }

    setTab(tabChoice) {
        let tabContent;
        switch (tabChoice) {
            case 'balance':
                tabContent = <Balance style={{ flex: 1 }} type={tabChoice} />;
                break;
=======
    renderChildren(route) {
        const childrenProps = {
            type: route, // TODO: type prop might be unneeded in all the children components;
            navigator: this.props.navigator,
        };

        switch (route) {
>>>>>>> 6d4d25e6
            case 'send':
                return <Send {...childrenProps} />;
            case 'receive':
                return <Receive {...childrenProps} />;
            case 'history':
                return <History {...childrenProps} />;
            case 'settings':
                return <Settings {...childrenProps} />;
            default:
                return <Balance {...childrenProps} />;
        }
    }

    clickBalance() {
        this.props.changeHomeScreenRoute('balance');
    }
    clickSend() {
        this.props.changeHomeScreenRoute('send');
    }
    clickReceive() {
        this.props.changeHomeScreenRoute('receive');
    }
    clickHistory() {
        this.props.changeHomeScreenRoute('history');
    }
    clickSettings() {
        this.props.changeHomeScreenRoute('settings');
    }

    render() {
        const { childRoute } = this.props;
        const children = this.renderChildren(childRoute);
        const isCurrentRoute = route => route === childRoute;

        return (
            <ImageBackground source={require('../../shared/images/bg-green.png')} style={{ flex: 1 }}>
                <StatusBar barStyle="light-content" />
<<<<<<< HEAD
                <View style={styles.topContainer}>
                    <TouchableOpacity
                        onPress={() => this.onLeftArrowPress()}
                        style={{ position: 'absolute', left: width / 6, top: height / 13.1 }}
                    >
                        <Image
                            style={{
                                width: width / 20,
                                height: width / 20,
                                opacity: this.props.iota.seedIndex == 0 ? 0.3 : 1,
                            }}
                            source={require('../../shared/images/arrow-left.png')}
                        />
                    </TouchableOpacity>
                    <View style={styles.titleContainer}>
                        <Text style={styles.title}>{this.props.account.seedNames[this.props.iota.seedIndex]}</Text>
                    </View>
                    <TouchableOpacity
                        onPress={() => this.onRightArrowPress()}
                        style={{ position: 'absolute', right: width / 6, top: height / 13.1 }}
                    >
                        <Image
                            style={{
                                width: width / 20,
                                height: width / 20,
                                opacity: this.props.iota.seedIndex + 1 == this.props.account.seedCount ? 0.3 : 1,
                            }}
                            source={require('../../shared/images/arrow-right.png')}
                        />
                    </TouchableOpacity>
                </View>
                <View style={styles.midContainer}>
                    <View style={{ flex: 1 }}>{this.state.tabContent}</View>
                </View>
                <View style={styles.bottomContainer}>
                    <View style={styles.tabBar}>
                        <TouchableWithoutFeedback onPress={event => this.clickBalance()}>
                            <View style={styles.button}>
                                <Image
                                    style={[styles.icon, { opacity: this.state.balanceOpacity }]}
                                    source={require('../../shared/images/balance.png')}
                                />
                                <Text style={[styles.iconTitle, { opacity: this.state.balanceOpacity }]}>BALANCE</Text>
                            </View>
                        </TouchableWithoutFeedback>
                        <TouchableWithoutFeedback onPress={event => this.clickSend()}>
                            <View style={styles.button}>
                                <Image
                                    style={[styles.icon, { opacity: this.state.sendOpacity }]}
                                    source={require('../../shared/images/send.png')}
                                />
                                <Text style={[styles.iconTitle, { opacity: this.state.sendOpacity }]}>SEND</Text>
                            </View>
                        </TouchableWithoutFeedback>
                        <TouchableWithoutFeedback onPress={event => this.clickReceive()}>
                            <View style={styles.button}>
                                <Image
                                    style={[styles.icon, { opacity: this.state.receiveOpacity }]}
                                    source={require('../../shared/images/receive.png')}
                                />
                                <Text style={[styles.iconTitle, { opacity: this.state.receiveOpacity }]}>RECEIVE</Text>
                            </View>
                        </TouchableWithoutFeedback>
                        <TouchableWithoutFeedback onPress={event => this.clickHistory()}>
                            <View style={styles.button}>
                                <Image
                                    style={[styles.icon, { opacity: this.state.historyOpacity }]}
                                    source={require('../../shared/images/history.png')}
                                />
                                <Text style={[styles.iconTitle, { opacity: this.state.historyOpacity }]}>HISTORY</Text>
                            </View>
                        </TouchableWithoutFeedback>
                        <TouchableWithoutFeedback onPress={event => this.clickSettings()}>
                            <View style={styles.button}>
                                <Image
                                    style={[styles.icon, { opacity: this.state.settingsOpacity }]}
                                    source={require('../../shared/images/settings.png')}
                                />
                                <Text style={[styles.iconTitle, { opacity: this.state.settingsOpacity }]}>
                                    SETTINGS
                                </Text>
                            </View>
                        </TouchableWithoutFeedback>
                    </View>
=======
                <View style={styles.titleContainer}>
                    <View style={{ flex: 6 }}>{children}</View>
                </View>
                <View style={styles.tabBar}>
                    <TouchableWithoutFeedback onPress={event => this.clickBalance()}>
                        <View style={styles.button}>
                            <Image
                                style={
                                    isCurrentRoute('balance')
                                        ? StyleSheet.flatten([styles.icon, styles.fullyOpaque])
                                        : StyleSheet.flatten([styles.icon, styles.partiallyOpaque])
                                }
                                source={require('../../shared/images/balance.png')}
                            />
                            <Text
                                style={
                                    isCurrentRoute('balance')
                                        ? StyleSheet.flatten([styles.iconTitle, styles.fullyOpaque])
                                        : StyleSheet.flatten([styles.iconTitle, styles.partiallyOpaque])
                                }
                            >
                                BALANCE
                            </Text>
                        </View>
                    </TouchableWithoutFeedback>
                    <TouchableWithoutFeedback onPress={event => this.clickSend()}>
                        <View style={styles.button}>
                            <Image
                                style={
                                    isCurrentRoute('send')
                                        ? StyleSheet.flatten([styles.icon, styles.fullyOpaque])
                                        : StyleSheet.flatten([styles.icon, styles.partiallyOpaque])
                                }
                                source={require('../../shared/images/send.png')}
                            />
                            <Text
                                style={
                                    isCurrentRoute('send')
                                        ? StyleSheet.flatten([styles.iconTitle, styles.fullyOpaque])
                                        : StyleSheet.flatten([styles.iconTitle, styles.partiallyOpaque])
                                }
                            >
                                SEND
                            </Text>
                        </View>
                    </TouchableWithoutFeedback>
                    <TouchableWithoutFeedback onPress={event => this.clickReceive()}>
                        <View style={styles.button}>
                            <Image
                                style={
                                    isCurrentRoute('receive')
                                        ? StyleSheet.flatten([styles.icon, styles.fullyOpaque])
                                        : StyleSheet.flatten([styles.icon, styles.partiallyOpaque])
                                }
                                source={require('../../shared/images/receive.png')}
                            />
                            <Text
                                style={
                                    isCurrentRoute('receive')
                                        ? StyleSheet.flatten([styles.iconTitle, styles.fullyOpaque])
                                        : StyleSheet.flatten([styles.iconTitle, styles.partiallyOpaque])
                                }
                            >
                                RECEIVE
                            </Text>
                        </View>
                    </TouchableWithoutFeedback>
                    <TouchableWithoutFeedback onPress={event => this.clickHistory()}>
                        <View style={styles.button}>
                            <Image
                                style={
                                    isCurrentRoute('history')
                                        ? StyleSheet.flatten([styles.icon, styles.fullyOpaque])
                                        : StyleSheet.flatten([styles.icon, styles.partiallyOpaque])
                                }
                                source={require('../../shared/images/history.png')}
                            />
                            <Text
                                style={
                                    isCurrentRoute('history')
                                        ? StyleSheet.flatten([styles.iconTitle, styles.fullyOpaque])
                                        : StyleSheet.flatten([styles.iconTitle, styles.partiallyOpaque])
                                }
                            >
                                HISTORY
                            </Text>
                        </View>
                    </TouchableWithoutFeedback>
                    <TouchableWithoutFeedback onPress={event => this.clickSettings()}>
                        <View style={styles.button}>
                            <Image
                                style={
                                    isCurrentRoute('settings')
                                        ? StyleSheet.flatten([styles.icon, styles.fullyOpaque])
                                        : StyleSheet.flatten([styles.icon, styles.partiallyOpaque])
                                }
                                source={require('../../shared/images/settings.png')}
                            />
                            <Text
                                style={
                                    isCurrentRoute('settings')
                                        ? StyleSheet.flatten([styles.iconTitle, styles.fullyOpaque])
                                        : StyleSheet.flatten([styles.iconTitle, styles.partiallyOpaque])
                                }
                            >
                                SETTINGS
                            </Text>
                        </View>
                    </TouchableWithoutFeedback>
>>>>>>> 6d4d25e6
                </View>
                <DropdownAlert
                    ref={ref => (this.dropdown = ref)}
                    successColor="#009f3f"
                    errorColor="#A10702"
                    titleStyle={styles.dropdownTitle}
                    defaultTextContainer={styles.dropdownTextContainer}
                    messageStyle={styles.dropdownMessage}
                    imageStyle={styles.dropdownImage}
                    inactiveStatusBarStyle={StatusBarDefaultBarStyle}
                />
            </ImageBackground>
        );
    }
}

const styles = StyleSheet.create({
    topContainer: {
        flex: 0.5,
        flexDirection: 'row',
        justifyContent: 'center',
        alignItems: 'center',
        paddingTop: height / 20,
    },
    titleContainer: {
        alignItems: 'center',
        justifyContent: 'flex-end',
        paddingHorizontal: width / 8,
    },
    title: {
        color: 'white',
        backgroundColor: 'transparent',
        fontFamily: 'Lato-Regular',
        fontSize: width / 24.4,
    },
    balance: {
        color: 'white',
        backgroundColor: 'transparent',
        fontFamily: 'Lato-Light',
        fontSize: width / 27.9,
        paddingTop: height / 150,
    },
    midContainer: {
        flex: 4.7,
    },
    bottomContainer: {
        flex: 0.9,
    },
    tabBar: {
        flex: 1,
        flexDirection: 'row',
        backgroundColor: 'transparent',
        justifyContent: 'space-around',
        alignItems: 'center',
    },
    button: {
        justifyContent: 'flex-end',
        alignItems: 'center',
    },
    icon: {
        height: width / 10,
        width: width / 10,
    },
    iconTitle: {
        color: 'white',
        fontWeight: 'bold',
        textAlign: 'center',
        paddingTop: height / 60,
        fontFamily: 'Lato-Regular',
        fontSize: width / 40.5,
    },
});

const mapStateToProps = state => ({
    iota: state.iota,
    account: state.account,
});

const mapDispatchToProps = dispatch => ({
    incrementSeedIndex: () => {
        dispatch(incrementSeedIndex());
    },
    decrementSeedIndex: () => {
        dispatch(decrementSeedIndex());
    },
    fullyOpaque: {
        opacity: 1,
    },
    partiallyOpaque: {
        opacity: 0.6,
    },
});

Home.propTypes = {
    navigator: PropTypes.object.isRequired,
    childRoute: PropTypes.string.isRequired,
    changeHomeScreenRoute: PropTypes.func.isRequired,
};

const mapStateToProps = state => ({
    childRoute: state.home.childRoute,
});

const mapDispatchToProps = dispatch => ({
    changeHomeScreenRoute: route => dispatch(changeHomeScreenRoute(route)),
});

export default connect(mapStateToProps, mapDispatchToProps)(Home);<|MERGE_RESOLUTION|>--- conflicted
+++ resolved
@@ -21,7 +21,6 @@
 import DropdownAlert from 'react-native-dropdownalert';
 import { round, formatValue, formatUnit } from '../../shared/libs/util';
 import { incrementSeedIndex, decrementSeedIndex } from '../../shared/actions/iotaActions';
-import { connect } from 'react-redux';
 import { getSeedName, getFromKeychain } from '../../shared/libs/cryptography';
 
 const StatusBarDefaultBarStyle = 'light-content';
@@ -36,7 +35,6 @@
         };
     }
 
-<<<<<<< HEAD
     onLeftArrowPress() {
         if (this.props.iota.seedIndex > 0) {
             var seedIndex = this.props.iota.seedIndex - 1;
@@ -51,13 +49,6 @@
         }
     }
 
-    setTab(tabChoice) {
-        let tabContent;
-        switch (tabChoice) {
-            case 'balance':
-                tabContent = <Balance style={{ flex: 1 }} type={tabChoice} />;
-                break;
-=======
     renderChildren(route) {
         const childrenProps = {
             type: route, // TODO: type prop might be unneeded in all the children components;
@@ -65,7 +56,6 @@
         };
 
         switch (route) {
->>>>>>> 6d4d25e6
             case 'send':
                 return <Send {...childrenProps} />;
             case 'receive':
@@ -103,7 +93,6 @@
         return (
             <ImageBackground source={require('../../shared/images/bg-green.png')} style={{ flex: 1 }}>
                 <StatusBar barStyle="light-content" />
-<<<<<<< HEAD
                 <View style={styles.topContainer}>
                     <TouchableOpacity
                         onPress={() => this.onLeftArrowPress()}
@@ -143,162 +132,109 @@
                         <TouchableWithoutFeedback onPress={event => this.clickBalance()}>
                             <View style={styles.button}>
                                 <Image
-                                    style={[styles.icon, { opacity: this.state.balanceOpacity }]}
+                                    style={
+                                        isCurrentRoute('balance')
+                                            ? StyleSheet.flatten([styles.icon, styles.fullyOpaque])
+                                            : StyleSheet.flatten([styles.icon, styles.partiallyOpaque])
+                                    }
                                     source={require('../../shared/images/balance.png')}
                                 />
-                                <Text style={[styles.iconTitle, { opacity: this.state.balanceOpacity }]}>BALANCE</Text>
+                                <Text
+                                    style={
+                                        isCurrentRoute('balance')
+                                            ? StyleSheet.flatten([styles.iconTitle, styles.fullyOpaque])
+                                            : StyleSheet.flatten([styles.iconTitle, styles.partiallyOpaque])
+                                    }
+                                >
+                                    BALANCE
+                                </Text>
                             </View>
                         </TouchableWithoutFeedback>
                         <TouchableWithoutFeedback onPress={event => this.clickSend()}>
                             <View style={styles.button}>
                                 <Image
-                                    style={[styles.icon, { opacity: this.state.sendOpacity }]}
+                                    style={
+                                        isCurrentRoute('send')
+                                            ? StyleSheet.flatten([styles.icon, styles.fullyOpaque])
+                                            : StyleSheet.flatten([styles.icon, styles.partiallyOpaque])
+                                    }
                                     source={require('../../shared/images/send.png')}
                                 />
-                                <Text style={[styles.iconTitle, { opacity: this.state.sendOpacity }]}>SEND</Text>
+                                <Text
+                                    style={
+                                        isCurrentRoute('send')
+                                            ? StyleSheet.flatten([styles.iconTitle, styles.fullyOpaque])
+                                            : StyleSheet.flatten([styles.iconTitle, styles.partiallyOpaque])
+                                    }
+                                >
+                                    SEND
+                                </Text>
                             </View>
                         </TouchableWithoutFeedback>
                         <TouchableWithoutFeedback onPress={event => this.clickReceive()}>
                             <View style={styles.button}>
                                 <Image
-                                    style={[styles.icon, { opacity: this.state.receiveOpacity }]}
+                                    style={
+                                        isCurrentRoute('receive')
+                                            ? StyleSheet.flatten([styles.icon, styles.fullyOpaque])
+                                            : StyleSheet.flatten([styles.icon, styles.partiallyOpaque])
+                                    }
                                     source={require('../../shared/images/receive.png')}
                                 />
-                                <Text style={[styles.iconTitle, { opacity: this.state.receiveOpacity }]}>RECEIVE</Text>
+                                <Text
+                                    style={
+                                        isCurrentRoute('receive')
+                                            ? StyleSheet.flatten([styles.iconTitle, styles.fullyOpaque])
+                                            : StyleSheet.flatten([styles.iconTitle, styles.partiallyOpaque])
+                                    }
+                                >
+                                    RECEIVE
+                                </Text>
                             </View>
                         </TouchableWithoutFeedback>
                         <TouchableWithoutFeedback onPress={event => this.clickHistory()}>
                             <View style={styles.button}>
                                 <Image
-                                    style={[styles.icon, { opacity: this.state.historyOpacity }]}
+                                    style={
+                                        isCurrentRoute('history')
+                                            ? StyleSheet.flatten([styles.icon, styles.fullyOpaque])
+                                            : StyleSheet.flatten([styles.icon, styles.partiallyOpaque])
+                                    }
                                     source={require('../../shared/images/history.png')}
                                 />
-                                <Text style={[styles.iconTitle, { opacity: this.state.historyOpacity }]}>HISTORY</Text>
+                                <Text
+                                    style={
+                                        isCurrentRoute('history')
+                                            ? StyleSheet.flatten([styles.iconTitle, styles.fullyOpaque])
+                                            : StyleSheet.flatten([styles.iconTitle, styles.partiallyOpaque])
+                                    }
+                                >
+                                    HISTORY
+                                </Text>
                             </View>
                         </TouchableWithoutFeedback>
                         <TouchableWithoutFeedback onPress={event => this.clickSettings()}>
                             <View style={styles.button}>
                                 <Image
-                                    style={[styles.icon, { opacity: this.state.settingsOpacity }]}
+                                    style={
+                                        isCurrentRoute('settings')
+                                            ? StyleSheet.flatten([styles.icon, styles.fullyOpaque])
+                                            : StyleSheet.flatten([styles.icon, styles.partiallyOpaque])
+                                    }
                                     source={require('../../shared/images/settings.png')}
                                 />
-                                <Text style={[styles.iconTitle, { opacity: this.state.settingsOpacity }]}>
+                                <Text
+                                    style={
+                                        isCurrentRoute('settings')
+                                            ? StyleSheet.flatten([styles.iconTitle, styles.fullyOpaque])
+                                            : StyleSheet.flatten([styles.iconTitle, styles.partiallyOpaque])
+                                    }
+                                >
                                     SETTINGS
                                 </Text>
                             </View>
                         </TouchableWithoutFeedback>
                     </View>
-=======
-                <View style={styles.titleContainer}>
-                    <View style={{ flex: 6 }}>{children}</View>
-                </View>
-                <View style={styles.tabBar}>
-                    <TouchableWithoutFeedback onPress={event => this.clickBalance()}>
-                        <View style={styles.button}>
-                            <Image
-                                style={
-                                    isCurrentRoute('balance')
-                                        ? StyleSheet.flatten([styles.icon, styles.fullyOpaque])
-                                        : StyleSheet.flatten([styles.icon, styles.partiallyOpaque])
-                                }
-                                source={require('../../shared/images/balance.png')}
-                            />
-                            <Text
-                                style={
-                                    isCurrentRoute('balance')
-                                        ? StyleSheet.flatten([styles.iconTitle, styles.fullyOpaque])
-                                        : StyleSheet.flatten([styles.iconTitle, styles.partiallyOpaque])
-                                }
-                            >
-                                BALANCE
-                            </Text>
-                        </View>
-                    </TouchableWithoutFeedback>
-                    <TouchableWithoutFeedback onPress={event => this.clickSend()}>
-                        <View style={styles.button}>
-                            <Image
-                                style={
-                                    isCurrentRoute('send')
-                                        ? StyleSheet.flatten([styles.icon, styles.fullyOpaque])
-                                        : StyleSheet.flatten([styles.icon, styles.partiallyOpaque])
-                                }
-                                source={require('../../shared/images/send.png')}
-                            />
-                            <Text
-                                style={
-                                    isCurrentRoute('send')
-                                        ? StyleSheet.flatten([styles.iconTitle, styles.fullyOpaque])
-                                        : StyleSheet.flatten([styles.iconTitle, styles.partiallyOpaque])
-                                }
-                            >
-                                SEND
-                            </Text>
-                        </View>
-                    </TouchableWithoutFeedback>
-                    <TouchableWithoutFeedback onPress={event => this.clickReceive()}>
-                        <View style={styles.button}>
-                            <Image
-                                style={
-                                    isCurrentRoute('receive')
-                                        ? StyleSheet.flatten([styles.icon, styles.fullyOpaque])
-                                        : StyleSheet.flatten([styles.icon, styles.partiallyOpaque])
-                                }
-                                source={require('../../shared/images/receive.png')}
-                            />
-                            <Text
-                                style={
-                                    isCurrentRoute('receive')
-                                        ? StyleSheet.flatten([styles.iconTitle, styles.fullyOpaque])
-                                        : StyleSheet.flatten([styles.iconTitle, styles.partiallyOpaque])
-                                }
-                            >
-                                RECEIVE
-                            </Text>
-                        </View>
-                    </TouchableWithoutFeedback>
-                    <TouchableWithoutFeedback onPress={event => this.clickHistory()}>
-                        <View style={styles.button}>
-                            <Image
-                                style={
-                                    isCurrentRoute('history')
-                                        ? StyleSheet.flatten([styles.icon, styles.fullyOpaque])
-                                        : StyleSheet.flatten([styles.icon, styles.partiallyOpaque])
-                                }
-                                source={require('../../shared/images/history.png')}
-                            />
-                            <Text
-                                style={
-                                    isCurrentRoute('history')
-                                        ? StyleSheet.flatten([styles.iconTitle, styles.fullyOpaque])
-                                        : StyleSheet.flatten([styles.iconTitle, styles.partiallyOpaque])
-                                }
-                            >
-                                HISTORY
-                            </Text>
-                        </View>
-                    </TouchableWithoutFeedback>
-                    <TouchableWithoutFeedback onPress={event => this.clickSettings()}>
-                        <View style={styles.button}>
-                            <Image
-                                style={
-                                    isCurrentRoute('settings')
-                                        ? StyleSheet.flatten([styles.icon, styles.fullyOpaque])
-                                        : StyleSheet.flatten([styles.icon, styles.partiallyOpaque])
-                                }
-                                source={require('../../shared/images/settings.png')}
-                            />
-                            <Text
-                                style={
-                                    isCurrentRoute('settings')
-                                        ? StyleSheet.flatten([styles.iconTitle, styles.fullyOpaque])
-                                        : StyleSheet.flatten([styles.iconTitle, styles.partiallyOpaque])
-                                }
-                            >
-                                SETTINGS
-                            </Text>
-                        </View>
-                    </TouchableWithoutFeedback>
->>>>>>> 6d4d25e6
                 </View>
                 <DropdownAlert
                     ref={ref => (this.dropdown = ref)}
@@ -375,6 +311,7 @@
 const mapStateToProps = state => ({
     iota: state.iota,
     account: state.account,
+    childRoute: state.home.childRoute,
 });
 
 const mapDispatchToProps = dispatch => ({
@@ -390,6 +327,7 @@
     partiallyOpaque: {
         opacity: 0.6,
     },
+    changeHomeScreenRoute: route => dispatch(changeHomeScreenRoute(route)),
 });
 
 Home.propTypes = {
@@ -398,12 +336,4 @@
     changeHomeScreenRoute: PropTypes.func.isRequired,
 };
 
-const mapStateToProps = state => ({
-    childRoute: state.home.childRoute,
-});
-
-const mapDispatchToProps = dispatch => ({
-    changeHomeScreenRoute: route => dispatch(changeHomeScreenRoute(route)),
-});
-
 export default connect(mapStateToProps, mapDispatchToProps)(Home);