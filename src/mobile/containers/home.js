--- conflicted
+++ resolved
@@ -76,11 +76,7 @@
         timer.clearInterval('chartPolling');
     }
 
-<<<<<<< HEAD
     /*logout(){
-=======
-    logout() {
->>>>>>> 6bde415d
         this.props.clearTempData();
         this.props.setPassword('');
         Navigation.startSingleScreenApp({
@@ -209,7 +205,6 @@
         let { password } = this.state;
 
         return (
-<<<<<<< HEAD
             <UserInactivity
                 timeForInactivity={120000}
                 checkInterval={2000}
@@ -374,120 +369,6 @@
                                             </View>
                                         </TouchableOpacity>
                                     </View>
-=======
-            <UserInactivity timeForInactivity={120000} checkInterval={2000} onInactivity={() => this.logout()}>
-                <ImageBackground source={require('iota-wallet-shared-modules/images/bg-blue.png')} style={{ flex: 1 }}>
-                    <StatusBar barStyle="light-content" />
-                    <View style={styles.topContainer} />
-                    <View style={styles.midContainer}>
-                        <View style={{ flex: 1 }}>{children}</View>
-                    </View>
-                    <View style={styles.bottomContainer}>
-                        <View style={styles.tabBar}>
-                            <TouchableWithoutFeedback onPress={event => this.clickBalance()}>
-                                <View style={styles.button}>
-                                    <Image
-                                        style={
-                                            isCurrentRoute('balance')
-                                                ? StyleSheet.flatten([styles.icon, styles.fullyOpaque])
-                                                : StyleSheet.flatten([styles.icon, styles.partiallyOpaque])
-                                        }
-                                        source={require('iota-wallet-shared-modules/images/balance.png')}
-                                    />
-                                    <Text
-                                        style={
-                                            isCurrentRoute('balance')
-                                                ? StyleSheet.flatten([styles.iconTitle, styles.fullyOpaque])
-                                                : StyleSheet.flatten([styles.iconTitle, styles.partiallyOpaque])
-                                        }
-                                    >
-                                        {t('global:balance')}
-                                    </Text>
-                                </View>
-                            </TouchableWithoutFeedback>
-                            <TouchableWithoutFeedback onPress={event => this.clickSend()}>
-                                <View style={styles.button}>
-                                    <Image
-                                        style={
-                                            isCurrentRoute('send')
-                                                ? StyleSheet.flatten([styles.icon, styles.fullyOpaque])
-                                                : StyleSheet.flatten([styles.icon, styles.partiallyOpaque])
-                                        }
-                                        source={require('iota-wallet-shared-modules/images/send.png')}
-                                    />
-                                    <Text
-                                        style={
-                                            isCurrentRoute('send')
-                                                ? StyleSheet.flatten([styles.iconTitle, styles.fullyOpaque])
-                                                : StyleSheet.flatten([styles.iconTitle, styles.partiallyOpaque])
-                                        }
-                                    >
-                                        {t('global:send')}
-                                    </Text>
-                                </View>
-                            </TouchableWithoutFeedback>
-                            <TouchableWithoutFeedback onPress={event => this.clickReceive()}>
-                                <View style={styles.button}>
-                                    <Image
-                                        style={
-                                            isCurrentRoute('receive')
-                                                ? StyleSheet.flatten([styles.icon, styles.fullyOpaque])
-                                                : StyleSheet.flatten([styles.icon, styles.partiallyOpaque])
-                                        }
-                                        source={require('iota-wallet-shared-modules/images/receive.png')}
-                                    />
-                                    <Text
-                                        style={
-                                            isCurrentRoute('receive')
-                                                ? StyleSheet.flatten([styles.iconTitle, styles.fullyOpaque])
-                                                : StyleSheet.flatten([styles.iconTitle, styles.partiallyOpaque])
-                                        }
-                                    >
-                                        {t('global:receive')}
-                                    </Text>
-                                </View>
-                            </TouchableWithoutFeedback>
-                            <TouchableWithoutFeedback onPress={event => this.clickHistory()}>
-                                <View style={styles.button}>
-                                    <Image
-                                        style={
-                                            isCurrentRoute('history')
-                                                ? StyleSheet.flatten([styles.icon, styles.fullyOpaque])
-                                                : StyleSheet.flatten([styles.icon, styles.partiallyOpaque])
-                                        }
-                                        source={require('iota-wallet-shared-modules/images/history.png')}
-                                    />
-                                    <Text
-                                        style={
-                                            isCurrentRoute('history')
-                                                ? StyleSheet.flatten([styles.iconTitle, styles.fullyOpaque])
-                                                : StyleSheet.flatten([styles.iconTitle, styles.partiallyOpaque])
-                                        }
-                                    >
-                                        {t('global:history')}
-                                    </Text>
-                                </View>
-                            </TouchableWithoutFeedback>
-                            <TouchableWithoutFeedback onPress={event => this.clickSettings()}>
-                                <View style={styles.button}>
-                                    <Image
-                                        style={
-                                            isCurrentRoute('settings')
-                                                ? StyleSheet.flatten([styles.icon, styles.fullyOpaque])
-                                                : StyleSheet.flatten([styles.icon, styles.partiallyOpaque])
-                                        }
-                                        source={require('iota-wallet-shared-modules/images/settings.png')}
-                                    />
-                                    <Text
-                                        style={
-                                            isCurrentRoute('settings')
-                                                ? StyleSheet.flatten([styles.iconTitle, styles.fullyOpaque])
-                                                : StyleSheet.flatten([styles.iconTitle, styles.partiallyOpaque])
-                                        }
-                                    >
-                                        {t('global:settings')}
-                                    </Text>
->>>>>>> 6bde415d
                                 </View>
                             </TouchableWithoutFeedback>
                         </View>
