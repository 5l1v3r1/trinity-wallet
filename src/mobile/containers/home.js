import React, { Component } from 'react';
import { translate } from 'react-i18next';
import PropTypes from 'prop-types';
import {
    AppState,
    StyleSheet,
    Text,
    TouchableWithoutFeedback,
    Image,
    View,
    StatusBar,
    TouchableOpacity,
    Keyboard,
} from 'react-native';
import { connect } from 'react-redux';
import Balance from './balance';
import Send from './send';
import Receive from './receive';
import History from './history';
import Settings from './settings';
import TopBar from './topBar';
import keychain, { getSeed } from '../util/keychain';
import { changeHomeScreenRoute, toggleTopBarDisplay } from 'iota-wallet-shared-modules/actions/home';
import { getTailTransactionHashesForPendingTransactions } from 'iota-wallet-shared-modules/store';
import {
    setReceiveAddress,
    setReady,
    clearTempData,
    setPassword,
} from 'iota-wallet-shared-modules/actions/tempAccount';
<<<<<<< HEAD
import {
    getAccountInfo,
    setBalance,
    setFirstUse,
    getNewTransfersAndAddresses,
} from 'iota-wallet-shared-modules/actions/account';
import { calculateBalance } from 'iota-wallet-shared-modules/libs/accountUtils';
=======
import { iota } from '../../shared/libs/iota';
import { getAccountInfo, setBalance, setFirstUse } from 'iota-wallet-shared-modules/actions/account';
>>>>>>> d110a8fb
import { getMarketData, getChartData, getPrice } from 'iota-wallet-shared-modules/actions/marketData';
import { generateAlert, disposeOffAlert } from 'iota-wallet-shared-modules/actions/alerts';
import DropdownHolder from '../components/dropdownHolder';
import DropdownAlert from 'react-native-dropdownalert';
import Promoter from './promoter';
import { Navigation } from 'react-native-navigation';
import UserInactivity from 'react-native-user-inactivity';
import KeepAwake from 'react-native-keep-awake';
import { TextField } from 'react-native-material-textfield';
import COLORS from '../theme/Colors';
import Tabs from '../components/Tabs';
import Tab from '../components/Tab';
import get from 'lodash/get';

import blueBackgroundImagePath from 'iota-wallet-shared-modules/images/bg-blue.png';
import balanceImagePath from 'iota-wallet-shared-modules/images/balance.png';
import sendImagePath from 'iota-wallet-shared-modules/images/send.png';
import receiveImagePath from 'iota-wallet-shared-modules/images/receive.png';
import historyImagePath from 'iota-wallet-shared-modules/images/history.png';
import settingsImagePath from 'iota-wallet-shared-modules/images/settings.png';
import iotaGlowImagePath from 'iota-wallet-shared-modules/images/iota-glow.png';

const StatusBarDefaultBarStyle = 'light-content';
import { width, height } from '../util/dimensions';
const timer = require('react-native-timer');

class Home extends Component {
    constructor() {
        super();
        this.state = {
            mode: 'STANDARD',
            appState: AppState.currentState,
            timeWentInactive: null,
            inactive: false,
            password: '',
            minimised: false,
        };
    }

    componentDidMount() {
        this.props.setFirstUse(false);
        this.startBackgroundProcesses();
        const accountInfo = this.props.account.accountInfo;
        const seedIndex = this.props.tempAccount.seedIndex;
        const addressData = accountInfo[Object.keys(accountInfo)[seedIndex]].addresses;
        if (typeof accountInfo !== 'undefined') {
            const balance = calculateBalance(addressData);
            this.props.setBalance(balance);
        }
    }

    componentWillUnmount() {
        this.endBackgroundProcesses();
    }

    startBackgroundProcesses() {
        AppState.addEventListener('change', this._handleAppStateChange);

        //  timer.setInterval('addressPolling', () => this.startAddressPolling(), 83000);
        timer.setInterval('polling', () => this.startAccountPolling(), 47000);
        timer.setInterval('chartPolling', () => this.startChartPolling(), 101000);
    }

    endBackgroundProcesses() {
        AppState.removeEventListener('change', this._handleAppStateChange);
        timer.clearInterval('polling');
        timer.clearInterval('chartPolling');
        timer.clearInterval('addressPolling');
    }

    startAccountPolling() {
        if (
            !this.props.tempAccount.isGettingTransfers &&
            !this.props.tempAccount.isSendingTransfer &&
            !this.props.tempAccount.isSyncing
        ) {
            console.log('POLLING TX HISTORY');
            const seedIndex = this.props.tempAccount.seedIndex;
            const seedName = this.props.account.seedNames[seedIndex];
            const accountInfo = this.props.account.accountInfo;
            this.props.getAccountInfo(seedName, seedIndex, accountInfo, (error, success) => {
                if (error) this.onNodeErrorPolling();
            });
        }
    }

    startAddressPolling() {
        if (
            !this.props.tempAccount.isGettingTransfers &&
            !this.props.tempAccount.isSendingTransfer &&
            !this.props.tempAccount.isSyncing
        ) {
            console.log('POLLING ADDRESSES');
            const accountInfo = this.props.account.accountInfo;
            const seedIndex = this.props.tempAccount.seedIndex;
            const addressData = accountInfo[Object.keys(accountInfo)[seedIndex]].addresses;
            const transfers = accountInfo[Object.keys(accountInfo)[seedIndex]].transfers;
            const accountName = this.props.account.seedNames[seedIndex];

            const index = Object.keys(addressData).length - 1;
            //console.log(transfers)
            keychain
                .get()
                .then(credentials => {
                    if (get(credentials, 'data')) {
                        const seed = getSeed(credentials.data, seedIndex);
                        getNewTransfersAndAddresses(seed);
                    } else {
                        console.log('error');
                    }
                })
                .catch(err => console.log(err));

            const getNewTransfersAndAddresses = seed => {
                this.props.getNewTransfersAndAddresses(
                    seed,
                    index,
                    accountName,
                    addressData,
                    transfers,
                    (error, success) => {
                        if (error) {
                            console.log(error);
                            this.onNodeErrorPolling();
                        }
                    },
                );
            };
        }
    }

    startChartPolling() {
        // 'console.log('POLLING CHART DATA')'
        if (
            !this.props.settings.isSyncing &&
            !this.props.settings.isGeneratingReceiveAddress &&
            !this.props.settings.isSendingTransfer
        ) {
            console.log('POLLING MARKET DATA');
            this.props.getMarketData();
            this.props.getChartData();
            this.props.getPrice();
        }
    }

    onNodeErrorPolling() {
        const dropdown = DropdownHolder.getDropdown();
        const { t } = this.props;
        dropdown.alertWithType('error', t('global:invalidResponse'), t('invalidResponsePollingExplanation'));
    }

    onLoginPress() {
        const dropdown = DropdownHolder.getDropdown();
        const { t } = this.props;
        if (!this.state.password) {
            dropdown.alertWithType('error', t('login:emptyPassword'), t('login:emptyPasswordExplanation'));
        } else {
            if (this.state.password != this.props.tempAccount.password) {
                dropdown.alertWithType(
                    'error',
                    t('global:unrecognisedPassword'),
                    t('global:unrecognisedPasswordExplanation'),
                );
            } else {
                this.setState({ inactive: false, password: '' });
            }
        }
    }

    _handleAppStateChange = nextAppState => {
        if (nextAppState.match(/inactive|background/)) {
            this.setState({ minimised: true });
            timer.setTimeout(
                'background',
                () => {
                    this.setState({ inactive: true });
                },
                30000,
            );
        }

        if (nextAppState === 'active') {
            this.setState({ minimised: false });
            timer.clearTimeout('background');
        }
        this.setState({ appState: nextAppState });
    };

    componentWillReceiveProps(newProps) {
        const didNotHaveAlertPreviously =
            !this.props.alerts.category && !this.props.alerts.title && !this.props.alerts.message;
        const hasANewAlert = newProps.alerts.category && newProps.alerts.title && newProps.alerts.message;
        const shouldGenerateAlert = hasANewAlert && didNotHaveAlertPreviously;

        if (shouldGenerateAlert) {
            const dropdown = DropdownHolder.getDropdown();
            dropdown.alertWithType(newProps.alerts.category, newProps.alerts.title, newProps.alerts.message);
        }
    }

    renderChildren(route) {
        const childrenProps = {
            type: route, // TODO: type prop might be unneeded in all the children components;
            navigator: this.props.navigator,
            closeTopBar: () => {
                if (this.props.isTopBarActive) this.props.toggleTopBarDisplay();
            },
        };

        switch (route) {
            case 'send':
                return <Send {...childrenProps} />;
            case 'receive':
                return <Receive {...childrenProps} />;
            case 'history':
                return <History {...childrenProps} />;
            case 'settings':
                return (
                    <Settings
                        startBackgroundProcesses={() => this.startBackgroundProcesses()}
                        endBackgroundProcesses={() => this.endBackgroundProcesses()}
                        {...childrenProps}
                    />
                );
            default:
                return <Balance {...childrenProps} />;
        }
    }

    render() {
        const { t } = this.props;
        const { childRoute } = this.props;
        const children = this.renderChildren(childRoute);
        let { password } = this.state;

        return (
            <UserInactivity
                timeForInactivity={300000}
                checkInterval={2000}
                onInactivity={() => this.setState({ inactive: true })}
            >
                <View style={{ flex: 1, backgroundColor: COLORS.backgroundGreen }}>
                    <StatusBar barStyle="light-content" />
                    {!this.state.inactive &&
                        !this.state.minimised && (
                            <View style={{ flex: 1 }}>
                                <View style={styles.topContainer} />
                                <View style={styles.midContainer}>
                                    <View style={{ flex: 1 }}>{children}</View>
                                </View>
                                <View style={styles.bottomContainer}>
                                    <Tabs
                                        currentRoute={childRoute}
                                        onPress={name => this.props.changeHomeScreenRoute(name)}
                                    >
                                        <Tab name="balance" icon={balanceImagePath} text={t('home:balance')} />
                                        <Tab name="send" icon={sendImagePath} text={t('home:send')} />
                                        <Tab name="receive" icon={receiveImagePath} text={t('home:receive')} />
                                        <Tab name="history" icon={historyImagePath} text={t('home:history')} />
                                        <Tab name="settings" icon={settingsImagePath} text={t('home:settings')} />
                                    </Tabs>
                                </View>
                                <TopBar />
                            </View>
                        )}
                    {this.state.inactive && (
                        <View style={{ flex: 1, justifyContent: 'center', alignItems: 'center' }}>
                            <TouchableWithoutFeedback onPress={Keyboard.dismiss}>
                                <View>
                                    <View style={styles.loginTopContainer}>
                                        <Image source={iotaGlowImagePath} style={styles.iotaLogo} />
                                        <View style={styles.loginTitleContainer}>
                                            <Text style={styles.loginTitle}>Please enter your password.</Text>
                                        </View>
                                    </View>
                                    <View style={styles.loginMidContainer}>
                                        <TextField
                                            style={{ color: 'white', fontFamily: 'Lato-Light' }}
                                            labelTextStyle={{ fontFamily: 'Lato-Light' }}
                                            labelFontSize={width / 31.8}
                                            fontSize={width / 20.7}
                                            labelPadding={3}
                                            baseColor="white"
                                            label={t('global:password')}
                                            tintColor="#F7D002"
                                            autoCapitalize={'none'}
                                            autoCorrect={false}
                                            enablesReturnKeyAutomatically={true}
                                            returnKeyType="done"
                                            value={password}
                                            onChangeText={password => this.setState({ password })}
                                            containerStyle={{
                                                width: width / 1.4,
                                            }}
                                            secureTextEntry={true}
                                            onSubmitEditing={() => this.onLoginPress()}
                                        />
                                    </View>
                                    <View style={styles.loginBottomContainer}>
                                        <TouchableOpacity onPress={event => this.onLoginPress()}>
                                            <View style={styles.loginButton}>
                                                <Text style={styles.loginText}>{t('login:login')}</Text>
                                            </View>
                                        </TouchableOpacity>
                                    </View>
                                </View>
                            </TouchableWithoutFeedback>
                        </View>
                    )}
                    {this.state.minimised && <View />}
                    <Promoter />
                    <DropdownAlert
                        ref={ref => DropdownHolder.setDropdown(ref)}
                        elevation={120}
                        successColor="#009f3f"
                        errorColor="#A10702"
                        titleStyle={styles.dropdownTitle}
                        defaultTextContainer={styles.dropdownTextContainer}
                        messageStyle={styles.dropdownMessage}
                        imageStyle={styles.dropdownImage}
                        inactiveStatusBarStyle={StatusBarDefaultBarStyle}
                        onCancel={this.props.disposeOffAlert}
                        onClose={this.props.disposeOffAlert}
                        closeInterval={5500}
                    />
                    <KeepAwake />
                </View>
            </UserInactivity>
        );
    }
}

const styles = StyleSheet.create({
    topContainer: {
        flex: 0.8,
        marginBottom: height / 100,
    },
    titlebarContainer: {
        flexDirection: 'row',
        alignItems: 'center',
        paddingBottom: height / 50,
        justifyContent: 'space-between',
        paddingHorizontal: width / 6.5,
    },
    titleContainer: {
        alignItems: 'center',
        justifyContent: 'flex-start',
        paddingHorizontal: width / 8,
    },
    title: {
        color: 'white',
        backgroundColor: 'transparent',
        fontFamily: 'Lato-Regular',
        fontSize: width / 24.4,
    },
    balance: {
        color: 'white',
        backgroundColor: 'transparent',
        fontFamily: 'Lato-Light',
        fontSize: width / 27.9,
        paddingTop: height / 150,
    },
    midContainer: {
        flex: 4.62,
        zIndex: 0,
    },
    bottomContainer: {
        flex: 0.68,
    },
    dropdownTitle: {
        fontSize: width / 25.9,
        textAlign: 'left',
        fontWeight: 'bold',
        color: 'white',
        backgroundColor: 'transparent',
        fontFamily: 'Lato-Regular',
    },
    dropdownTextContainer: {
        flex: 1,
        paddingLeft: width / 20,
        paddingRight: width / 15,
        paddingVertical: height / 30,
    },
    dropdownMessage: {
        fontSize: width / 29.6,
        textAlign: 'left',
        fontWeight: 'normal',
        color: 'white',
        backgroundColor: 'transparent',
        fontFamily: 'Lato-Regular',
        paddingTop: height / 60,
    },
    dropdownImage: {
        marginLeft: width / 25,
        width: width / 12,
        height: width / 12,
        alignSelf: 'center',
    },
    loginTopContainer: {
        flex: 1.2,
        alignItems: 'center',
        justifyContent: 'flex-start',
        paddingTop: height / 22,
    },
    loginMidContainer: {
        flex: 4.8,
        alignItems: 'center',
        paddingTop: height / 4.2,
    },
    loginBottomContainer: {
        flex: 0.7,
        alignItems: 'center',
        justifyContent: 'flex-end',
    },
    loginTitleContainer: {
        justifyContent: 'center',
        alignItems: 'center',
        paddingTop: height / 15,
    },
    loginTitle: {
        color: 'white',
        fontFamily: 'Lato-Regular',
        fontSize: width / 20.7,
        textAlign: 'center',
        backgroundColor: 'transparent',
    },
    iotaLogo: {
        height: width / 5,
        width: width / 5,
    },
    loginButton: {
        borderColor: '#9DFFAF',
        borderWidth: 1.2,
        borderRadius: 10,
        width: width / 3,
        height: height / 14,
        alignItems: 'center',
        justifyContent: 'space-around',
        marginBottom: height / 20,
    },
    loginText: {
        color: '#9DFFAF',
        fontFamily: 'Lato-Light',
        fontSize: width / 24.4,
        backgroundColor: 'transparent',
    },
});

const mapStateToProps = state => ({
    alerts: state.alerts,
    tempAccount: state.tempAccount,
    settings: state.settings,
    account: state.account,
    childRoute: state.home.childRoute,
    isTopBarActive: state.home.isTopBarActive,
});

const mapDispatchToProps = dispatch => ({
    getAccountInfo: (seedName, seedIndex, accountInfo, cb) => {
        dispatch(getAccountInfo(seedName, seedIndex, accountInfo, cb));
    },
    setReceiveAddress: string => {
        dispatch(setReceiveAddress(string));
    },
    setBalance: addressData => {
        dispatch(setBalance(addressData));
    },
    changeHomeScreenRoute: route => dispatch(changeHomeScreenRoute(route)),
    generateAlert: (type, title, message) => dispatch(generateAlert(type, title, message)),
    disposeOffAlert: () => dispatch(disposeOffAlert()),
    setFirstUse: boolean => dispatch(setFirstUse(boolean)),
    setReady: boolean => dispatch(setReady(boolean)),
    clearTempData: () => dispatch(clearTempData()),
    toggleTopBarDisplay: () => dispatch(toggleTopBarDisplay()),
    setPassword: () => dispatch(setPassword()),
    getMarketData: () => dispatch(getMarketData()),
    getPrice: () => dispatch(getPrice()),
    getChartData: () => dispatch(getChartData()),
    getNewTransfersAndAddresses: (seed, index, accountName, oldAddressData, oldTransfers, callback) =>
        dispatch(getNewTransfersAndAddresses(seed, index, accountName, oldAddressData, oldTransfers, callback)),
});

Home.propTypes = {
    alerts: PropTypes.object.isRequired,
    navigator: PropTypes.object.isRequired,
    childRoute: PropTypes.string.isRequired,
    changeHomeScreenRoute: PropTypes.func.isRequired,
    generateAlert: PropTypes.func.isRequired,
    disposeOffAlert: PropTypes.func.isRequired,
    isTopBarActive: PropTypes.bool.isRequired,
};

export default translate(['home', 'global', 'login'])(connect(mapStateToProps, mapDispatchToProps)(Home));<|MERGE_RESOLUTION|>--- conflicted
+++ resolved
@@ -28,7 +28,6 @@
     clearTempData,
     setPassword,
 } from 'iota-wallet-shared-modules/actions/tempAccount';
-<<<<<<< HEAD
 import {
     getAccountInfo,
     setBalance,
@@ -36,10 +35,8 @@
     getNewTransfersAndAddresses,
 } from 'iota-wallet-shared-modules/actions/account';
 import { calculateBalance } from 'iota-wallet-shared-modules/libs/accountUtils';
-=======
 import { iota } from '../../shared/libs/iota';
 import { getAccountInfo, setBalance, setFirstUse } from 'iota-wallet-shared-modules/actions/account';
->>>>>>> d110a8fb
 import { getMarketData, getChartData, getPrice } from 'iota-wallet-shared-modules/actions/marketData';
 import { generateAlert, disposeOffAlert } from 'iota-wallet-shared-modules/actions/alerts';
 import DropdownHolder from '../components/dropdownHolder';
