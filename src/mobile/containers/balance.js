--- conflicted
+++ resolved
@@ -1,11 +1,6 @@
 import React from 'react';
-<<<<<<< HEAD
 import { translate } from 'react-i18next';
-import { StyleSheet, View, Text, ListView, Dimensions, StatusBar } from 'react-native';
-
-=======
 import { StyleSheet, View, Text, ListView, Dimensions, StatusBar, Platform } from 'react-native';
->>>>>>> 7bc48e78
 import { connect } from 'react-redux';
 import {
     getMarketData,
