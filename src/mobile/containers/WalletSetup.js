import isBoolean from 'lodash/isBoolean';
import React, { Component } from 'react';
import PropTypes from 'prop-types';
import { translate, Trans } from 'react-i18next';
import { StyleSheet, View, Text } from 'react-native';
import { connect } from 'react-redux';
import { MAX_SEED_LENGTH } from 'iota-wallet-shared-modules/libs/iota/utils';
import Modal from 'react-native-modal';
import RNExitApp from 'react-native-exit-app';
import RNIsDeviceRooted from 'react-native-is-device-rooted';
import { generateAlert } from 'iota-wallet-shared-modules/actions/alerts';
import OnboardingButtons from '../containers/OnboardingButtons';
import InfoBox from '../components/InfoBox';
import { Icon } from '../theme/icons.js';
import DynamicStatusBar from '../components/DynamicStatusBar';
import { width, height } from '../utils/dimensions';
import GENERAL from '../theme/general';
import Header from '../components/Header';
<<<<<<< HEAD
import { leaveNavigationBreadcrumb } from '../utils/bugsnag';
=======
import RootDetectionModalComponent from '../components/RootDetectionModal';
import { doAttestationFromSafetyNet } from '../utils/safetynet';
import { isAndroid } from '../utils/device';
>>>>>>> 4efd68c4

const styles = StyleSheet.create({
    container: {
        flex: 1,
        justifyContent: 'center',
        alignItems: 'center',
    },
    topContainer: {
        flex: 1,
        alignItems: 'center',
        justifyContent: 'flex-start',
        paddingTop: height / 16,
    },
    midContainer: {
        flex: 3,
        alignItems: 'center',
    },
    bottomContainer: {
        flex: 0.5,
        alignItems: 'center',
        justifyContent: 'flex-end',
    },
    infoText: {
        fontFamily: 'SourceSansPro-Light',
        fontSize: GENERAL.fontSize3,
        textAlign: 'left',
        paddingTop: height / 60,
        backgroundColor: 'transparent',
    },
    infoTextLight: {
        fontFamily: 'SourceSansPro-Light',
        fontSize: GENERAL.fontSize3,
        backgroundColor: 'transparent',
    },
    infoTextRegular: {
        fontFamily: 'SourceSansPro-Regular',
        fontSize: GENERAL.fontSize3,
        backgroundColor: 'transparent',
    },
    greetingTextContainer: {
        alignItems: 'center',
        justifyContent: 'center',
        width: width / 1.5,
    },
    greetingText: {
        fontFamily: 'SourceSansPro-Light',
        fontSize: GENERAL.fontSize4,
        textAlign: 'center',
        backgroundColor: 'transparent',
    },
    questionText: {
        fontFamily: 'SourceSansPro-Light',
        fontSize: GENERAL.fontSize4,
        textAlign: 'center',
        backgroundColor: 'transparent',
    },
    buttonsContainer: {
        alignItems: 'flex-end',
        justifyContent: 'center',
        flexDirection: 'row',
    },
});

/** Wallet setup screen component */
class WalletSetup extends Component {
    static propTypes = {
        /** Navigation object */
        navigator: PropTypes.object.isRequired,
        /** Translation helper
         * @param {string} translationString - locale string identifier to be translated
         */
        t: PropTypes.func.isRequired,
        /** Theme settings */
        theme: PropTypes.object.isRequired,
        /** Generate a notification alert
         * @param {string} type - notification type - success, error
         * @param {string} title - notification title
         * @param {string} text - notification explanation
         */
        generateAlert: PropTypes.func.isRequired,
    };

<<<<<<< HEAD
    componentDidMount() {
        leaveNavigationBreadcrumb('WalletSetup');
=======
    constructor(props) {
        super(props);
        this.state = {
            isModalVisible: false,
        };
    }

    componentDidMount() {
        this.showModalIfRooted();
>>>>>>> 4efd68c4
    }

    redirectToEnterSeedScreen() {
        const { theme } = this.props;

        this.props.navigator.push({
            screen: 'enterSeed',
            navigatorStyle: {
                navBarHidden: true,
                navBarTransparent: true,
                topBarElevationShadowEnabled: false,
                screenBackgroundColor: theme.body.bg,
                drawUnderStatusBar: true,
                statusBarColor: theme.body.bg,
            },
            animated: false,
        });
    }

    redirectToNewSeedSetupScreen() {
        const { theme } = this.props;
        this.props.navigator.push({
            screen: 'newSeedSetup',
            navigatorStyle: {
                navBarHidden: true,
                navBarTransparent: true,
                topBarElevationShadowEnabled: false,
                screenBackgroundColor: theme.body.bg,
                drawUnderStatusBar: true,
                statusBarColor: theme.body.bg,
            },
            animated: false,
        });
    }

    showModalIfRooted() {
        // FIXME: Have UI indicators for this request
        if (isAndroid) {
            RNIsDeviceRooted.isDeviceRooted()
                .then((isRooted) => {
                    if (isRooted) {
                        throw new Error('device rooted.');
                    }
                    return doAttestationFromSafetyNet();
                })
                .then((isRooted) => {
                    if (isBoolean(isRooted) && isRooted) {
                        this.setState({ isModalVisible: true });
                    }
                })
                .catch((error) => {
                    if (error.message === 'device rooted.') {
                        this.setState({ isModalVisible: true });
                    }
                    if (error.message === 'play services not available.') {
                        this.props.generateAlert(
                            'error',
                            this.props.t('global:googlePlayServicesNotAvailable'),
                            this.props.t('global:couldNotVerifyDeviceIntegrity'),
                        );
                    }
                });
        } else {
            RNIsDeviceRooted.isDeviceRooted()
                .then((isRooted) => {
                    if (isRooted) {
                        this.setState({ isModalVisible: true });
                    }
                })
                .catch((err) => console.error(err)); // eslint-disable-line no-console
        }
    }

    hideModal() {
        this.setState({ isModalVisible: false });
    }

    closeApp() {
        this.hideModal();
        RNExitApp.exitApp();
    }

    renderModalContent() {
        const { theme: { body, negative } } = this.props;
        return (
            <RootDetectionModalComponent
                style={{ flex: 1 }}
                hideModal={() => this.hideModal()}
                closeApp={() => this.closeApp()}
                backgroundColor={body.bg}
                warningColor={{ color: negative.color }}
                textColor={{ color: body.color }}
                borderColor={{ borderColor: body.color }}
            />
        );
    }

    render() {
        const { t, theme: { body } } = this.props;
        const textColor = { color: body.color };
        const { isModalVisible } = this.state;

        return (
            <View style={[styles.container, { backgroundColor: body.bg }]}>
                <DynamicStatusBar backgroundColor={body.bg} />
                <View style={styles.topContainer}>
                    <Icon name="iota" size={width / 8} color={body.color} />
                    <View style={{ flex: 0.7 }} />
                    <Header textColor={body.color}>{t('welcome:thankYou')}</Header>
                </View>
                <View style={styles.midContainer}>
                    <View style={{ flex: 0.05 }} />
                    <View style={styles.greetingTextContainer}>
                        <Text style={[styles.greetingText, textColor]}>{t('doYouNeedASeed')}</Text>
                    </View>
                    <View style={{ flex: 0.25 }} />
                    <InfoBox
                        body={body}
                        text={
                            <View>
                                <Text style={[styles.infoText, textColor]}>
                                    {t('seedExplanation', { maxLength: MAX_SEED_LENGTH })}
                                </Text>
                                <Trans i18nKey="walletSetup:explanation">
                                    <Text style={[styles.infoText, textColor]}>
                                        <Text style={styles.infoTextLight}>
                                            You can use it to access your funds from
                                        </Text>
                                        <Text style={styles.infoTextRegular}> any wallet</Text>
                                        <Text style={styles.infoTextLight}>, on</Text>
                                        <Text style={styles.infoTextRegular}> any device.</Text>
                                    </Text>
                                </Trans>
                                <Text style={[styles.infoText, textColor]}>{t('loseSeed')}</Text>
                            </View>
                        }
                    />
                </View>
                <View style={styles.bottomContainer}>
                    <OnboardingButtons
                        onLeftButtonPress={() => this.redirectToEnterSeedScreen()}
                        onRightButtonPress={() => this.redirectToNewSeedSetupScreen()}
                        leftButtonText={t('noIHaveOne')}
                        rightButtonText={t('yesINeedASeed')}
                        leftButtonTestID="walletSetup-no"
                        rightButtonTestID="walletSetup-yes"
                    />
                </View>
                <Modal
                    animationIn="zoomIn"
                    animationOut="zoomOut"
                    animationInTiming={300}
                    animationOutTiming={200}
                    backdropTransitionInTiming={300}
                    backdropTransitionOutTiming={200}
                    backdropColor={body.bg}
                    backdropOpacity={0.9}
                    style={{ alignItems: 'center', margin: 0 }}
                    isVisible={isModalVisible}
                    onBackButtonPress={() => this.setState({ isModalVisible: false })}
                    useNativeDriver={!!isAndroid}
                >
                    {this.renderModalContent()}
                </Modal>
            </View>
        );
    }
}

const mapStateToProps = (state) => ({
    theme: state.settings.theme,
});

const mapDispatchToProps = {
    generateAlert,
};

export default translate(['walletSetup', 'global'])(connect(mapStateToProps, mapDispatchToProps)(WalletSetup));<|MERGE_RESOLUTION|>--- conflicted
+++ resolved
@@ -16,13 +16,10 @@
 import { width, height } from '../utils/dimensions';
 import GENERAL from '../theme/general';
 import Header from '../components/Header';
-<<<<<<< HEAD
 import { leaveNavigationBreadcrumb } from '../utils/bugsnag';
-=======
 import RootDetectionModalComponent from '../components/RootDetectionModal';
 import { doAttestationFromSafetyNet } from '../utils/safetynet';
 import { isAndroid } from '../utils/device';
->>>>>>> 4efd68c4
 
 const styles = StyleSheet.create({
     container: {
@@ -105,10 +102,6 @@
         generateAlert: PropTypes.func.isRequired,
     };
 
-<<<<<<< HEAD
-    componentDidMount() {
-        leaveNavigationBreadcrumb('WalletSetup');
-=======
     constructor(props) {
         super(props);
         this.state = {
@@ -117,8 +110,8 @@
     }
 
     componentDidMount() {
+        leaveNavigationBreadcrumb('WalletSetup');
         this.showModalIfRooted();
->>>>>>> 4efd68c4
     }
 
     redirectToEnterSeedScreen() {
