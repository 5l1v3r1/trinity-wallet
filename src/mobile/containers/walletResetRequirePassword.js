import toUpper from 'lodash/toUpper';
import React, { Component } from 'react';
import { translate } from 'react-i18next';
import { connect } from 'react-redux';
import { deleteFromKeyChain } from 'iota-wallet-shared-modules/libs/cryptography';
import { resetWallet } from 'iota-wallet-shared-modules/actions/app';
import { setFirstUse, setOnboardingComplete } from 'iota-wallet-shared-modules/actions/account';
import { Navigation } from 'react-native-navigation';
import { clearTempData, setPassword } from 'iota-wallet-shared-modules/actions/tempAccount';
import PropTypes from 'prop-types';
import { persistor } from '../store';
import {
    StyleSheet,
    View,
    Text,
    TouchableWithoutFeedback,
    TouchableOpacity,
    Image,
    ImageBackground,
    ScrollView,
    StatusBar,
} from 'react-native';
import Colors from '../theme/Colors';
import Fonts from '../theme/Fonts';
import { TextField } from 'react-native-material-textfield';
import OnboardingButtons from '../components/onboardingButtons.js';
import { Keyboard } from 'react-native';
import DropdownHolder from '../components/dropdownHolder';
import DropdownAlert from 'react-native-dropdownalert';

import { width, height } from '../util/dimensions';

class WalletResetRequirePassword extends Component {
    constructor() {
        super();
        this.state = {
            password: '',
        };

        this.goBack = this.goBack.bind(this);
        this.resetWallet = this.resetWallet.bind(this);
    }

    goBack() {
        this.props.navigator.push({
            screen: 'home',
            navigatorStyle: {
                navBarHidden: true,
                navBarTransparent: true,
                screenBackgroundImageName: 'bg-blue.png',
                screenBackgroundColor: Colors.brand.primary,
            },
            animated: false,
            overrideBackPress: true,
        });
    }

    isAuthenticated() {
        return this.props.password === this.state.password;
    }

    redirectToInitialScreen() {
        Navigation.startSingleScreenApp({
            screen: {
                screen: 'languageSetup',
                navigatorStyle: {
                    navBarHidden: true,
                    navBarTransparent: true,
                    screenBackgroundImageName: 'bg-blue.png',
                    screenBackgroundColor: '#102e36',
                },
                overrideBackPress: true,
            },
        });
    }

    resetWallet() {
        const isAuthenticated = this.isAuthenticated();
        const { password, resetWallet, t } = this.props;
        if (isAuthenticated) {
            persistor
                .purge()
                .then(() => {
                    deleteFromKeyChain(password);
<<<<<<< HEAD
                    this.props.resetWallet();
=======
                    this.redirectToInitialScreen();
>>>>>>> 7a7f0d1c
                    this.props.setOnboardingComplete(false);
                    this.props.setFirstUse(true);
                    this.props.clearTempData();
                    this.props.setPassword('');
<<<<<<< HEAD
                    this.redirectToInitialScreen();
                })
                .catch(() => {
=======
                    this.props.resetWallet();
                })
                .catch(error => {
                    console.log(error);
>>>>>>> 7a7f0d1c
                    this.dropdown.alertWithType(
                        'error',
                        'Something went wrong',
                        'Something went wrong while resetting your wallet. Please try again.',
                    );
                });
        } else {
            this.dropdown.alertWithType(
                'error',
                'Unrecognised password',
                'The password was not recognised. Please try again.',
            );
        }
    }

    render() {
        const { t } = this.props;

        return (
            <ImageBackground source={require('iota-wallet-shared-modules/images/bg-blue.png')} style={styles.container}>
                <StatusBar barStyle="light-content" />
                <TouchableWithoutFeedback onPress={Keyboard.dismiss}>
                    <View>
                        <View style={styles.topWrapper}>
                            <Image
                                source={require('iota-wallet-shared-modules/images/iota-glow.png')}
                                style={styles.iotaLogo}
                            />
                        </View>
                        <View style={styles.midWrapper}>
                            <Text style={styles.generalText}>Enter password to reset your wallet.</Text>
                            <TextField
                                style={{ color: 'white', fontFamily: 'Lato-Light' }}
                                labelTextStyle={{ fontFamily: 'Lato-Light' }}
                                labelFontSize={width / 31.8}
                                fontSize={width / 20.7}
                                labelPadding={3}
                                baseColor="white"
                                label="Password"
                                tintColor="#F7D002"
                                autoCapitalize={'none'}
                                autoCorrect={false}
                                enablesReturnKeyAutomatically={true}
                                returnKeyType="done"
                                value={this.state.password}
                                onChangeText={password => this.setState({ password })}
                                containerStyle={{
                                    width: width / 1.4,
                                }}
                                secureTextEntry={true}
                            />
                        </View>
                        <View style={styles.bottomContainer}>
                            <OnboardingButtons
                                style={onboardingButtonsOverride}
                                onLeftButtonPress={this.goBack}
                                onRightButtonPress={this.resetWallet}
                                leftText={toUpper('cancel')}
                                rightText={toUpper('reset')}
                            />
                        </View>
                    </View>
                </TouchableWithoutFeedback>
                <DropdownAlert
                    ref={ref => (this.dropdown = ref)}
                    successColor={Colors.dropdown.success}
                    errorColor={Colors.dropdown.error}
                    titleStyle={styles.dropdownTitle}
                    defaultTextContainer={styles.dropdownTextContainer}
                    messageStyle={styles.dropdownMessage}
                    imageStyle={styles.dropdownImage}
                    inactiveStatusBarStyle="light-content"
                />
            </ImageBackground>
        );
    }
}

const onboardingButtonsOverride = StyleSheet.create({
    rightButton: {
        borderColor: Colors.red,
    },
    rightText: {
        color: Colors.red,
        fontFamily: Fonts.secondary,
    },
});

const styles = StyleSheet.create({
    container: {
        flex: 1,
        justifyContent: 'center',
        alignItems: 'center',
        backgroundColor: Colors.brand.primary,
    },
    topWrapper: {
        flex: 1.3,
        alignItems: 'center',
        justifyContent: 'flex-start',
        paddingTop: height / 22,
    },
    midWrapper: {
        flex: 1.6,
        alignItems: 'center',
    },
    bottomContainer: {
        flex: 2,
        alignItems: 'center',
        justifyContent: 'flex-end',
        paddingBottom: height / 20,
    },
    generalText: {
        color: 'white',
        fontFamily: Fonts.secondary,
        fontSize: width / 20.7,
        textAlign: 'center',
        paddingBottom: height / 10,
        backgroundColor: 'transparent',
    },
    questionText: {
        color: Colors.white,
        fontFamily: Fonts.secondary,
        fontSize: width / 20.25,
        textAlign: 'center',
        paddingLeft: width / 7,
        paddingRight: width / 7,
        paddingTop: height / 25,
        backgroundColor: 'transparent',
    },
    newSeedButton: {
        borderColor: Colors.orangeDark,
        borderWidth: 1.2,
        borderRadius: 10,
        width: width / 1.65,
        height: height / 17,
        alignItems: 'center',
        justifyContent: 'space-around',
        marginRight: width / 10,
    },
    newSeedText: {
        color: Colors.orangeDark,
        fontFamily: Fonts.tertiary,
        fontSize: width / 25.3,
        backgroundColor: 'transparent',
    },
    iotaLogo: {
        height: width / 5,
        width: width / 5,
    },
    buttonsContainer: {
        alignItems: 'flex-end',
        justifyContent: 'center',
        flexDirection: 'row',
    },
    textFieldContainer: {
        width: width / 1.65,
    },
    textField: {
        color: Colors.white,
        fontFamily: Fonts.tertiary,
    },
    textFieldLabel: {
        fontFamily: Fonts.tertiary,
    },
    dropdownTitle: {
        fontSize: width / 25.9,
        textAlign: 'left',
        fontWeight: 'bold',
        color: 'white',
        backgroundColor: 'transparent',
        fontFamily: 'Lato-Regular',
    },
    dropdownTextContainer: {
        flex: 1,
        paddingLeft: width / 20,
        paddingRight: width / 15,
        paddingVertical: height / 30,
    },
    dropdownMessage: {
        fontSize: width / 29.6,
        textAlign: 'left',
        fontWeight: 'normal',
        color: 'white',
        backgroundColor: 'transparent',
        fontFamily: 'Lato-Regular',
        paddingTop: height / 60,
    },
    dropdownImage: {
        marginLeft: width / 25,
        width: width / 12,
        height: width / 12,
        alignSelf: 'center',
    },
});

const mapStateToProps = state => ({
    password: state.tempAccount.password,
});

const mapDispatchToProps = dispatch => ({
    resetWallet: () => dispatch(resetWallet()),
    setFirstUse: boolean => dispatch(setFirstUse(boolean)),
    setOnboardingComplete: boolean => dispatch(setOnboardingComplete(boolean)),
    clearTempData: () => dispatch(clearTempData()),
    setPassword: password => dispatch(setPassword(password)),
});

WalletResetRequirePassword.propTypes = {
    password: PropTypes.string.isRequired,
    navigator: PropTypes.object.isRequired,
    resetWallet: PropTypes.func.isRequired,
};

export default connect(mapStateToProps, mapDispatchToProps)(WalletResetRequirePassword);<|MERGE_RESOLUTION|>--- conflicted
+++ resolved
@@ -82,25 +82,16 @@
                 .purge()
                 .then(() => {
                     deleteFromKeyChain(password);
-<<<<<<< HEAD
-                    this.props.resetWallet();
-=======
+                    deleteFromKeyChain(password);
                     this.redirectToInitialScreen();
->>>>>>> 7a7f0d1c
                     this.props.setOnboardingComplete(false);
                     this.props.setFirstUse(true);
                     this.props.clearTempData();
                     this.props.setPassword('');
-<<<<<<< HEAD
-                    this.redirectToInitialScreen();
-                })
-                .catch(() => {
-=======
                     this.props.resetWallet();
                 })
                 .catch(error => {
                     console.log(error);
->>>>>>> 7a7f0d1c
                     this.dropdown.alertWithType(
                         'error',
                         'Something went wrong',
