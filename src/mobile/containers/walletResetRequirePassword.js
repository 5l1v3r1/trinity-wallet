import toUpper from 'lodash/toUpper';
import React, { Component } from 'react';
import { translate } from 'react-i18next';
import { connect } from 'react-redux';
import { deleteFromKeyChain } from 'iota-wallet-shared-modules/libs/cryptography';
import { resetWallet } from 'iota-wallet-shared-modules/actions/app';
import { setFirstUse, setOnboardingComplete } from 'iota-wallet-shared-modules/actions/account';
import { Navigation } from 'react-native-navigation';
import { clearTempData, setPassword } from 'iota-wallet-shared-modules/actions/tempAccount';
import PropTypes from 'prop-types';
import { persistor } from '../store';
import {
    StyleSheet,
    View,
    Text,
    TouchableWithoutFeedback,
    TouchableOpacity,
    Image,
    ScrollView,
    StatusBar,
} from 'react-native';
import Colors from '../theme/Colors';
import Fonts from '../theme/Fonts';
import { TextField } from 'react-native-material-textfield';
import OnboardingButtons from '../components/onboardingButtons.js';
import { Keyboard } from 'react-native';
import DropdownHolder from '../components/dropdownHolder';
import DropdownAlert from 'react-native-dropdownalert';
import blueBackgroundImagePath from 'iota-wallet-shared-modules/images/bg-blue.png';
import iotaGlowImagePath from 'iota-wallet-shared-modules/images/iota-glow.png';

import { width, height } from '../util/dimensions';

class WalletResetRequirePassword extends Component {
    constructor() {
        super();
        this.state = {
            password: '',
        };

        this.goBack = this.goBack.bind(this);
        this.resetWallet = this.resetWallet.bind(this);
    }

    goBack() {
        // FIXME: A quick workaround to stop UI text fields breaking on android due to react-native-navigation.
        Navigation.startSingleScreenApp({
            screen: {
                screen: 'home',
                navigatorStyle: {
                    navBarHidden: true,
                    navBarTransparent: true,
                    screenBackgroundImageName: 'bg-blue.png',
                    screenBackgroundColor: '#102e36',
                },
                overrideBackPress: true,
            },
        });
    }

    isAuthenticated() {
        return this.props.password === this.state.password;
    }

    redirectToInitialScreen() {
        Navigation.startSingleScreenApp({
            screen: {
                screen: 'welcome',
                navigatorStyle: {
                    navBarHidden: true,
                    navBarTransparent: true,
                    screenBackgroundImageName: 'bg-blue.png',
                    screenBackgroundColor: '#102e36',
                },
                overrideBackPress: true,
            },
        });
    }

    resetWallet() {
        const isAuthenticated = this.isAuthenticated();
        const { password, resetWallet, t } = this.props;
        if (isAuthenticated) {
            persistor
                .purge()
                .then(() => {
                    deleteFromKeyChain(password);
                    this.redirectToInitialScreen();
                    this.props.setOnboardingComplete(false);
                    this.props.setFirstUse(true);
                    this.props.clearTempData();
                    this.props.setPassword('');
                    this.props.resetWallet();
                })
                .catch(error => {
                    console.log(error);
                    this.dropdown.alertWithType(
                        'error',
                        'Something went wrong',
                        'Something went wrong while resetting your wallet. Please try again.',
                    );
                });
        } else {
            this.dropdown.alertWithType(
                'error',
                'Unrecognised password',
                'The password was not recognised. Please try again.',
            );
        }
    }

    render() {
        const { t } = this.props;

        return (
<<<<<<< HEAD
            <ImageBackground source={blueBackgroundImagePath} style={styles.container}>
=======
            <View style={styles.container}>
>>>>>>> 223aa60b
                <StatusBar barStyle="light-content" />
                <TouchableWithoutFeedback onPress={Keyboard.dismiss}>
                    <View>
                        <View style={styles.topWrapper}>
                            <Image source={iotaGlowImagePath} style={styles.iotaLogo} />
                        </View>
                        <View style={styles.midWrapper}>
                            <Text style={styles.generalText}>Enter password to reset your wallet.</Text>
                            <TextField
                                style={{ color: 'white', fontFamily: 'Lato-Light' }}
                                labelTextStyle={{ fontFamily: 'Lato-Light' }}
                                labelFontSize={width / 31.8}
                                fontSize={width / 20.7}
                                labelPadding={3}
                                baseColor="white"
                                label="Password"
                                tintColor="#F7D002"
                                autoCapitalize={'none'}
                                autoCorrect={false}
                                enablesReturnKeyAutomatically
                                returnKeyType="done"
                                value={this.state.password}
                                onChangeText={password => this.setState({ password })}
                                containerStyle={{
                                    width: width / 1.4,
                                }}
                                secureTextEntry
                            />
                        </View>
                        <View style={styles.bottomContainer}>
                            <OnboardingButtons
                                style={onboardingButtonsOverride}
                                onLeftButtonPress={this.goBack}
                                onRightButtonPress={this.resetWallet}
                                leftText={toUpper('cancel')}
                                rightText={toUpper('reset')}
                            />
                        </View>
                    </View>
                </TouchableWithoutFeedback>
                <DropdownAlert
                    ref={ref => (this.dropdown = ref)}
                    successColor={Colors.dropdown.success}
                    errorColor={Colors.dropdown.error}
                    titleStyle={styles.dropdownTitle}
                    defaultTextContainer={styles.dropdownTextContainer}
                    messageStyle={styles.dropdownMessage}
                    imageStyle={styles.dropdownImage}
                    inactiveStatusBarStyle="light-content"
                />
            </View>
        );
    }
}

const onboardingButtonsOverride = StyleSheet.create({
    rightButton: {
        borderColor: Colors.red,
    },
    rightText: {
        color: Colors.red,
        fontFamily: Fonts.secondary,
    },
});

const styles = StyleSheet.create({
    container: {
        flex: 1,
        justifyContent: 'center',
        alignItems: 'center',
        backgroundColor: Colors.backgroundGreen,
    },
    topWrapper: {
        flex: 1.3,
        alignItems: 'center',
        justifyContent: 'flex-start',
        paddingTop: height / 22,
    },
    midWrapper: {
        flex: 1.6,
        alignItems: 'center',
    },
    bottomContainer: {
        flex: 2,
        alignItems: 'center',
        justifyContent: 'flex-end',
        paddingBottom: height / 20,
    },
    generalText: {
        color: 'white',
        fontFamily: Fonts.secondary,
        fontSize: width / 20.7,
        textAlign: 'center',
        paddingBottom: height / 10,
        backgroundColor: 'transparent',
    },
    questionText: {
        color: Colors.white,
        fontFamily: Fonts.secondary,
        fontSize: width / 20.25,
        textAlign: 'center',
        paddingLeft: width / 7,
        paddingRight: width / 7,
        paddingTop: height / 25,
        backgroundColor: 'transparent',
    },
    newSeedButton: {
        borderColor: Colors.orangeDark,
        borderWidth: 1.2,
        borderRadius: 10,
        width: width / 1.65,
        height: height / 17,
        alignItems: 'center',
        justifyContent: 'space-around',
        marginRight: width / 10,
    },
    newSeedText: {
        color: Colors.orangeDark,
        fontFamily: Fonts.tertiary,
        fontSize: width / 25.3,
        backgroundColor: 'transparent',
    },
    iotaLogo: {
        height: width / 5,
        width: width / 5,
    },
    buttonsContainer: {
        alignItems: 'flex-end',
        justifyContent: 'center',
        flexDirection: 'row',
    },
    textFieldContainer: {
        width: width / 1.65,
    },
    textField: {
        color: Colors.white,
        fontFamily: Fonts.tertiary,
    },
    textFieldLabel: {
        fontFamily: Fonts.tertiary,
    },
    dropdownTitle: {
        fontSize: width / 25.9,
        textAlign: 'left',
        fontWeight: 'bold',
        color: 'white',
        backgroundColor: 'transparent',
        fontFamily: 'Lato-Regular',
    },
    dropdownTextContainer: {
        flex: 1,
        paddingLeft: width / 20,
        paddingRight: width / 15,
        paddingVertical: height / 30,
    },
    dropdownMessage: {
        fontSize: width / 29.6,
        textAlign: 'left',
        fontWeight: 'normal',
        color: 'white',
        backgroundColor: 'transparent',
        fontFamily: 'Lato-Regular',
        paddingTop: height / 60,
    },
    dropdownImage: {
        marginLeft: width / 25,
        width: width / 12,
        height: width / 12,
        alignSelf: 'center',
    },
});

const mapStateToProps = state => ({
    password: state.tempAccount.password,
});

const mapDispatchToProps = dispatch => ({
    resetWallet: () => dispatch(resetWallet()),
    setFirstUse: boolean => dispatch(setFirstUse(boolean)),
    setOnboardingComplete: boolean => dispatch(setOnboardingComplete(boolean)),
    clearTempData: () => dispatch(clearTempData()),
    setPassword: password => dispatch(setPassword(password)),
});

WalletResetRequirePassword.propTypes = {
    password: PropTypes.string.isRequired,
    navigator: PropTypes.object.isRequired,
    resetWallet: PropTypes.func.isRequired,
};

export default connect(mapStateToProps, mapDispatchToProps)(WalletResetRequirePassword);<|MERGE_RESOLUTION|>--- conflicted
+++ resolved
@@ -113,11 +113,7 @@
         const { t } = this.props;
 
         return (
-<<<<<<< HEAD
-            <ImageBackground source={blueBackgroundImagePath} style={styles.container}>
-=======
             <View style={styles.container}>
->>>>>>> 223aa60b
                 <StatusBar barStyle="light-content" />
                 <TouchableWithoutFeedback onPress={Keyboard.dismiss}>
                     <View>
