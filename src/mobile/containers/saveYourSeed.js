--- conflicted
+++ resolved
@@ -116,20 +116,7 @@
                         rightText={t('global:done')}
                     />
                 </View>
-<<<<<<< HEAD
                 <StatefulDropdownAlert />
-=======
-                <DropdownAlert
-                    ref={ref => (this.dropdown = ref)}
-                    successColor="#009f3f"
-                    errorColor="#A10702"
-                    titleStyle={styles.dropdownTitle}
-                    defaultTextContainer={styles.dropdownTextContainer}
-                    messageStyle={styles.dropdownMessage}
-                    imageStyle={styles.dropdownImage}
-                    inactiveStatusBarStyle={StatusBarDefaultBarStyle}
-                />
->>>>>>> 0d8fa1a7
             </View>
         );
     }
