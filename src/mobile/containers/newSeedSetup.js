import merge from 'lodash/merge';
import split from 'lodash/split';
import React, { Component } from 'react';
import PropTypes from 'prop-types';
import {
    StyleSheet,
    View,
    Dimensions,
    Text,
    TouchableHighlight,
    ImageBackground,
    ListView,
    TouchableOpacity,
    Image,
    Platform,
<<<<<<< HEAD
    StatusBar
=======
>>>>>>> 84eb7769
} from 'react-native';
import { connect } from 'react-redux';
import { randomiseSeed, setSeed } from '../../shared/actions/iotaActions';
import { randomBytes } from 'react-native-randombytes';
import DropdownAlert from 'react-native-dropdownalert';

const { height, width } = Dimensions.get('window');

const ds = new ListView.DataSource({ rowHasChanged: (r1, r2) => r1 !== r2 });

/* eslint-disable react/jsx-filename-extension */
/* eslint-disable global-require */

const baseStyles = StyleSheet.create({
    container: {
        flex: 1,
        alignItems: 'center',
        backgroundColor: '#102e36',
    },
    topContainer: {
        flex: 2.3,
        alignItems: 'center',
        justifyContent: 'flex-start',
        paddingTop: height / 22,
    },
    midContainer: {
        flex: 4.4,
        paddingTop: height / 40,
    },
    bottomContainer: {
        flex: 1.3,
        justifyContent: 'flex-end',
        paddingBottom: height / 25,
        paddingHorizontal: width / 5,
    },
    squareContainer: {
        flex: 1,
        height: width / 1.1,
        width: width / 1.1,
    },
    list: {
        justifyContent: 'center',
        flexDirection: 'row',
        flexWrap: 'wrap',
    },
    item: {
        backgroundColor: 'white',
        width: width / 14,
        height: width / 14,
        color: '#1F4A54',
        fontFamily: 'Lato-Bold',
        fontSize: width / 28.9,
        textAlign: 'center',
        paddingTop: height / 130,
    },
    tile: {
        padding: height / 150,
        justifyContent: 'center',
        alignItems: 'center',
    },
    titleContainer: {
        justifyContent: 'center',
        alignItems: 'center',
        paddingTop: height / 35,
        paddingBottom: height / 30,
    },
    title: {
        color: 'white',
        fontFamily: 'Lato-Bold',
        fontSize: width / 23,
        textAlign: 'center',
        backgroundColor: 'transparent',
    },
    generateButton: {
        flexDirection: 'row',
        borderColor: 'rgba(255,255,255,0.6)',
        borderWidth: 1.5,
        borderRadius: 8,
        width: width / 2.5,
        height: height / 20,
        alignItems: 'center',
        justifyContent: 'space-around',
        backgroundColor: '#009f3f',
    },
    generateText: {
        color: 'white',
        fontFamily: 'Lato-Bold',
        fontSize: width / 40.5,
        backgroundColor: 'transparent',
        paddingRight: width / 50,
    },
    buttonsContainer: {
        alignItems: 'flex-end',
        justifyContent: 'center',
        flexDirection: 'row',
    },
    nextButton: {
        borderColor: '#9DFFAF',
        borderWidth: 1.2,
        borderRadius: 10,
        width: width / 3,
        height: height / 16,
        alignItems: 'center',
        justifyContent: 'space-around',
    },
    nextText: {
        color: '#9DFFAF',
        fontFamily: 'Lato-Light',
        fontSize: width / 25.3,
        backgroundColor: 'transparent',
    },
    backButton: {
        borderColor: '#F7D002',
        borderWidth: 1.2,
        borderRadius: 10,
        width: width / 3,
        height: height / 16,
        alignItems: 'center',
        justifyContent: 'space-around',
    },
    backButtonContainer: {
        paddingRight: width / 16,
        paddingTop: height / 60,
    },
    backText: {
        color: '#F7D002',
        fontFamily: 'Lato-Light',
        fontSize: width / 25.3,
        backgroundColor: 'transparent',
    },
    generateImage: {
        height: width / 30,
        width: width / 30,
        paddingLeft: width / 50,
    },
    iotaLogo: {
        height: width / 5,
        width: width / 5,
    },
    infoText: {
        color: 'white',
        fontFamily: 'Lato-Light',
        fontSize: width / 28,
        textAlign: 'center',
        backgroundColor: 'transparent',
    },
});

const androidStyles = StyleSheet.create({
    squareContainer: {
        height: width / 1.2,
        width: width / 1.2,
    },
    midContainer: {
        flex: 3,
        paddingTop: height / 30,
    },
});

class NewSeedSetup extends Component {
    constructor(props) {
        super(props);
        this.state = {
            randomised: false,
            infoTextContainerHeight: 100,
            flashComplete: false,
        };
    }

    onGeneratePress() {
        this.props.randomiseSeed(randomBytes);
        this.setState({
            randomised: true,
        });
        if (!this.state.flashComplete) {
            this.timeout = setTimeout(this.flashText1.bind(this), 1000);
            this.timeout = setTimeout(this.flashText2.bind(this), 1250);
            this.timeout = setTimeout(this.flashText1.bind(this), 1400);
            this.timeout = setTimeout(this.flashText2.bind(this), 1650);

            this.timeout = setTimeout(this.flashText1.bind(this), 2400);
            this.timeout = setTimeout(this.flashText2.bind(this), 2650);
            this.timeout = setTimeout(this.flashText1.bind(this), 2800);
            this.timeout = setTimeout(this.flashText2.bind(this), 3050);

            this.timeout = setTimeout(this.flashText1.bind(this), 3800);
            this.timeout = setTimeout(this.flashText2.bind(this), 4050);
            this.timeout = setTimeout(this.flashText1.bind(this), 4200);
            this.timeout = setTimeout(this.flashText2.bind(this), 4450);
            this.setState({
                flashComplete: true,
            });
        }
    }

    flashText1() {
        this.setState({
            infoTextContainerHeight: 0,
        });
    }
    flashText2() {
        this.setState({
            infoTextContainerHeight: 100,
        });
    }
    onNextPress() {
        if (this.state.randomised) {
            this.props.navigator.push({
                screen: 'saveYourSeed',
                navigatorStyle: { navBarHidden: true, screenBackgroundImageName: 'bg-green.png' },
                animated: false,
            });
        } else {
            this.dropdown.alertWithType(
                'error',
                'Seed has not been generated',
                'Please click the Generate New Seed button.',
            );
        }
    }
    onBackPress() {
        this.props.navigator.pop({
            animated: false,
        });
    }

    onItemPress(sectionID) {
        const charset = 'ABCDEFGHIJKLMNOPQRSTUVWXYZ9';
        randomBytes(5, (error, bytes) => {
            if (!error) {
                let i = 0;
                let seed = this.props.iota.seed;
                Object.keys(bytes).map((key, index) => {
                    if (bytes[key] < 243 && i < 1) {
                        const randomNumber = bytes[key] % 27;
                        const randomLetter = charset.charAt(randomNumber);
                        const substr1 = seed.substr(0, sectionID);
                        sectionID++;
                        const substr2 = seed.substr(sectionID, 80);
                        seed = substr1 + randomLetter + substr2;
                        i++;
                    }
                });
                this.props.setSeed(seed);
            } else {
                console.log(error);
            }
        });
    }

    render() {
        const isAndroid = Platform.OS === 'android';
        const styles = isAndroid ? merge({}, baseStyles, androidStyles) : baseStyles;

        const { iota: { seed } } = this.props;
        return (
            <ImageBackground source={require('../../shared/images/bg-green.png')} style={styles.container}>
                <StatusBar barStyle="light-content" />
                <View style={styles.topContainer}>
                    <Image source={require('../../shared/images/iota-glow.png')} style={styles.iotaLogo} />
                    <View style={styles.titleContainer}>
                        <Text style={styles.title}>GENERATE A NEW SEED</Text>
                    </View>
                    <TouchableOpacity onPress={event => this.onGeneratePress()} style={{ paddingBottom: height / 80 }}>
                        <View style={styles.generateButton}>
                            <Image style={styles.generateImage} source={require('../../shared/images/plus.png')} />
                            <Text style={styles.generateText}>GENERATE NEW SEED</Text>
                        </View>
                    </TouchableOpacity>
                </View>
                <View style={styles.midContainer}>
                    <ListView
                        contentContainerStyle={styles.list}
                        dataSource={ds.cloneWithRows(split(seed, ''))}
                        renderRow={(rowData, rowID, sectionID) => (
                            <TouchableHighlight
                                key={sectionID}
                                onPress={event => this.onItemPress(sectionID)}
                                underlayColor="#F7D002"
                            >
                                <View style={styles.tile}>
                                    <Text style={styles.item}>{rowData}</Text>
                                </View>
                            </TouchableHighlight>
                        )}
                        style={styles.squareContainer}
                        initialListSize={81}
                        scrollEnabled={false}
                    />
                </View>
                <View style={styles.bottomContainer}>
                    <View
                        style={{
                            justifyContent: 'flex-end',
                            paddingBottom: height / 150,
                            height: this.state.infoTextContainerHeight,
                            overflow: 'hidden',
                        }}
                    >
                        <Text style={styles.infoText}>Press individual letters to randomise them.</Text>
                        <Text style={styles.infoText}>Then click NEXT.</Text>
                    </View>
                    <View style={styles.buttonsContainer}>
                        <View style={styles.backButtonContainer}>
                            <TouchableOpacity onPress={event => this.onBackPress()}>
                                <View style={styles.backButton}>
                                    <Text style={styles.backText}>GO BACK</Text>
                                </View>
                            </TouchableOpacity>
                        </View>
                        <TouchableOpacity onPress={event => this.onNextPress()}>
                            <View style={styles.nextButton}>
                                <Text style={styles.nextText}>NEXT</Text>
                            </View>
                        </TouchableOpacity>
                    </View>
                </View>
                <DropdownAlert
                    ref={ref => (this.dropdown = ref)}
                    errorColor="#A10702"
                    titleStyle={{
                        fontSize: 16,
                        textAlign: 'left',
                        fontWeight: 'bold',
                        color: 'white',
                        backgroundColor: 'transparent',
                        fontFamily: 'Lato-Regular'
                    }}
                    defaultTextContainer={{ flex: 1, padding: 20 }}
                    messageStyle={{
                        fontSize: 14,
                        textAlign: 'left',
                        fontWeight: 'bold',
                        color: 'white',
                        backgroundColor: 'transparent',
                        fontFamily: 'Lato-Regular'
                    }}
                    imageStyle={{ padding: 8, width: 36, height: 36, alignSelf: 'center' }}
                />
            </ImageBackground>
        );
    }
}

NewSeedSetup.propTypes = {
    navigator: PropTypes.object.isRequired,
    iota: PropTypes.object.isRequired,
    setSeed: PropTypes.func.isRequired,
    randomiseSeed: PropTypes.func.isRequired,
};

const mapStateToProps = state => ({
    iota: state.iota,
});

const mapDispatchToProps = dispatch => ({
    setSeed: seed => {
        dispatch(setSeed(seed));
    },
    randomiseSeed: randomBytes => {
        dispatch(randomiseSeed(randomBytes));
    },
});

export default connect(mapStateToProps, mapDispatchToProps)(NewSeedSetup);<|MERGE_RESOLUTION|>--- conflicted
+++ resolved
@@ -13,10 +13,7 @@
     TouchableOpacity,
     Image,
     Platform,
-<<<<<<< HEAD
     StatusBar
-=======
->>>>>>> 84eb7769
 } from 'react-native';
 import { connect } from 'react-redux';
 import { randomiseSeed, setSeed } from '../../shared/actions/iotaActions';
