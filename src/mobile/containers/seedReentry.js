--- conflicted
+++ resolved
@@ -61,11 +61,7 @@
         const { t } = this.props;
 
         return (
-<<<<<<< HEAD
-            <ImageBackground source={blueBackgroundImagePath} style={styles.container}>
-=======
             <View style={styles.container}>
->>>>>>> 223aa60b
                 <StatusBar barStyle="light-content" />
                 <TouchableWithoutFeedback style={{ flex: 1 }} onPress={Keyboard.dismiss}>
                     <View>
@@ -100,23 +96,12 @@
                                     onSubmitEditing={() => this.onDonePress()}
                                 />
                                 <View style={styles.infoTextContainer}>
-<<<<<<< HEAD
-                                    <Image source={infoImagePath} style={styles.infoIcon} />
-                                    <Text style={styles.infoText}>
-                                        This is a check to make sure you saved your seed.
-                                    </Text>
-                                    <Text style={styles.infoText}>
-                                        If you have not saved your seed, please go back to the previous screen and do
-                                        so.
-                                    </Text>
-=======
                                     <Image
                                         source={require('iota-wallet-shared-modules/images/info.png')}
                                         style={styles.infoIcon}
                                     />
                                     <Text style={styles.infoText}>{t('thisIsACheck')}</Text>
                                     <Text style={styles.infoText}>{t('ifYouHaveNotSaved')}</Text>
->>>>>>> 223aa60b
                                 </View>
                             </View>
                             <View style={styles.bottomContainer}>
