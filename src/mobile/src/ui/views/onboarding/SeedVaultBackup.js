--- conflicted
+++ resolved
@@ -140,12 +140,7 @@
 }
 
 const mapStateToProps = (state) => ({
-<<<<<<< HEAD
-    theme: state.settings.theme,
-=======
-    seed: state.wallet.seed,
     theme: getThemeFromState(state),
->>>>>>> a3ce40e4
 });
 
 export default withNamespaces(['seedVault', 'global'])(connect(mapStateToProps, null)(SeedVaultBackup));