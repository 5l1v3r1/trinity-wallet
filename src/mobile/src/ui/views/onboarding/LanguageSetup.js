import React, { Component } from 'react';
import { StyleSheet, View, TouchableWithoutFeedback, Image } from 'react-native';
import PropTypes from 'prop-types';
import { withNamespaces } from 'react-i18next';
import { navigator } from 'libs/navigation';
import SplashScreen from 'react-native-splash-screen';
import { getDeviceLocale } from 'react-native-device-info';
import { I18N_LOCALE_LABELS, getLabelFromLocale, getLocaleFromLabel, detectLocale } from 'shared-modules/libs/i18n';
import { setLanguage, setLocale } from 'shared-modules/actions/settings';
import helloBackImagePath from 'shared-modules/images/hello-back.png';
import { connect } from 'react-redux';
import { setSetting } from 'shared-modules/actions/wallet';
import i18next from 'shared-modules/libs/i18next';
import AnimatedComponent from 'ui/components/AnimatedComponent';
import { width, height } from 'libs/dimensions';
import { isAndroid } from 'libs/device';
import DropdownComponent from 'ui/components/Dropdown';
import SingleFooterButton from 'ui/components/SingleFooterButton';
import { Icon } from 'ui/theme/icons';
import { leaveNavigationBreadcrumb } from 'libs/bugsnag';

const styles = StyleSheet.create({
    container: {
        flex: 1,
        justifyContent: 'center',
        alignItems: 'center',
    },
    topContainer: {
        flex: 1,
        alignItems: 'center',
        justifyContent: 'flex-start',
        paddingTop: height / 16,
    },
    midContainer: {
        flex: 4,
        alignItems: 'center',
        justifyContent: 'center',
    },
    bottomContainer: {
        flex: 1,
        alignItems: 'center',
        justifyContent: 'flex-end',
    },
    helloBackground: {
        width,
        height: width / 0.95,
    },
});

const defaultLocale = detectLocale(getDeviceLocale());
const defaultLanguageLabel = getLabelFromLocale(defaultLocale);

class LanguageSetup extends Component {
    static propTypes = {
        /** @ignore */
        t: PropTypes.func.isRequired,
        /** @ignore */
        theme: PropTypes.object.isRequired,
        /** @ignore */
        setLanguage: PropTypes.func.isRequired,
        /** @ignore */
        setLocale: PropTypes.func.isRequired,
        /** @ignore */
        acceptedPrivacy: PropTypes.bool.isRequired,
        /** @ignore */
        acceptedTerms: PropTypes.bool.isRequired,
        /** @ignore */
        forceUpdate: PropTypes.bool.isRequired,
    };

    componentWillMount() {
        i18next.changeLanguage(defaultLocale);
    }

    componentDidMount() {
        leaveNavigationBreadcrumb('LanguageSetup');
        if (!isAndroid) {
            SplashScreen.hide();
        }
    }

    onNextPress() {
        const { theme: { body, bar }, acceptedTerms, acceptedPrivacy, forceUpdate } = this.props;
        if (forceUpdate) {
            return;
        }
        navigator.push(this.getNextRoute(), {
            animations: {
                push: {
                    enable: false,
                },
                pop: {
                    enable: false,
                },
            },
            layout: {
                backgroundColor: body.bg,
                orientation: ['portrait'],
            },
            statusBar: {
                backgroundColor: !acceptedTerms || !acceptedPrivacy ? bar.bg : body.bg,
            },
        });
    }

    getNextRoute() {
        const { acceptedTerms, acceptedPrivacy } = this.props;

        let nextRoute = 'walletSetup';

        if (!acceptedTerms && !acceptedPrivacy) {
            nextRoute = 'termsAndConditions';
        } else if (acceptedTerms && !acceptedPrivacy) {
            nextRoute = 'privacyPolicy';
        }

        return nextRoute;
    }

    clickDropdownItem(language) {
        i18next.changeLanguage(getLocaleFromLabel(language));
        this.props.setLanguage(language);
        this.props.setLocale(getLocaleFromLabel(language));
    }

    render() {
        const { t, theme: { body } } = this.props;

        return (
            <TouchableWithoutFeedback
                onPress={() => {
                    if (this.dropdown) {
                        this.dropdown.closeDropdown();
                    }
                }}
                accessible={false}
            >
                <View style={{ flex: 1, backgroundColor: body.bg }}>
                    <View style={styles.container}>
                        <AnimatedComponent
                            animationInType={['fadeIn']}
                            animationOutType={['fadeOut']}
                            delay={0}
                            style={[styles.helloBackground, { position: 'absolute' }]}
                        >
                            <Image style={styles.helloBackground} source={helloBackImagePath} />
                        </AnimatedComponent>
                        <View style={styles.topContainer}>
                            <AnimatedComponent
                                animationInType={['fadeIn']}
                                animationOutType={['fadeOut', 'slideOutLeft']}
                                delay={200}
                            >
                                <Icon name="iota" size={width / 8} color={body.color} />
                            </AnimatedComponent>
                        </View>
                        <View style={styles.midContainer}>
<<<<<<< HEAD
                            <View style={{ flex: 0.5 }} />
                            <DropdownComponent
                                onRef={(c) => {
                                    this.dropdown = c;
                                }}
                                title={t('language')}
                                defaultOption={defaultLanguageLabel}
                                options={I18N_LOCALE_LABELS}
                                saveSelection={(language) => this.clickDropdownItem(language)}
                                testID="languageSetup-dropdown"
                            />
                        </View>
                        <View style={styles.bottomContainer}>
                            <SingleFooterButton
                                onButtonPress={() => this.onNextPress()}
                                buttonTestID="languageSetup-next"
                                buttonText={t('letsGetStarted')}
                            />
=======
                            <AnimatedComponent
                                style={{ position: 'absolute', height: height / 1.3 }}
                                animationInType={['fadeIn']}
                                animationOutType={['fadeOut', 'slideOutLeft']}
                                delay={100}
                            >
                                <View style={{ flex: 0.5 }} />
                                <DropdownComponent
                                    onRef={(c) => {
                                        this.dropdown = c;
                                    }}
                                    title={t('language')}
                                    defaultOption={defaultLanguageLabel}
                                    options={I18N_LOCALE_LABELS}
                                    saveSelection={(language) => this.clickDropdownItem(language)}
                                />
                            </AnimatedComponent>
                        </View>
                        <View style={styles.bottomContainer}>
                            <AnimatedComponent
                                animationInType={['fadeIn']}
                                animationOutType={['fadeOut', 'slideOutLeft']}
                                delay={0}
                            >
                                <SingleFooterButton
                                    onButtonPress={() => this.onNextPress()}
                                    testID="languageSetup-next"
                                    buttonText={t('letsGetStarted')}
                                />
                            </AnimatedComponent>
>>>>>>> 514baa93
                        </View>
                    </View>
                </View>
            </TouchableWithoutFeedback>
        );
    }
}

const mapStateToProps = (state) => ({
    theme: state.settings.theme,
    acceptedPrivacy: state.settings.acceptedPrivacy,
    acceptedTerms: state.settings.acceptedTerms,
    forceUpdate: state.wallet.forceUpdate,
});

const mapDispatchToProps = {
    setSetting,
    setLanguage,
    setLocale,
};

export default withNamespaces(['languageSetup', 'global'])(connect(mapStateToProps, mapDispatchToProps)(LanguageSetup));<|MERGE_RESOLUTION|>--- conflicted
+++ resolved
@@ -155,26 +155,6 @@
                             </AnimatedComponent>
                         </View>
                         <View style={styles.midContainer}>
-<<<<<<< HEAD
-                            <View style={{ flex: 0.5 }} />
-                            <DropdownComponent
-                                onRef={(c) => {
-                                    this.dropdown = c;
-                                }}
-                                title={t('language')}
-                                defaultOption={defaultLanguageLabel}
-                                options={I18N_LOCALE_LABELS}
-                                saveSelection={(language) => this.clickDropdownItem(language)}
-                                testID="languageSetup-dropdown"
-                            />
-                        </View>
-                        <View style={styles.bottomContainer}>
-                            <SingleFooterButton
-                                onButtonPress={() => this.onNextPress()}
-                                buttonTestID="languageSetup-next"
-                                buttonText={t('letsGetStarted')}
-                            />
-=======
                             <AnimatedComponent
                                 style={{ position: 'absolute', height: height / 1.3 }}
                                 animationInType={['fadeIn']}
@@ -190,6 +170,7 @@
                                     defaultOption={defaultLanguageLabel}
                                     options={I18N_LOCALE_LABELS}
                                     saveSelection={(language) => this.clickDropdownItem(language)}
+                                    testID="languageSetup-dropdown"
                                 />
                             </AnimatedComponent>
                         </View>
@@ -205,7 +186,6 @@
                                     buttonText={t('letsGetStarted')}
                                 />
                             </AnimatedComponent>
->>>>>>> 514baa93
                         </View>
                     </View>
                 </View>
