--- conflicted
+++ resolved
@@ -238,11 +238,7 @@
                                     value={accountName}
                                 />
                             </AnimatedComponent>
-<<<<<<< HEAD
-                            <View style={{ flex: 0.3 }} />
-=======
                             <View style={{ flex: 0.2 }} />
->>>>>>> 1aa87dcd
                             <AnimatedComponent
                                 animationInType={['slideInRight', 'fadeIn']}
                                 animationOutType={['slideOutLeft', 'fadeOut']}
