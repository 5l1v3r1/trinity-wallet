--- conflicted
+++ resolved
@@ -21,11 +21,6 @@
 import Header from 'ui/components/Header';
 import { leaveNavigationBreadcrumb } from 'libs/bugsnag';
 
-<<<<<<< HEAD
-=======
-console.ignoredYellowBox = true; // eslint-disable-line no-console
-
->>>>>>> 9cd63bb5
 const styles = StyleSheet.create({
     container: {
         flex: 1,
@@ -166,21 +161,7 @@
      * @method onBackPress
      */
     onBackPress() {
-<<<<<<< HEAD
         Navigation.pop(this.props.componentId);
-=======
-        const { theme: { body } } = this.props;
-        this.props.navigator.pop({
-            navigatorStyle: {
-                navBarHidden: true,
-                navBarTransparent: true,
-                screenBackgroundColor: body.bg,
-                drawUnderStatusBar: true,
-                statusBarColor: body.bg,
-            },
-            animated: false,
-        });
->>>>>>> 9cd63bb5
     }
 
     /**
