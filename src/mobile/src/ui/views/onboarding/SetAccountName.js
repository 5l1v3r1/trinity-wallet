import isEmpty from 'lodash/isEmpty';
import trim from 'lodash/trim';
import React, { Component } from 'react';
import PropTypes from 'prop-types';
import { translate } from 'react-i18next';
import { Keyboard, StyleSheet, View, Text, TouchableWithoutFeedback, Clipboard } from 'react-native';
import { Navigation } from 'react-native-navigation';
import { generateAlert } from 'shared-modules/actions/alerts';
import { setAdditionalAccountInfo } from 'shared-modules/actions/wallet';
import { connect } from 'react-redux';
import { shouldPreventAction } from 'shared-modules/selectors/global';
import { getAccountNamesFromState } from 'shared-modules/selectors/accounts';
import { VALID_SEED_REGEX } from 'shared-modules/libs/iota/utils';
import DynamicStatusBar from 'ui/components/DynamicStatusBar';
import CustomTextInput from 'ui/components/CustomTextInput';
import StatefulDropdownAlert from 'ui/components/StatefulDropdownAlert';
import OnboardingButtons from 'ui/components/OnboardingButtons';
import { width, height } from 'libs/dimensions';
import Vault from 'libs/vault';
import InfoBox from 'ui/components/InfoBox';
import { Icon } from 'ui/theme/icons';
import GENERAL from 'ui/theme/general';
import Header from 'ui/components/Header';
import { leaveNavigationBreadcrumb } from 'libs/bugsnag';

<<<<<<< HEAD
=======
console.ignoredYellowBox = true; // eslint-disable-line no-console

>>>>>>> 1a564ae7
const styles = StyleSheet.create({
    container: {
        flex: 1,
        justifyContent: 'center',
        alignItems: 'center',
    },
    topContainer: {
        flex: 1,
        alignItems: 'center',
        justifyContent: 'flex-start',
        paddingTop: height / 16,
    },
    midContainer: {
        flex: 3,
        justifyContent: 'flex-start',
        alignItems: 'center',
        width,
    },
    bottomContainer: {
        flex: 0.5,
        alignItems: 'center',
        justifyContent: 'flex-end',
    },
    infoText: {
        fontFamily: 'SourceSansPro-Light',
        fontSize: GENERAL.fontSize3,
        textAlign: 'left',
        paddingTop: height / 60,
        backgroundColor: 'transparent',
    },
});

/** Set Account Name component */
export class SetAccountName extends Component {
    static propTypes = {
        /** Component ID */
        componentId: PropTypes.object.isRequired,
        /** @ignore */
        accountNames: PropTypes.array.isRequired,
        /** @ignore */
        generateAlert: PropTypes.func.isRequired,
        /** @ignore */
        setAdditionalAccountInfo: PropTypes.func.isRequired,
        /** @ignore */
        t: PropTypes.func.isRequired,
        /** @ignore */
        seed: PropTypes.string.isRequired,
        /** @ignore */
        onboardingComplete: PropTypes.bool.isRequired,
        /** @ignore */
        theme: PropTypes.object.isRequired,
        /** @ignore */
        password: PropTypes.object.isRequired,
        /** Determines whether to prevent new account setup */
        shouldPreventAction: PropTypes.bool.isRequired,
    };

    constructor(props) {
        super(props);

        this.state = {
            accountName: this.getDefaultAccountName(),
        };
    }

    async componentDidMount() {
        leaveNavigationBreadcrumb('SetAccountName');
        const { t } = this.props;
        const clipboardContent = await Clipboard.getString();
        if (clipboardContent.match(VALID_SEED_REGEX)) {
            Clipboard.setString(' ');
            this.props.generateAlert(
                'info',
                t('copyToClipboard:seedCleared'),
                t('copyToClipboard:seedClearedExplanation'),
            );
        }
    }

    /**
     * Navigates to loading screen and fetches seed information from the Tangle
     * @method onDonePress
     */
    async onDonePress() {
        const { t, onboardingComplete, accountNames, seed, password, shouldPreventAction } = this.props;
        const accountName = trim(this.state.accountName);

        if (shouldPreventAction) {
            return this.props.generateAlert('error', t('global:pleaseWait'), t('global:pleaseWaitExplanation'));
        }

        if (isEmpty(accountName)) {
            return this.props.generateAlert(
                'error',
                t('addAdditionalSeed:noNickname'),
                t('addAdditionalSeed:noNicknameExplanation'),
            );
        }

        if (accountNames.map((item) => item.toLowerCase()).indexOf(accountName.toLowerCase()) > -1) {
            return this.props.generateAlert(
                'error',
                t('addAdditionalSeed:nameInUse'),
                t('addAdditionalSeed:nameInUseExplanation'),
            );
        }

        if (onboardingComplete) {
            const vault = new Vault.keychain(password);
            const isSeedUnique = await vault.uniqueSeed(seed);
            if (!isSeedUnique) {
                return this.props.generateAlert(
                    'error',
                    t('addAdditionalSeed:seedInUse'),
                    t('addAdditionalSeed:seedInUseExplanation'),
                );
            }
        }

        this.props.setAdditionalAccountInfo({
            addingAdditionalAccount: true,
            additionalAccountName: accountName,
            additionalAccountType: 'keychain',
            usedExistingSeed: false,
        });

        if (!onboardingComplete) {
            this.navigateTo('setPassword');
        } else {
            const vault = new Vault.keychain(password);
            vault.accountAdd(accountName, seed);
            this.navigateTo('loading');
        }
    }

    /**
     * Pops the active screen from the navigation stack
     * @method onBackPress
     */
    onBackPress() {
        Navigation.pop(this.props.componentId);
    }

    /**
     * Gets a default account name
     *
     * @method getDefaultAccountName
     * @returns {*}
     */
    getDefaultAccountName() {
        const { t, accountNames } = this.props;
        return accountNames.length === 0 ? t('global:mainWallet') : '';
    }

    /**
     * Navigates to the provided screen name
     * @method navigateTo
     * @param {string} screen
     */
    navigateTo(screen) {
        const { theme: { body } } = this.props;
        Navigation.push('appStack', {
            component: {
                name: screen,
                options: {
                    animations: {
                        push: {
                            enable: false,
                        },
                        pop: {
                            enable: false,
                        },
                    },
                    layout: {
                        backgroundColor: body.bg,
                        orientation: ['portrait'],
                    },
                    topBar: {
                        visible: false,
                        drawBehind: true,
                        elevation: 0,
                    },
                    statusBar: {
                        drawBehind: true,
                        statusBarColor: body.bg,
                    },
                },
            },
        });
    }

    render() {
        const { accountName } = this.state;
        const { t, theme } = this.props;
        const textColor = { color: theme.body.color };

        return (
            <View style={[styles.container, { backgroundColor: theme.body.bg }]}>
                <DynamicStatusBar backgroundColor={theme.body.bg} />
                <TouchableWithoutFeedback onPress={Keyboard.dismiss} accessible={false}>
                    <View>
                        <View style={styles.topContainer}>
                            <Icon name="iota" size={width / 8} color={theme.body.color} />
                            <View style={{ flex: 0.7 }} />
                            <Header textColor={theme.body.color}>{t('letsAddName')}</Header>
                        </View>
                        <View style={styles.midContainer}>
                            <View style={{ flex: 0.15 }} />
                            <CustomTextInput
                                label={t('addAdditionalSeed:accountName')}
                                onChangeText={(text) => this.setState({ accountName: text })}
                                containerStyle={{ width: width / 1.15 }}
                                autoCapitalize="words"
                                autoCorrect={false}
                                enablesReturnKeyAutomatically
                                returnKeyType="done"
                                onSubmitEditing={() => this.onDonePress()}
                                theme={theme}
                                value={accountName}
                            />
                            <View style={{ flex: 0.3 }} />
                            <InfoBox
                                body={theme.body}
                                text={
                                    <View>
                                        <Text style={[styles.infoText, textColor]}>{t('canUseMultipleSeeds')}</Text>
                                        <Text style={[styles.infoText, textColor]}>{t('youCanAdd')}</Text>
                                    </View>
                                }
                            />
                            <View style={{ flex: 0.5 }} />
                        </View>
                        <View style={styles.bottomContainer}>
                            <OnboardingButtons
                                onLeftButtonPress={() => this.onBackPress()}
                                onRightButtonPress={() => this.onDonePress()}
                                leftButtonText={t('global:goBack')}
                                rightButtonText={t('global:done')}
                                leftButtonTestID="setSeedName-back"
                                rightButtonTestID="setSeedName-done"
                            />
                        </View>
                    </View>
                </TouchableWithoutFeedback>
                <StatefulDropdownAlert backgroundColor={theme.body.bg} />
            </View>
        );
    }
}

const mapStateToProps = (state) => ({
    seed: state.wallet.seed,
    accountNames: getAccountNamesFromState(state),
    onboardingComplete: state.accounts.onboardingComplete,
    theme: state.settings.theme,
    shouldPreventAction: shouldPreventAction(state),
    password: state.wallet.password,
});

const mapDispatchToProps = {
    generateAlert,
    setAdditionalAccountInfo,
};

export default translate(['setSeedName', 'global', 'addAdditionalSeed'])(
    connect(mapStateToProps, mapDispatchToProps)(SetAccountName),
);<|MERGE_RESOLUTION|>--- conflicted
+++ resolved
@@ -23,11 +23,6 @@
 import Header from 'ui/components/Header';
 import { leaveNavigationBreadcrumb } from 'libs/bugsnag';
 
-<<<<<<< HEAD
-=======
-console.ignoredYellowBox = true; // eslint-disable-line no-console
-
->>>>>>> 1a564ae7
 const styles = StyleSheet.create({
     container: {
         flex: 1,
