--- conflicted
+++ resolved
@@ -192,21 +192,15 @@
         return (
             <View style={[styles.container, { backgroundColor: body.bg }]}>
                 <View style={styles.topContainer}>
-<<<<<<< HEAD
-                    <Icon name="iota" size={width / 8} color={body.color} />
-                    <View style={{ flex: 0.7 }} />
-                    <Header textColor={body.color} testID="walletSetup-thankYou">
-                        {t('welcome:thankYou')}
-                    </Header>
-=======
                     <AnimatedComponent
                         animationInType={['slideInRight', 'fadeIn']}
                         animationOutType={['slideOutLeft', 'fadeOut']}
                         delay={400}
                     >
-                        <Header textColor={body.color}>{t('welcome:thankYou')}</Header>
-                    </AnimatedComponent>
->>>>>>> 514baa93
+                        <Header textColor={body.color} testID="walletSetup-thankYou">
+                            {t('welcome:thankYou')}
+                        </Header>
+                    </AnimatedComponent>
                 </View>
                 <View style={styles.midContainer}>
                     <View style={{ flex: 0.2 }} />
