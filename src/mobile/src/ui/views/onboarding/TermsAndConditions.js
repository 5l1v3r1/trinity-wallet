import React, { Component } from 'react';
import { StyleSheet, View, Text, ScrollView } from 'react-native';
import { navigator } from 'libs/navigation';
import PropTypes from 'prop-types';
import Markdown from 'react-native-markdown-renderer';
import {
    enTermsAndConditionsAndroid,
    enTermsAndConditionsIOS,
    deTermsAndConditionsAndroid,
    deTermsAndConditionsIOS,
} from 'shared-modules/markdown';
import { connect } from 'react-redux';
import { withNamespaces } from 'react-i18next';
import { acceptTerms } from 'shared-modules/actions/settings';
import SingleFooterButton from 'ui/components/SingleFooterButton';
import AnimatedComponent from 'ui/components/AnimatedComponent';
import { Styling } from 'ui/theme/general';
import { width, height } from 'libs/dimensions';
import i18next from 'shared-modules/libs/i18next';
import { isAndroid } from 'libs/device';
import { leaveNavigationBreadcrumb } from 'libs/bugsnag';

const styles = StyleSheet.create({
    container: {
        alignItems: 'center',
        height,
        flex: 1,
    },
    titleText: {
        fontFamily: 'SourceSansPro-SemiBold',
        fontSize: Styling.fontSize4,
        textAlign: 'center',
    },
    titleContainer: {
        height: height / 8,
        width: width,
        flexDirection: 'row',
        alignItems: 'center',
        justifyContent: 'center',
    },
    scrollView: {
        backgroundColor: '#ffffff',
        width,
        paddingHorizontal: width / 20,
        paddingVertical: height / 75,
        height: height,
    },
});

/** Welcome screen component */
class TermsAndConditions extends Component {
    static propTypes = {
        /** @ignore */
        theme: PropTypes.object.isRequired,
        /** @ignore */
        acceptTerms: PropTypes.func.isRequired,
        /** @ignore */
        t: PropTypes.func.isRequired,
    };

    static isCurrentLanguageGerman() {
        return i18next.language === 'de';
    }

    static getTermsAndConditions() {
        const isCurrentLanguageGerman = TermsAndConditions.isCurrentLanguageGerman();

        if (isCurrentLanguageGerman && isAndroid) {
            return deTermsAndConditionsAndroid;
        } else if (isCurrentLanguageGerman && !isAndroid) {
            return deTermsAndConditionsIOS;
        } else if (!isCurrentLanguageGerman && isAndroid) {
            return enTermsAndConditionsAndroid;
        } else if (!isCurrentLanguageGerman && !isAndroid) {
            return enTermsAndConditionsIOS;
        }
    }

    constructor() {
        super();

        this.state = { hasReadTerms: false };
    }

    componentDidMount() {
        leaveNavigationBreadcrumb('TermsAndConditions');
    }

    /**
     * Navigates to privacy policy screen
     * @method onNextPress
     */
    onNextPress() {
        const { theme: { body, bar } } = this.props;
        this.props.acceptTerms();
        navigator.push('privacyPolicy', {
            animations: {
                push: {
                    enable: false,
                },
                pop: {
                    enable: false,
                },
            },
            layout: {
                backgroundColor: body.bg,
                orientation: ['portrait'],
            },
            statusBar: {
                backgroundColor: bar.bg,
            },
        });
    }

    render() {
        const { t, theme: { primary, body, bar } } = this.props;
        const textColor = { color: bar.color };

        return (
            <View style={[styles.container, { backgroundColor: body.bg }]}>
                <AnimatedComponent
                    animationInType={['slideInRight', 'fadeIn']}
                    animationOutType={['slideOutLeft', 'fadeOut']}
                    delay={400}
                    style={[styles.titleContainer, { backgroundColor: bar.bg }]}
                >
                    <Text style={[styles.titleText, textColor]}>{t('termsAndConditions')}</Text>
                </AnimatedComponent>
                <AnimatedComponent
                    animationInType={['slideInRight', 'fadeIn']}
                    animationOutType={['slideOutLeft', 'fadeOut']}
                    delay={200}
                >
                    <ScrollView
                        onScroll={(e) => {
                            let paddingToBottom = height / 35;
                            paddingToBottom += e.nativeEvent.layoutMeasurement.height;

                            if (e.nativeEvent.contentOffset.y >= e.nativeEvent.contentSize.height - paddingToBottom) {
                                if (!this.state.hasReadTerms) {
                                    this.setState({ hasReadTerms: true });
                                }
                            }
                        }}
                        scrollEventThrottle={400}
                        style={styles.scrollView}
                    >
                        <Markdown styles={{ text: { fontFamily: 'SourceSansPro-Regular' } }}>
                            {TermsAndConditions.getTermsAndConditions()}
                        </Markdown>
                        <View style={{ height: height / 9 }} />
                    </ScrollView>
                </AnimatedComponent>
                {this.state.hasReadTerms && (
                    <View style={{ position: 'absolute', bottom: 0 }}>
<<<<<<< HEAD
                        <SingleFooterButton
                            onButtonPress={() => this.onNextPress()}
                            buttonStyle={{
                                wrapper: { backgroundColor: primary.color },
                                children: { color: primary.body },
                            }}
                            buttonText={t('accept')}
                            buttonTestID="termsAndConditions-next"
                        />
=======
                        <AnimatedComponent animationInType={['fadeIn']} animationOutType={['fadeOut']} delay={0}>
                            <SingleFooterButton
                                onButtonPress={() => this.onNextPress()}
                                buttonStyle={{
                                    wrapper: { backgroundColor: primary.color },
                                    children: { color: primary.body },
                                }}
                                buttonText={t('accept')}
                            />
                        </AnimatedComponent>
>>>>>>> 514baa93
                    </View>
                )}
            </View>
        );
    }
}

const mapStateToProps = (state) => ({
    theme: state.settings.theme,
});

const mapDispatchToProps = {
    acceptTerms,
};

export default withNamespaces('terms')(connect(mapStateToProps, mapDispatchToProps)(TermsAndConditions));<|MERGE_RESOLUTION|>--- conflicted
+++ resolved
@@ -153,17 +153,6 @@
                 </AnimatedComponent>
                 {this.state.hasReadTerms && (
                     <View style={{ position: 'absolute', bottom: 0 }}>
-<<<<<<< HEAD
-                        <SingleFooterButton
-                            onButtonPress={() => this.onNextPress()}
-                            buttonStyle={{
-                                wrapper: { backgroundColor: primary.color },
-                                children: { color: primary.body },
-                            }}
-                            buttonText={t('accept')}
-                            buttonTestID="termsAndConditions-next"
-                        />
-=======
                         <AnimatedComponent animationInType={['fadeIn']} animationOutType={['fadeOut']} delay={0}>
                             <SingleFooterButton
                                 onButtonPress={() => this.onNextPress()}
@@ -172,9 +161,9 @@
                                     children: { color: primary.body },
                                 }}
                                 buttonText={t('accept')}
+                                buttonTestID="termsAndConditions-next"
                             />
                         </AnimatedComponent>
->>>>>>> 514baa93
                     </View>
                 )}
             </View>
