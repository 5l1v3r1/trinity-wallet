import React, { Component } from 'react';
import PropTypes from 'prop-types';
import { withNamespaces } from 'react-i18next';
import { StyleSheet, View, Text, TouchableWithoutFeedback, Keyboard, KeyboardAvoidingView } from 'react-native';
import { Navigation } from 'react-native-navigation';
import { connect } from 'react-redux';
import { setOnboardingComplete } from 'shared-modules/actions/accounts';
import { clearWalletData, clearSeed, setPassword } from 'shared-modules/actions/wallet';
import { generateAlert } from 'shared-modules/actions/alerts';
import SeedStore from 'libs/SeedStore';
import { storeSaltInKeychain } from 'libs/keychain';
import { generatePasswordHash, getSalt } from 'libs/crypto';
import DualFooterButtons from 'ui/components/DualFooterButtons';
import { isAndroid } from 'libs/device';
import { width, height } from 'libs/dimensions';
import InfoBox from 'ui/components/InfoBox';
import { Icon } from 'ui/theme/icons';
import { Styling } from 'ui/theme/general';
import Header from 'ui/components/Header';
import PasswordFields from 'ui/components/PasswordFields';
import { leaveNavigationBreadcrumb } from 'libs/bugsnag';

console.ignoredYellowBox = ['Native TextInput']; // eslint-disable-line no-console

const styles = StyleSheet.create({
    container: {
        flex: 1,
        justifyContent: 'center',
        alignItems: 'center',
    },
    topContainer: {
        flex: 1,
        alignItems: 'center',
        justifyContent: 'flex-start',
        paddingTop: height / 16,
    },
    midContainer: {
        flex: 3,
        justifyContent: 'space-around',
        alignItems: 'center',
        width,
    },
    bottomContainer: {
        flex: 0.5,
        alignItems: 'center',
        justifyContent: 'flex-end',
    },
    infoText: {
        fontFamily: 'SourceSansPro-Light',
        fontSize: Styling.fontSize3,
        textAlign: 'left',
        backgroundColor: 'transparent',
    },
    warningText: {
        fontFamily: 'SourceSansPro-Bold',
        fontSize: Styling.fontSize3,
        textAlign: 'left',
        paddingTop: height / 70,
        backgroundColor: 'transparent',
    },
});

/** Set Password component */
class SetPassword extends Component {
    static propTypes = {
        /** Component ID */
        componentId: PropTypes.string.isRequired,
        /** @ignore */
        t: PropTypes.func.isRequired,
        /** @ignore */
        setOnboardingComplete: PropTypes.func.isRequired,
        /** @ignore */
        clearWalletData: PropTypes.func.isRequired,
        /** @ignore */
        clearSeed: PropTypes.func.isRequired,
        /** @ignore */
        generateAlert: PropTypes.func.isRequired,
        /** @ignore */
        setPassword: PropTypes.func.isRequired,
        /** @ignore */
        seed: PropTypes.string.isRequired,
        /** @ignore */
        theme: PropTypes.object.isRequired,
        /** @ignore */
        accountName: PropTypes.string.isRequired,
    };

    constructor() {
        super();
        this.state = {
            password: '',
            reentry: '',
        };
    }

    componentDidMount() {
        leaveNavigationBreadcrumb('SetPassword');
    }

    /**
     * Stores seed in keychain and clears seed from state
     * @method onAcceptPassword
     * @returns {Promise<void>}
     */
    async onAcceptPassword() {
        const { t, seed, accountName } = this.props;

        const salt = await getSalt();
        const pwdHash = await generatePasswordHash(this.state.password, salt);

        await storeSaltInKeychain(salt);
        this.props.setPassword(pwdHash);

        const seedStore = new SeedStore.keychain(pwdHash);

<<<<<<< HEAD
        const isUniqueSeed = seedStore.isUniqueSeed(seed);
=======
        const isUniqueSeed = await seedStore.isUniqueSeed(seed);
>>>>>>> 9cd63bb5
        if (!isUniqueSeed) {
            return this.props.generateAlert(
                'error',
                t('addAdditionalSeed:seedInUse'),
                t('addAdditionalSeed:seedInUseExplanation'),
            );
        }

        await seedStore.addAccount(accountName, seed);

        this.props.clearWalletData();
        this.props.clearSeed();
        this.props.setOnboardingComplete(true);
        this.navigateToOnboardingComplete();
    }

    /**
     * Triggers password validation
     * @method onDonePress
     */
    onDonePress() {
        this.passwordFields.checkPassword();
    }

    /**
     * Pops the active screen from the navigation stack
     * @method onBackPress
     */
    onBackPress() {
        Navigation.pop(this.props.componentId);
    }

    navigateToOnboardingComplete() {
        const { theme: { body } } = this.props;
        Navigation.push('appStack', {
            component: {
                name: 'onboardingComplete',
                options: {
                    animations: {
                        push: {
                            enable: false,
                        },
                        pop: {
                            enable: false,
                        },
                    },
                    layout: {
                        backgroundColor: body.bg,
                        orientation: ['portrait'],
                    },
                    topBar: {
                        visible: false,
                        drawBehind: true,
                        elevation: 0,
                    },
                    statusBar: {
                        drawBehind: true,
                        backgroundColor: body.bg,
                    },
                },
            },
        });
    }

    render() {
        const { t, theme: { body } } = this.props;
        const { password, reentry } = this.state;

        return (
            <View style={styles.container}>
                <TouchableWithoutFeedback style={{ flex: 1, width }} onPress={Keyboard.dismiss} accessible={false}>
                    <View style={[styles.container, { backgroundColor: body.bg }]}>
                        <View style={styles.topContainer}>
                            <Icon name="iota" size={width / 8} color={body.color} />
                            <View style={{ flex: 0.7 }} />
                            <Header textColor={body.color}>{t('choosePassword')}</Header>
                        </View>
                        <KeyboardAvoidingView behavior={isAndroid ? null : 'padding'} style={styles.midContainer}>
                            <InfoBox
                                body={body}
                                text={
                                    <View>
                                        <Text style={[styles.infoText, { color: body.color }]}>
                                            {t('anEncryptedCopy')}
                                        </Text>
                                        <Text style={[styles.warningText, { color: body.color }]}>
                                            {t('changePassword:ensureStrongPassword')}
                                        </Text>
                                    </View>
                                }
                            />
                            <View style={{ flex: 0.2 }} />
                            <PasswordFields
                                onRef={(ref) => {
                                    this.passwordFields = ref;
                                }}
                                onAcceptPassword={() => this.onAcceptPassword()}
                                password={password}
                                reentry={reentry}
                                setPassword={(password) => this.setState({ password })}
                                setReentry={(reentry) => this.setState({ reentry })}
                            />
                            <View style={{ flex: 0.3 }} />
                        </KeyboardAvoidingView>
                        <View style={styles.bottomContainer}>
                            <DualFooterButtons
                                onLeftButtonPress={() => this.onBackPress()}
                                onRightButtonPress={() => this.onDonePress()}
                                leftButtonText={t('global:goBack')}
                                rightButtonText={t('global:done')}
                            />
                        </View>
                    </View>
                </TouchableWithoutFeedback>
            </View>
        );
    }
}

const mapStateToProps = (state) => ({
    seed: state.wallet.seed,
    accountName: state.wallet.additionalAccountName,
    theme: state.settings.theme,
});

const mapDispatchToProps = {
    setOnboardingComplete,
    clearWalletData,
    clearSeed,
    setPassword,
    generateAlert,
};

export default withNamespaces(['setPassword', 'global', 'addAdditionalSeed'])(
    connect(mapStateToProps, mapDispatchToProps)(SetPassword),
);<|MERGE_RESOLUTION|>--- conflicted
+++ resolved
@@ -113,11 +113,7 @@
 
         const seedStore = new SeedStore.keychain(pwdHash);
 
-<<<<<<< HEAD
-        const isUniqueSeed = seedStore.isUniqueSeed(seed);
-=======
         const isUniqueSeed = await seedStore.isUniqueSeed(seed);
->>>>>>> 9cd63bb5
         if (!isUniqueSeed) {
             return this.props.generateAlert(
                 'error',
