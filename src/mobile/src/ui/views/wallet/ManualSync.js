import React, { Component } from 'react';
import PropTypes from 'prop-types';
import { View, Text, StyleSheet, TouchableOpacity, ActivityIndicator } from 'react-native';
import { withNamespaces } from 'react-i18next';
import { connect } from 'react-redux';
import { setSetting } from 'shared-modules/actions/wallet';
import { generateAlert } from 'shared-modules/actions/alerts';
import { shouldPreventAction, getThemeFromState } from 'shared-modules/selectors/global';
import { getSelectedAccountName, getSelectedAccountMeta } from 'shared-modules/selectors/accounts';
import { manuallySyncAccount } from 'shared-modules/actions/accounts';
import SeedStore from 'libs/SeedStore';
import { width, height } from 'libs/dimensions';
import { Icon } from 'ui/theme/icons';
import CtaButton from 'ui/components/CtaButton';
import InfoBox from 'ui/components/InfoBox';
import { Styling } from 'ui/theme/general';
import { leaveNavigationBreadcrumb } from 'libs/bugsnag';

const styles = StyleSheet.create({
    container: {
        flex: 1,
        alignItems: 'center',
        justifyContent: 'space-between',
    },
    bottomContainer: {
        flex: 1,
        width,
        paddingHorizontal: width / 15,
        flexDirection: 'row',
        justifyContent: 'space-between',
        alignItems: 'center',
    },
    topContainer: {
        flex: 11,
        justifyContent: 'center',
    },
    innerContainer: {
        flex: 4,
        justifyContent: 'center',
    },
    item: {
        flexDirection: 'row',
        alignItems: 'center',
        justifyContent: 'flex-end',
    },
    titleText: {
        fontFamily: 'SourceSansPro-Regular',
        fontSize: Styling.fontSize3,
        backgroundColor: 'transparent',
        marginLeft: width / 20,
    },
    syncButtonContainer: {
        flex: 0.7,
        alignItems: 'center',
        justifyContent: 'center',
    },
    infoText: {
        fontFamily: 'SourceSansPro-Light',
        fontSize: Styling.fontSize3,
        textAlign: 'center',
        backgroundColor: 'transparent',
    },
    activityIndicator: {
        flex: 1,
        justifyContent: 'center',
        alignItems: 'center',
        marginTop: height / 40,
    },
});

/** Manual Sync component */
export class ManualSync extends Component {
    static propTypes = {
        /** @ignore */
        isSyncing: PropTypes.bool.isRequired,
        /** Determines whether to allow manual sync action  */
        shouldPreventAction: PropTypes.bool.isRequired,
        /** @ignore */
        setSetting: PropTypes.func.isRequired,
        /** @ignore */
        t: PropTypes.func.isRequired,
        /** @ignore */
        theme: PropTypes.object.isRequired,
        /** Account name for selected account */
        selectedAccountName: PropTypes.string.isRequired,
        /** Account meta for selected account */
        selectedAccountMeta: PropTypes.object.isRequired,
        /** @ignore */
        generateAlert: PropTypes.func.isRequired,
        /** @ignore */
        manuallySyncAccount: PropTypes.func.isRequired,
    };

    componentDidMount() {
        leaveNavigationBreadcrumb('ManualSync');
    }

    async sync() {
        const { selectedAccountName, selectedAccountMeta, t, shouldPreventAction } = this.props;

        if (!shouldPreventAction) {
            const seedStore = await new SeedStore[selectedAccountMeta.type](global.passwordHash, selectedAccountName);
            this.props.manuallySyncAccount(seedStore, selectedAccountName);
        } else {
            this.props.generateAlert('error', t('global:pleaseWait'), t('global:pleaseWaitExplanation'));
        }
    }

    render() {
        const { isSyncing, theme: { body, primary }, t } = this.props;
        const textColor = { color: body.color };

        return (
            <View style={styles.container}>
                <View style={styles.topContainer}>
                    <View style={{ flex: 0.8 }} />
                    {!isSyncing && (
                        <View style={styles.innerContainer}>
                            <InfoBox>
                                <Text style={[styles.infoText, textColor]}>{t('manualSync:outOfSync')}</Text>
                                <Text style={[styles.infoText, textColor, { paddingTop: height / 50 }]}>
                                    {t('manualSync:pressToSync')}
                                </Text>
                            </InfoBox>
                            <View style={styles.syncButtonContainer}>
                                <CtaButton
                                    ctaColor={primary.color}
                                    secondaryCtaColor={primary.body}
                                    text={t('manualSync:syncAccount')}
                                    onPress={() => this.sync()}
                                    ctaWidth={width / 2}
                                    ctaHeight={height / 16}
                                />
                            </View>
                        </View>
                    )}
                    {isSyncing && (
                        <View style={styles.innerContainer}>
                            <InfoBox>
                                <Text style={[styles.infoText, textColor]}>{t('manualSync:syncingYourAccount')}</Text>
                                <Text style={[styles.infoText, textColor, { paddingTop: height / 50 }]}>
                                    {t('manualSync:thisMayTake')}
                                </Text>
                                <Text style={[styles.infoText, textColor, { paddingTop: height / 50 }]}>
                                    {t('manualSync:doNotClose')}
                                </Text>
                            </InfoBox>
                            <ActivityIndicator
                                animating={isSyncing}
                                style={styles.activityIndicator}
                                size="large"
                                color={primary.color}
                            />
                        </View>
                    )}
                </View>
                <View style={styles.bottomContainer}>
                    {!isSyncing && (
                        <TouchableOpacity
                            onPress={() => this.props.setSetting('advancedSettings')}
                            hitSlop={{ top: height / 55, bottom: height / 55, left: width / 55, right: width / 55 }}
                        >
                            <View style={styles.item}>
                                <Icon name="chevronLeft" size={width / 28} color={body.color} />
                                <Text style={[styles.titleText, textColor]}>{t('global:back')}</Text>
                            </View>
                        </TouchableOpacity>
                    )}
                </View>
            </View>
        );
    }
}

const mapStateToProps = (state) => ({
    isSyncing: state.ui.isSyncing,
<<<<<<< HEAD
    theme: state.settings.theme,
=======
    password: state.wallet.password,
    theme: getThemeFromState(state),
>>>>>>> a3ce40e4
    selectedAccountName: getSelectedAccountName(state),
    selectedAccountMeta: getSelectedAccountMeta(state),
    shouldPreventAction: shouldPreventAction(state),
});

const mapDispatchToProps = {
    generateAlert,
    setSetting,
    manuallySyncAccount,
};

export default withNamespaces(['manualSync', 'global'])(connect(mapStateToProps, mapDispatchToProps)(ManualSync));<|MERGE_RESOLUTION|>--- conflicted
+++ resolved
@@ -174,12 +174,7 @@
 
 const mapStateToProps = (state) => ({
     isSyncing: state.ui.isSyncing,
-<<<<<<< HEAD
-    theme: state.settings.theme,
-=======
-    password: state.wallet.password,
     theme: getThemeFromState(state),
->>>>>>> a3ce40e4
     selectedAccountName: getSelectedAccountName(state),
     selectedAccountMeta: getSelectedAccountMeta(state),
     shouldPreventAction: shouldPreventAction(state),
