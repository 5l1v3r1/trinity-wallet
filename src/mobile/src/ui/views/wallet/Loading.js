import React, { Component } from 'react';
import PropTypes from 'prop-types';
import { StyleSheet, View, Text } from 'react-native';
import timer from 'react-native-timer';
import whiteLoadingAnimation from 'shared-modules/animations/loading-white.json';
import blackLoadingAnimation from 'shared-modules/animations/loading-black.json';
import whiteWelcomeAnimationPartOne from 'shared-modules/animations/welcome-part-one-white.json';
import whiteWelcomeAnimationPartTwo from 'shared-modules/animations/welcome-part-two-white.json';
import blackWelcomeAnimationPartOne from 'shared-modules/animations/welcome-part-one-black.json';
import blackWelcomeAnimationPartTwo from 'shared-modules/animations/welcome-part-two-black.json';
import { navigator } from 'libs/navigation';
import { withNamespaces } from 'react-i18next';
import { connect } from 'react-redux';
import KeepAwake from 'react-native-keep-awake';
import LottieView from 'lottie-react-native';
import { getAccountInfo, getFullAccountInfo } from 'shared-modules/actions/accounts';
import { setLoginRoute } from 'shared-modules/actions/ui';
<<<<<<< HEAD
import { getThemeFromState } from 'shared-modules/selectors/global';
import tinycolor from 'tinycolor2';
=======
>>>>>>> b84e12d0
import { getMarketData, getChartData, getPrice } from 'shared-modules/actions/marketData';
import { getCurrencyData } from 'shared-modules/actions/settings';
import { setSetting } from 'shared-modules/actions/wallet';
import { changeHomeScreenRoute } from 'shared-modules/actions/home';
import {
    getSelectedAccountName,
    getSelectedAccountMeta,
    getAccountNamesFromState,
    isSettingUpNewAccount,
} from 'shared-modules/selectors/accounts';
import { Styling } from 'ui/theme/general';
import SeedStore from 'libs/SeedStore';
import { isAndroid, isIPhoneX } from 'libs/device';
import { leaveNavigationBreadcrumb } from 'libs/bugsnag';
import SingleFooterButton from 'ui/components/SingleFooterButton';
import AnimatedComponent from 'ui/components/AnimatedComponent';

import { width, height } from 'libs/dimensions';

const styles = StyleSheet.create({
    container: {
        flex: 1,
        alignItems: 'center',
        justifyContent: 'center',
    },
    infoText: {
        fontFamily: 'SourceSansPro-Regular',
        fontSize: Styling.fontSize3,
        backgroundColor: 'transparent',
        textAlign: 'center',
        paddingBottom: height / 30,
    },
    animationLoading: {
        justifyContent: 'center',
        width: width * 1.5,
        height: width / 1.77 * 1.5,
    },
    animationNewSeed: {
        justifyContent: 'center',
        width: width / 2.5,
        height: width / 2.5,
    },
    animationContainer: {
        flex: 1,
        alignItems: 'center',
        justifyContent: 'center',
        padding: height / 30,
    },
    infoTextContainer: {
        flex: 1,
        justifyContent: 'flex-end',
        paddingBottom: isIPhoneX ? height / 40 : height / 20,
    },
    bottomContainer: {
        position: 'absolute',
        bottom: 0,
        alignItems: 'center',
        justifyContent: 'center',
        width,
    },
    loadingAnimationContainer: {
        height,
        justifyContent: 'center',
    },
});

/** Loading screen component */
class Loading extends Component {
    static propTypes = {
        /** @ignore */
        addingAdditionalAccount: PropTypes.bool.isRequired,
        /** @ignore */
        getAccountInfo: PropTypes.func.isRequired,
        /** @ignore */
        hasErrorFetchingAccountInfo: PropTypes.bool.isRequired,
        /** @ignore */
        getFullAccountInfo: PropTypes.func.isRequired,
        /** @ignore */
        hasErrorFetchingFullAccountInfo: PropTypes.bool.isRequired,
        /** Name for currently selected account */
        selectedAccountName: PropTypes.string,
        /** Name for currently selected account */
        selectedAccountMeta: PropTypes.object.isRequired,
        /** @ignore */
        theme: PropTypes.object.isRequired,
        /** @ignore */
        getMarketData: PropTypes.func.isRequired,
        /** @ignore */
        getPrice: PropTypes.func.isRequired,
        /** @ignore */
        getChartData: PropTypes.func.isRequired,
        /** @ignore */
        getCurrencyData: PropTypes.func.isRequired,
        /** @ignore */
        additionalAccountName: PropTypes.string.isRequired,
        /** @ignore */
        additionalAccountMeta: PropTypes.object.isRequired,
        /** @ignore */
        password: PropTypes.object.isRequired,
        /** @ignore */
        currency: PropTypes.string.isRequired,
        /** @ignore */
        t: PropTypes.func.isRequired,
        /** @ignore */
        ready: PropTypes.bool.isRequired,
        /** @ignore */
        setSetting: PropTypes.func.isRequired,
        /** @ignore */
        changeHomeScreenRoute: PropTypes.func.isRequired,
        /** @ignore */
        deepLinkActive: PropTypes.bool.isRequired,
        /** @ignore */
        setLoginRoute: PropTypes.func.isRequired,
        /** All stored account names */
        accountNames: PropTypes.array.isRequired,
        /** @ignore */
        isThemeDark: PropTypes.bool.isRequired,
    };

    constructor(props) {
        super(props);
        this.state = {
            elipsis: '',
            animationPartOneDone: false,
            displayNodeChangeOption: false,
        };
        this.welcomeAnimationPath = props.isThemeDark ? whiteWelcomeAnimationPartOne : blackWelcomeAnimationPartOne;
        this.onChangeNodePress = this.onChangeNodePress.bind(this);
    }

    componentDidMount() {
        const {
            addingAdditionalAccount,
            additionalAccountName,
            additionalAccountMeta,
            selectedAccountName,
            selectedAccountMeta,
            password,
            deepLinkActive,
        } = this.props;
        this.props.setLoginRoute('login');
        leaveNavigationBreadcrumb('Loading');
        KeepAwake.activate();
        this.animation.play();
        if (addingAdditionalAccount) {
            timer.setTimeout('waitTimeout', () => this.onWaitTimeout(), 150000);
            if (!isAndroid) {
                this.animateElipses(['.', '..', ''], 0);
            }
        } else {
            this.setAnimationOneTimout();
            timer.setTimeout('waitTimeout', () => this.onWaitTimeout(), 15000);
        }
        this.props.setSetting('mainSettings');
        this.getWalletData();
        if (deepLinkActive) {
            this.props.changeHomeScreenRoute('send');
        } else {
            this.props.changeHomeScreenRoute('balance');
        }
        if (addingAdditionalAccount) {
            const seedStore = new SeedStore[additionalAccountMeta.type](password, additionalAccountName);
            this.props.getFullAccountInfo(seedStore, additionalAccountName);
        } else {
            const seedStore = new SeedStore[selectedAccountMeta.type](password, selectedAccountName);
            this.props.getAccountInfo(seedStore, selectedAccountName);
        }
    }

    componentWillReceiveProps(newProps) {
        const {
            ready,
            addingAdditionalAccount,
            hasErrorFetchingAccountInfo,
            hasErrorFetchingFullAccountInfo,
            accountNames,
        } = this.props;
        const isReady = !ready && newProps.ready;
        if ((isReady && this.state.animationPartOneDone) || (isReady && addingAdditionalAccount)) {
            this.launchHomeScreen();
        }
        if (!hasErrorFetchingAccountInfo && newProps.hasErrorFetchingAccountInfo) {
            this.redirectToLogin();
        }
        if (!hasErrorFetchingFullAccountInfo && newProps.hasErrorFetchingFullAccountInfo) {
            if (accountNames.length <= 1) {
                this.redirectToLogin();
            } else {
                this.redirectToHome();
            }
        }
    }

    componentWillUpdate(newProps, newState) {
        if (this.props.ready && newState.animationPartOneDone) {
            this.launchHomeScreen();
        }
    }

    componentWillUnmount() {
        this.clearTimeouts();
    }

    onWaitTimeout() {
        this.setState({ displayNodeChangeOption: true });
    }

    onChangeNodePress() {
        this.props.setLoginRoute('nodeSelection');
        this.redirectToLogin();
    }

    getWalletData() {
        const { currency } = this.props;
        this.props.getPrice();
        this.props.getChartData();
        this.props.getMarketData();
        this.props.getCurrencyData(currency);
    }

    setAnimationOneTimout() {
        timer.setTimeout('animationTimeout', () => this.playAnimationTwo(), 1900);
    }

    /**
     * Navigates to home screen
     *
     * @method launchHomeScreen
     */
    launchHomeScreen() {
        KeepAwake.deactivate();
        this.redirectToHome();
        this.clearTimeouts();
        this.setState({ animationPartOneDone: false, displayNodeChangeOption: false });
    }

    playAnimationTwo() {
        this.welcomeAnimationPath = this.props.isThemeDark
            ? whiteWelcomeAnimationPartTwo
            : blackWelcomeAnimationPartTwo;
        this.setState({
            animationPartOneDone: true,
        });
        this.animation.play();
    }

    clearTimeouts() {
        if (this.timeout) {
            clearTimeout(this.timeout);
        }
        timer.clearTimeout('animationTimeout');
        timer.clearTimeout('inactivityTimer');
        timer.clearTimeout('waitTimeout');
    }

    animateElipses = (chars, index, time = 750) => {
        this.timeout = setTimeout(() => {
            this.setState({ elipsis: chars[index] });
            const next = index === chars.length - 1 ? 0 : index + 1;
            this.animateElipses(chars, next);
        }, time);
    };

    /**
     * Redirect to login page
     *
     * @method redirectToLogin
     */
    redirectToLogin() {
        const { theme: { body } } = this.props;
        navigator.setStackRoot('login', {
            animations: {
                setStackRoot: {
                    enable: false,
                },
            },
            layout: {
                backgroundColor: body.bg,
            },
            statusBar: {
                backgroundColor: body.bg,
            },
        });
    }

    /**
     * Redirect to home page
     *
     * @method redirectToHome
     */
    redirectToHome() {
        const { theme: { body, bar } } = this.props;
        navigator.setStackRoot('home', {
            animations: {
                setStackRoot: {
                    enable: false,
                },
            },
            layout: {
                backgroundColor: body.bg,
            },
            statusBar: {
                backgroundColor: bar.alt,
            },
        });
    }

    render() {
        const { t, addingAdditionalAccount, theme: { body, primary }, isThemeDark } = this.props;
        const textColor = { color: body.color };
        const loadingAnimationPath = isThemeDark ? whiteLoadingAnimation : blackLoadingAnimation;

        if (addingAdditionalAccount) {
            return (
                <View style={[styles.container, { backgroundColor: body.bg }]}>
                    <View style={styles.animationContainer}>
                        <AnimatedComponent
                            animationInType={['fadeIn']}
                            animationOutType={['fadeOut']}
                            delay={0}
                            style={styles.loadingAnimationContainer}
                        >
                            <LottieView
                                ref={(animation) => {
                                    this.animation = animation;
                                }}
                                source={loadingAnimationPath}
                                style={styles.animationNewSeed}
                                loop
                            />
                        </AnimatedComponent>
                    </View>
                    <AnimatedComponent
                        animationInType={['fadeIn']}
                        animationOutType={['fadeOut']}
                        delay={0}
                        style={styles.bottomContainer}
                    >
                        <View style={styles.infoTextContainer}>
                            <View style={{ alignItems: 'center', justifyContent: 'center' }}>
                                <Text style={[styles.infoText, textColor]}>{t('loadingFirstTime')}</Text>
                                <Text style={[styles.infoText, textColor]}>{t('doNotMinimise')}</Text>
                                <View style={{ flexDirection: 'row' }}>
                                    <Text style={[styles.infoText, textColor]}>{t('thisMayTake')}</Text>
                                    <View style={{ alignItems: 'flex-start', width: width / 30 }}>
                                        <Text style={[styles.infoText, textColor]}>
                                            {isAndroid ? '..' : this.state.elipsis}
                                        </Text>
                                    </View>
                                </View>
                            </View>
                        </View>
                    </AnimatedComponent>
                </View>
            );
        }

        return (
            <View style={[styles.container, { backgroundColor: body.bg }]}>
                <View style={styles.animationContainer}>
                    <AnimatedComponent animationInType={['fadeIn']} animationOutType={['fadeOut']} delay={0}>
                        <LottieView
                            ref={(animation) => {
                                this.animation = animation;
                            }}
                            source={this.welcomeAnimationPath}
                            style={styles.animationLoading}
                        />
                    </AnimatedComponent>
                    {this.state.displayNodeChangeOption && (
                        <AnimatedComponent
                            animationInType={['fadeIn']}
                            animationOutType={['fadeOut']}
                            delay={0}
                            style={styles.bottomContainer}
                        >
                            <Text style={[styles.infoText, textColor]}>{t('takingAWhile')}...</Text>
                            <SingleFooterButton
                                onButtonPress={this.onChangeNodePress}
                                buttonStyle={{
                                    wrapper: { backgroundColor: primary.color },
                                    children: { color: primary.body },
                                }}
                                buttonText={t('global:changeNode')}
                            />
                        </AnimatedComponent>
                    )}
                </View>
            </View>
        );
    }
}

const mapStateToProps = (state) => ({
    selectedAccountName: getSelectedAccountName(state),
    selectedAccountMeta: getSelectedAccountMeta(state),
    accountNames: getAccountNamesFromState(state),
    hasErrorFetchingAccountInfo: state.ui.hasErrorFetchingAccountInfo,
    hasErrorFetchingFullAccountInfo: state.ui.hasErrorFetchingFullAccountInfo,
    addingAdditionalAccount: isSettingUpNewAccount(state),
    additionalAccountName: state.accounts.accountInfoDuringSetup.name,
    additionalAccountMeta: state.accounts.accountInfoDuringSetup.meta,
    ready: state.wallet.ready,
    password: state.wallet.password,
<<<<<<< HEAD
    theme: getThemeFromState(state),
=======
    theme: state.settings.theme,
    isThemeDark: state.settings.theme.isDark,
>>>>>>> b84e12d0
    currency: state.settings.currency,
    deepLinkActive: state.wallet.deepLinkActive,
});

const mapDispatchToProps = {
    changeHomeScreenRoute,
    setSetting,
    getAccountInfo,
    getFullAccountInfo,
    getMarketData,
    getPrice,
    getChartData,
    getCurrencyData,
    setLoginRoute,
};

export default withNamespaces(['loading', 'global'])(connect(mapStateToProps, mapDispatchToProps)(Loading));<|MERGE_RESOLUTION|>--- conflicted
+++ resolved
@@ -15,11 +15,7 @@
 import LottieView from 'lottie-react-native';
 import { getAccountInfo, getFullAccountInfo } from 'shared-modules/actions/accounts';
 import { setLoginRoute } from 'shared-modules/actions/ui';
-<<<<<<< HEAD
 import { getThemeFromState } from 'shared-modules/selectors/global';
-import tinycolor from 'tinycolor2';
-=======
->>>>>>> b84e12d0
 import { getMarketData, getChartData, getPrice } from 'shared-modules/actions/marketData';
 import { getCurrencyData } from 'shared-modules/actions/settings';
 import { setSetting } from 'shared-modules/actions/wallet';
@@ -424,12 +420,8 @@
     additionalAccountMeta: state.accounts.accountInfoDuringSetup.meta,
     ready: state.wallet.ready,
     password: state.wallet.password,
-<<<<<<< HEAD
     theme: getThemeFromState(state),
-=======
-    theme: state.settings.theme,
-    isThemeDark: state.settings.theme.isDark,
->>>>>>> b84e12d0
+    isThemeDark: getThemeFromState(state).isDark,
     currency: state.settings.currency,
     deepLinkActive: state.wallet.deepLinkActive,
 });
