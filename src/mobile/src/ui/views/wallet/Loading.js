import React, { Component } from 'react';
import PropTypes from 'prop-types';
import { StyleSheet, View, Text } from 'react-native';
import timer from 'react-native-timer';
import whiteLoadingAnimation from 'shared-modules/animations/loading-white.json';
import blackLoadingAnimation from 'shared-modules/animations/loading-black.json';
import whiteWelcomeAnimationPartOne from 'shared-modules/animations/welcome-part-one-white.json';
import whiteWelcomeAnimationPartTwo from 'shared-modules/animations/welcome-part-two-white.json';
import blackWelcomeAnimationPartOne from 'shared-modules/animations/welcome-part-one-black.json';
import blackWelcomeAnimationPartTwo from 'shared-modules/animations/welcome-part-two-black.json';
import { Navigation } from 'react-native-navigation';
import { withNamespaces } from 'react-i18next';
import { connect } from 'react-redux';
import KeepAwake from 'react-native-keep-awake';
import LottieView from 'lottie-react-native';
import { getAccountInfo, getFullAccountInfo } from 'shared-modules/actions/accounts';
import { setLoginRoute } from 'shared-modules/actions/ui';
import tinycolor from 'tinycolor2';
import { getMarketData, getChartData, getPrice } from 'shared-modules/actions/marketData';
import { getCurrencyData } from 'shared-modules/actions/settings';
import { setSetting } from 'shared-modules/actions/wallet';
import { changeHomeScreenRoute } from 'shared-modules/actions/home';
<<<<<<< HEAD
import { getSelectedAccountName, getSelectedAccountMeta } from 'shared-modules/selectors/accounts';
import GENERAL from 'ui/theme/general';
=======
import {
    getSelectedAccountName,
    getSelectedAccountType,
    getAccountNamesFromState,
} from 'shared-modules/selectors/accounts';
import { Styling } from 'ui/theme/general';
>>>>>>> b6fbb281
import SeedStore from 'libs/SeedStore';
import { isAndroid } from 'libs/device';
import { leaveNavigationBreadcrumb } from 'libs/bugsnag';
import SingleFooterButton from 'ui/components/SingleFooterButton';

import { width, height } from 'libs/dimensions';

const styles = StyleSheet.create({
    container: {
        flex: 1,
        alignItems: 'center',
        justifyContent: 'center',
    },
    infoText: {
        fontFamily: 'SourceSansPro-Regular',
        fontSize: Styling.fontSize3,
        backgroundColor: 'transparent',
        textAlign: 'center',
        paddingBottom: height / 30,
    },
    animationLoading: {
        justifyContent: 'center',
        width: width * 1.5,
        height: width / 1.77 * 1.5,
    },
    animationNewSeed: {
        justifyContent: 'center',
        width: width / 2.5,
        height: width / 2.5,
    },
    animationContainer: {
        flex: 1,
        alignItems: 'center',
        justifyContent: 'center',
        padding: height / 30,
    },
    infoTextContainer: {
        flex: 1,
        justifyContent: 'flex-end',
        paddingBottom: height / 20,
    },
    nodeChangeContainer: {
        position: 'absolute',
        bottom: 0,
        alignItems: 'center',
        justifyContent: 'center',
    },
});

/** Loading screen component */
class Loading extends Component {
    static propTypes = {
        /** @ignore */
        addingAdditionalAccount: PropTypes.bool.isRequired,
        /** @ignore */
        getAccountInfo: PropTypes.func.isRequired,
        /** @ignore */
        hasErrorFetchingAccountInfo: PropTypes.bool.isRequired,
        /** @ignore */
        getFullAccountInfo: PropTypes.func.isRequired,
        /** @ignore */
        hasErrorFetchingFullAccountInfo: PropTypes.bool.isRequired,
        /** Name for currently selected account */
        selectedAccountName: PropTypes.string,
        /** Name for currently selected account */
        selectedAccountMeta: PropTypes.object.isRequired,
        /** @ignore */
        theme: PropTypes.object.isRequired,
        /** @ignore */
        getMarketData: PropTypes.func.isRequired,
        /** @ignore */
        getPrice: PropTypes.func.isRequired,
        /** @ignore */
        getChartData: PropTypes.func.isRequired,
        /** @ignore */
        getCurrencyData: PropTypes.func.isRequired,
        /** @ignore */
        additionalAccountName: PropTypes.string.isRequired,
        /** @ignore */
        additionalAccountMeta: PropTypes.object.isRequired,
        /** @ignore */
        password: PropTypes.object.isRequired,
        /** @ignore */
        currency: PropTypes.string.isRequired,
        /** @ignore */
        t: PropTypes.func.isRequired,
        /** @ignore */
        ready: PropTypes.bool.isRequired,
        /** @ignore */
        setSetting: PropTypes.func.isRequired,
        /** @ignore */
        changeHomeScreenRoute: PropTypes.func.isRequired,
        /** @ignore */
        deepLinkActive: PropTypes.bool.isRequired,
        /** @ignore */
        setLoginRoute: PropTypes.func.isRequired,
        /** All stored account names */
        accountNames: PropTypes.array.isRequired,
    };

    constructor() {
        super();
        this.state = {
            elipsis: '',
            animationPartOneDone: false,
            displayNodeChangeOption: false,
        };
        this.onChangeNodePress = this.onChangeNodePress.bind(this);
    }

    componentDidMount() {
        const {
            addingAdditionalAccount,
            additionalAccountName,
            additionalAccountMeta,
            selectedAccountName,
            selectedAccountMeta,
            password,
            deepLinkActive,
        } = this.props;

        leaveNavigationBreadcrumb('Loading');
        KeepAwake.activate();
        this.animation.play();
        if (addingAdditionalAccount) {
            timer.setTimeout('waitTimeout', () => this.onWaitTimeout(), 150000);
            if (!isAndroid) {
                this.animateElipses(['.', '..', ''], 0);
            }
        } else {
            this.setAnimationOneTimout();
            timer.setTimeout('waitTimeout', () => this.onWaitTimeout(), 15000);
        }
        this.props.setSetting('mainSettings');
        this.getWalletData();
        if (deepLinkActive) {
            this.props.changeHomeScreenRoute('send');
        } else {
            this.props.changeHomeScreenRoute('balance');
        }
        if (addingAdditionalAccount) {
<<<<<<< HEAD
            const seedStore = new SeedStore[additionalAccountMeta.type](password, additionalAccountName);
            this.props.getFullAccountInfo(seedStore, additionalAccountName, navigator);
        } else {
            const seedStore = new SeedStore[selectedAccountMeta.type](password, selectedAccountName);
            this.props.getAccountInfo(seedStore, selectedAccountName, navigator);
=======
            const seedStore = new SeedStore[additionalAccountType](password, additionalAccountName);
            this.props.getFullAccountInfo(seedStore, additionalAccountName);
        } else {
            const seedStore = new SeedStore[selectedAccountType](password, selectedAccountName);
            this.props.getAccountInfo(seedStore, selectedAccountName);
>>>>>>> b6fbb281
        }
    }

    componentWillReceiveProps(newProps) {
        const {
            ready,
            addingAdditionalAccount,
            hasErrorFetchingAccountInfo,
            hasErrorFetchingFullAccountInfo,
            accountNames,
        } = this.props;
        const isReady = !ready && newProps.ready;
        if ((isReady && this.state.animationPartOneDone) || (isReady && addingAdditionalAccount)) {
            this.launchHomeScreen();
        }
        if (!hasErrorFetchingAccountInfo && newProps.hasErrorFetchingAccountInfo) {
            this.redirectToLogin();
        }
        if (!hasErrorFetchingFullAccountInfo && newProps.hasErrorFetchingFullAccountInfo) {
            if (accountNames.length <= 1) {
                this.redirectToLogin();
            } else {
                this.redirectToHome();
            }
        }
    }

    componentWillUpdate(newProps, newState) {
        if (this.props.ready && newState.animationPartOneDone) {
            this.launchHomeScreen();
        }
    }

    componentWillUnmount() {
        this.clearTimeouts();
    }

    onWaitTimeout() {
        this.setState({ displayNodeChangeOption: true });
    }

    onChangeNodePress() {
        this.props.setLoginRoute('nodeSelection');
        this.redirectToLogin();
    }

    getWalletData() {
        const { currency } = this.props;
        this.props.getPrice();
        this.props.getChartData();
        this.props.getMarketData();
        this.props.getCurrencyData(currency);
    }

    setAnimationOneTimout() {
        timer.setTimeout('animationTimeout', () => this.playAnimationTwo(), 2000);
    }

    /**
     * Navigates to home screen
     *
     * @method launchHomeScreen
     */
    launchHomeScreen() {
        KeepAwake.deactivate();
        this.redirectToHome();
        this.clearTimeouts();
        this.setState({ animationPartOneDone: false, displayNodeChangeOption: false });
    }

    playAnimationTwo() {
        this.setState({ animationPartOneDone: true });
        this.animation.play();
    }

    clearTimeouts() {
        if (this.timeout) {
            clearTimeout(this.timeout);
        }
        timer.clearTimeout('animationTimeout');
        timer.clearTimeout('inactivityTimer');
        timer.clearTimeout('waitTimeout');
    }

    animateElipses = (chars, index, time = 750) => {
        this.timeout = setTimeout(() => {
            this.setState({ elipsis: chars[index] });
            const next = index === chars.length - 1 ? 0 : index + 1;
            this.animateElipses(chars, next);
        }, time);
    };

    /**
     * Redirect to login page
     *
     * @method redirectToLogin
     */
    redirectToLogin() {
        const { theme: { body } } = this.props;
        Navigation.setStackRoot('appStack', {
            component: {
                name: 'login',
                options: {
                    animations: {
                        setStackRoot: {
                            enable: false,
                        },
                    },
                    layout: {
                        backgroundColor: body.bg,
                        orientation: ['portrait'],
                    },
                    topBar: {
                        visible: false,
                        drawBehind: true,
                        elevation: 0,
                    },
                    statusBar: {
                        drawBehind: true,
                        backgroundColor: body.bg,
                    },
                },
            },
        });
    }

    /**
     * Redirect to home page
     *
     * @method redirectToHome
     */
    redirectToHome() {
        const { theme: { body, bar } } = this.props;
        Navigation.setStackRoot('appStack', {
            component: {
                name: 'home',
                options: {
                    animations: {
                        setStackRoot: {
                            enable: false,
                        },
                    },
                    layout: {
                        backgroundColor: body.bg,
                        orientation: ['portrait'],
                    },
                    topBar: {
                        visible: false,
                        drawBehind: true,
                        elevation: 0,
                    },
                    statusBar: {
                        drawBehind: true,
                        backgroundColor: bar.alt,
                    },
                },
            },
        });
    }

    render() {
        const { t, addingAdditionalAccount, theme: { body, primary } } = this.props;
        const { displayNodeChangeOption } = this.state;
        const textColor = { color: body.color };
        const isBgLight = tinycolor(body.bg).isLight();
        const loadingAnimationPath = isBgLight ? blackLoadingAnimation : whiteLoadingAnimation;
        const welcomeAnimationPartOnePath = isBgLight ? blackWelcomeAnimationPartOne : whiteWelcomeAnimationPartOne;
        const welcomeAnimationPartTwoPath = isBgLight ? blackWelcomeAnimationPartTwo : whiteWelcomeAnimationPartTwo;

        if (addingAdditionalAccount) {
            return (
                <View style={[styles.container, { backgroundColor: body.bg }]}>
                    <View style={{ flex: 1 }} />
                    <View style={styles.animationContainer}>
                        <View>
                            <LottieView
                                ref={(animation) => {
                                    this.animation = animation;
                                }}
                                source={loadingAnimationPath}
                                style={styles.animationNewSeed}
                                loop
                            />
                        </View>
                    </View>
                    <View style={styles.infoTextContainer}>
                        <View style={{ alignItems: 'center', justifyContent: 'center' }}>
                            <Text style={[styles.infoText, textColor]}>{t('loadingFirstTime')}</Text>
                            <Text style={[styles.infoText, textColor]}>{t('doNotMinimise')}</Text>
                            <View style={{ flexDirection: 'row' }}>
                                <Text style={[styles.infoText, textColor]}>{t('thisMayTake')}</Text>
                                <View style={{ alignItems: 'flex-start', width: width / 30 }}>
                                    <Text style={[styles.infoText, textColor]}>
                                        {isAndroid ? '..' : this.state.elipsis}
                                    </Text>
                                </View>
                            </View>
                        </View>
                    </View>
                </View>
            );
        }

        return (
            <View style={[styles.container, { backgroundColor: body.bg }]}>
                <View style={styles.animationContainer}>
                    <View>
                        {(!this.state.animationPartOneDone && (
                            <LottieView
                                ref={(animation) => {
                                    this.animation = animation;
                                }}
                                source={welcomeAnimationPartOnePath}
                                style={styles.animationLoading}
                            />
                        )) || (
                            <LottieView
                                ref={(animation) => {
                                    this.animation = animation;
                                }}
                                source={welcomeAnimationPartTwoPath}
                                style={styles.animationLoading}
                                loop
                            />
                        )}
                    </View>
                    {displayNodeChangeOption && (
                        <View style={styles.nodeChangeContainer}>
                            <Text style={[styles.infoText, textColor]}>{t('takingAWhile')}...</Text>
                            <SingleFooterButton
                                onButtonPress={this.onChangeNodePress}
                                buttonStyle={{
                                    wrapper: { backgroundColor: primary.color },
                                    children: { color: primary.body },
                                }}
                                buttonText={t('global:changeNode')}
                            />
                        </View>
                    )}
                </View>
            </View>
        );
    }
}

const mapStateToProps = (state) => ({
    selectedAccountName: getSelectedAccountName(state),
<<<<<<< HEAD
    selectedAccountMeta: getSelectedAccountMeta(state),
=======
    selectedAccountType: getSelectedAccountType(state),
    accountNames: getAccountNamesFromState(state),
    hasErrorFetchingAccountInfo: state.ui.hasErrorFetchingAccountInfo,
    hasErrorFetchingFullAccountInfo: state.ui.hasErrorFetchingFullAccountInfo,
>>>>>>> b6fbb281
    addingAdditionalAccount: state.wallet.addingAdditionalAccount,
    additionalAccountName: state.wallet.additionalAccountName,
    additionalAccountMeta: state.wallet.additionalAccountMeta,
    ready: state.wallet.ready,
    password: state.wallet.password,
    theme: state.settings.theme,
    currency: state.settings.currency,
    deepLinkActive: state.wallet.deepLinkActive,
});

const mapDispatchToProps = {
    changeHomeScreenRoute,
    setSetting,
    getAccountInfo,
    getFullAccountInfo,
    getMarketData,
    getPrice,
    getChartData,
    getCurrencyData,
    setLoginRoute,
};

export default withNamespaces(['loading', 'global'])(connect(mapStateToProps, mapDispatchToProps)(Loading));<|MERGE_RESOLUTION|>--- conflicted
+++ resolved
@@ -20,17 +20,12 @@
 import { getCurrencyData } from 'shared-modules/actions/settings';
 import { setSetting } from 'shared-modules/actions/wallet';
 import { changeHomeScreenRoute } from 'shared-modules/actions/home';
-<<<<<<< HEAD
-import { getSelectedAccountName, getSelectedAccountMeta } from 'shared-modules/selectors/accounts';
-import GENERAL from 'ui/theme/general';
-=======
 import {
     getSelectedAccountName,
-    getSelectedAccountType,
+    getSelectedAccountMeta,
     getAccountNamesFromState,
 } from 'shared-modules/selectors/accounts';
 import { Styling } from 'ui/theme/general';
->>>>>>> b6fbb281
 import SeedStore from 'libs/SeedStore';
 import { isAndroid } from 'libs/device';
 import { leaveNavigationBreadcrumb } from 'libs/bugsnag';
@@ -172,19 +167,11 @@
             this.props.changeHomeScreenRoute('balance');
         }
         if (addingAdditionalAccount) {
-<<<<<<< HEAD
             const seedStore = new SeedStore[additionalAccountMeta.type](password, additionalAccountName);
-            this.props.getFullAccountInfo(seedStore, additionalAccountName, navigator);
+            this.props.getFullAccountInfo(seedStore, additionalAccountName);
         } else {
             const seedStore = new SeedStore[selectedAccountMeta.type](password, selectedAccountName);
-            this.props.getAccountInfo(seedStore, selectedAccountName, navigator);
-=======
-            const seedStore = new SeedStore[additionalAccountType](password, additionalAccountName);
-            this.props.getFullAccountInfo(seedStore, additionalAccountName);
-        } else {
-            const seedStore = new SeedStore[selectedAccountType](password, selectedAccountName);
             this.props.getAccountInfo(seedStore, selectedAccountName);
->>>>>>> b6fbb281
         }
     }
 
@@ -432,14 +419,10 @@
 
 const mapStateToProps = (state) => ({
     selectedAccountName: getSelectedAccountName(state),
-<<<<<<< HEAD
     selectedAccountMeta: getSelectedAccountMeta(state),
-=======
-    selectedAccountType: getSelectedAccountType(state),
     accountNames: getAccountNamesFromState(state),
     hasErrorFetchingAccountInfo: state.ui.hasErrorFetchingAccountInfo,
     hasErrorFetchingFullAccountInfo: state.ui.hasErrorFetchingFullAccountInfo,
->>>>>>> b6fbb281
     addingAdditionalAccount: state.wallet.addingAdditionalAccount,
     additionalAccountName: state.wallet.additionalAccountName,
     additionalAccountMeta: state.wallet.additionalAccountMeta,
