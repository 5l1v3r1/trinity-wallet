--- conflicted
+++ resolved
@@ -11,17 +11,12 @@
 import { getAccountInfo, getFullAccountInfo } from 'shared-modules/actions/accounts';
 import { setLoginRoute } from 'shared-modules/actions/ui';
 import { getThemeFromState } from 'shared-modules/selectors/global';
-<<<<<<< HEAD
-import { getMarketData, getChartData, getPrice } from 'shared-modules/actions/marketData';
+import { fetchMarketData } from 'shared-modules/actions/polling';
 import {
     fetchCountries as fetchMoonPayCountries,
     fetchCurrencies as fetchMoonPayCurrencies,
     checkIPAddress,
 } from 'shared-modules/actions/exchanges/MoonPay';
-import { getCurrencyData } from 'shared-modules/actions/settings';
-=======
-import { fetchMarketData } from 'shared-modules/actions/polling';
->>>>>>> a4b26197
 import { setSetting } from 'shared-modules/actions/wallet';
 import { changeHomeScreenRoute } from 'shared-modules/actions/home';
 import {
@@ -227,19 +222,11 @@
     }
 
     getWalletData() {
-<<<<<<< HEAD
         const { currency } = this.props;
-        this.props.getPrice();
-        this.props.getChartData();
-        this.props.getMarketData();
-        this.props.getCurrencyData(currency);
-
         this.props.fetchMoonPayCountries();
         this.props.fetchMoonPayCurrencies();
         this.props.checkIPAddress();
-=======
         this.props.fetchMarketData();
->>>>>>> a4b26197
     }
 
     animateElipses = (chars, index, time = 750) => {
