import React, { Component } from 'react';
import PropTypes from 'prop-types';
import { StyleSheet, View, Text } from 'react-native';
import timer from 'react-native-timer';
import whiteLoadingAnimation from 'shared-modules/animations/loading-white.json';
import blackLoadingAnimation from 'shared-modules/animations/loading-black.json';
import { navigator } from 'libs/navigation';
import { withNamespaces } from 'react-i18next';
import { connect } from 'react-redux';
import KeepAwake from 'react-native-keep-awake';
import LottieView from 'lottie-react-native';
import { getAccountInfo, getFullAccountInfo } from 'shared-modules/actions/accounts';
import { setLoginRoute } from 'shared-modules/actions/ui';
import { getThemeFromState } from 'shared-modules/selectors/global';
import { getMarketData, getChartData, getPrice } from 'shared-modules/actions/marketData';
import { getCurrencyData } from 'shared-modules/actions/settings';
import { setSetting } from 'shared-modules/actions/wallet';
import { changeHomeScreenRoute } from 'shared-modules/actions/home';
import {
    getSelectedAccountName,
    getSelectedAccountMeta,
    getAccountNamesFromState,
    isSettingUpNewAccount,
} from 'shared-modules/selectors/accounts';
import { Styling } from 'ui/theme/general';
import SeedStore from 'libs/SeedStore';
import { isAndroid, isIPhoneX } from 'libs/device';
import { leaveNavigationBreadcrumb } from 'libs/bugsnag';
import SingleFooterButton from 'ui/components/SingleFooterButton';
import AnimatedComponent from 'ui/components/AnimatedComponent';

import { width, height } from 'libs/dimensions';

const styles = StyleSheet.create({
    container: {
        flex: 1,
        alignItems: 'center',
        justifyContent: 'center',
    },
    infoText: {
        fontFamily: 'SourceSansPro-Regular',
        fontSize: Styling.fontSize3,
        backgroundColor: 'transparent',
        textAlign: 'center',
        paddingBottom: height / 30,
    },
    animationLoading: {
        justifyContent: 'center',
        width: width * 1.5,
        height: width / 1.77 * 1.5,
    },
    animationNewSeed: {
        justifyContent: 'center',
        width: width / 2.5,
        height: width / 2.5,
    },
    animationContainer: {
        flex: 1,
        alignItems: 'center',
        justifyContent: 'center',
        padding: height / 30,
    },
    infoTextContainer: {
        flex: 1,
        justifyContent: 'flex-end',
        paddingBottom: isIPhoneX ? height / 40 : height / 20,
    },
    bottomContainer: {
        position: 'absolute',
        bottom: 0,
        alignItems: 'center',
        justifyContent: 'center',
        width,
    },
    loadingAnimationContainer: {
        height,
        justifyContent: 'center',
    },
});

/** Loading screen component */
class Loading extends Component {
    static propTypes = {
        /** @ignore */
        addingAdditionalAccount: PropTypes.bool.isRequired,
        /** @ignore */
        getAccountInfo: PropTypes.func.isRequired,
        /** @ignore */
        hasErrorFetchingAccountInfo: PropTypes.bool.isRequired,
        /** @ignore */
        getFullAccountInfo: PropTypes.func.isRequired,
        /** @ignore */
        hasErrorFetchingFullAccountInfo: PropTypes.bool.isRequired,
        /** Name for currently selected account */
        selectedAccountName: PropTypes.string,
        /** Name for currently selected account */
        selectedAccountMeta: PropTypes.object.isRequired,
        /** @ignore */
        theme: PropTypes.object.isRequired,
        /** @ignore */
        getMarketData: PropTypes.func.isRequired,
        /** @ignore */
        getPrice: PropTypes.func.isRequired,
        /** @ignore */
        getChartData: PropTypes.func.isRequired,
        /** @ignore */
        getCurrencyData: PropTypes.func.isRequired,
        /** @ignore */
        additionalAccountName: PropTypes.string.isRequired,
        /** @ignore */
        additionalAccountMeta: PropTypes.object.isRequired,
        /** @ignore */
        currency: PropTypes.string.isRequired,
        /** @ignore */
        t: PropTypes.func.isRequired,
        /** @ignore */
        ready: PropTypes.bool.isRequired,
        /** @ignore */
        setSetting: PropTypes.func.isRequired,
        /** @ignore */
        changeHomeScreenRoute: PropTypes.func.isRequired,
        /** @ignore */
        deepLinkActive: PropTypes.bool.isRequired,
        /** @ignore */
        setLoginRoute: PropTypes.func.isRequired,
        /** All stored account names */
        accountNames: PropTypes.array.isRequired,
        /** @ignore */
        isThemeDark: PropTypes.bool.isRequired,
    };

    constructor(props) {
        super(props);
        this.state = {
            elipsis: '',
            displayNodeChangeOption: false,
            animationCycleComplete: false,
            addingAdditionalAccount: props.addingAdditionalAccount,
        };
        this.onChangeNodePress = this.onChangeNodePress.bind(this);
    }

    async componentDidMount() {
        const {
            addingAdditionalAccount,
            additionalAccountName,
            additionalAccountMeta,
            selectedAccountName,
            selectedAccountMeta,
            deepLinkActive,
        } = this.props;
        leaveNavigationBreadcrumb('Loading');
        this.props.setLoginRoute('login');
        KeepAwake.activate();
        this.animation.play();
        // Ensures animation completes at least one cycle
        timer.setTimeout('animationTimeout', () => this.setState({ animationCycleComplete: true }), 3000);
        if (addingAdditionalAccount) {
            timer.setTimeout('waitTimeout', () => this.onWaitTimeout(), 150000);
            if (!isAndroid) {
                this.animateElipses(['.', '..', ''], 0);
            }
        } else {
            timer.setTimeout('waitTimeout', () => this.onWaitTimeout(), 15000);
        }
        this.props.setSetting('mainSettings');
        this.getWalletData();
        if (deepLinkActive) {
            this.props.changeHomeScreenRoute('send');
        } else {
            this.props.changeHomeScreenRoute('balance');
        }
        if (addingAdditionalAccount) {
            const seedStore = await new SeedStore[additionalAccountMeta.type](
                global.passwordHash,
                additionalAccountName,
            );
            this.props.getFullAccountInfo(seedStore, additionalAccountName);
        } else {
            const seedStore = await new SeedStore[selectedAccountMeta.type](global.passwordHash, selectedAccountName);
            this.props.getAccountInfo(seedStore, selectedAccountName);
        }
    }

    componentWillReceiveProps(newProps) {
        const { ready, hasErrorFetchingAccountInfo, hasErrorFetchingFullAccountInfo, accountNames } = this.props;
        const isReady = !ready && newProps.ready;
        if (isReady && this.state.animationCycleComplete) {
            this.launchHomeScreen();
        }
        if (!hasErrorFetchingAccountInfo && newProps.hasErrorFetchingAccountInfo) {
            this.redirectToLogin();
        }
        if (!hasErrorFetchingFullAccountInfo && newProps.hasErrorFetchingFullAccountInfo) {
            if (accountNames.length <= 1) {
                this.redirectToLogin();
            } else {
                this.redirectToHome();
            }
        }
    }

    componentWillUpdate(newProps, newState) {
        if (
            this.state.animationCycleComplete !== newState.animationCycleComplete &&
            this.props.ready &&
            newState.animationCycleComplete
        ) {
            this.launchHomeScreen();
        }
    }

    componentWillUnmount() {
        this.clearTimeouts();
    }

    onWaitTimeout() {
        this.setState({ displayNodeChangeOption: true });
    }

    onChangeNodePress() {
        this.props.setLoginRoute('nodeSelection');
        this.redirectToLogin();
    }

    getWalletData() {
        const { currency } = this.props;
        this.props.getPrice();
        this.props.getChartData();
        this.props.getMarketData();
        this.props.getCurrencyData(currency);
    }

    /**
     * Navigates to home screen
     *
     * @method launchHomeScreen
     */
    launchHomeScreen() {
        KeepAwake.deactivate();
        this.redirectToHome();
        this.clearTimeouts();
    }

    clearTimeouts() {
        if (this.timeout) {
            clearTimeout(this.timeout);
        }
        timer.clearTimeout('animationTimeout');
        timer.clearTimeout('inactivityTimer');
        timer.clearTimeout('waitTimeout');
    }

    animateElipses = (chars, index, time = 750) => {
        this.timeout = setTimeout(() => {
            this.setState({ elipsis: chars[index] });
            const next = index === chars.length - 1 ? 0 : index + 1;
            this.animateElipses(chars, next);
        }, time);
    };

    /**
     * Redirect to login page
     *
     * @method redirectToLogin
     */
    redirectToLogin() {
        const { theme: { body } } = this.props;
        navigator.setStackRoot('login', {
            animations: {
                setStackRoot: {
                    enable: false,
                },
            },
            layout: {
                backgroundColor: body.bg,
                orientation: ['portrait'],
            },
            statusBar: {
                backgroundColor: body.bg,
            },
        });
    }

    /**
     * Redirect to home page
     *
     * @method redirectToHome
     */
    redirectToHome() {
        const { theme: { body, bar } } = this.props;
        navigator.setStackRoot('home', {
            animations: {
                setStackRoot: {
                    enable: false,
                },
            },
            layout: {
                backgroundColor: body.bg,
                orientation: ['portrait'],
            },
            statusBar: {
                backgroundColor: bar.bg,
            },
        });
    }

    render() {
        const { t, theme: { body, primary }, isThemeDark } = this.props;
        const textColor = { color: body.color };
        const loadingAnimationPath = isThemeDark ? whiteLoadingAnimation : blackLoadingAnimation;

        return (
            <View style={[styles.container, { backgroundColor: body.bg }]}>
                <View style={styles.animationContainer}>
                    <AnimatedComponent
                        animationInType={['fadeIn']}
                        animationOutType={['fadeOut']}
                        delay={0}
                        style={styles.loadingAnimationContainer}
                    >
                        <LottieView
                            ref={(animation) => {
                                this.animation = animation;
                            }}
                            source={loadingAnimationPath}
                            style={styles.animationNewSeed}
                            loop
                        />
                    </AnimatedComponent>
                </View>
                <AnimatedComponent
                    animationInType={['fadeIn']}
                    animationOutType={['fadeOut']}
                    delay={0}
                    style={styles.bottomContainer}
                >
                    <View>
                        {(this.state.addingAdditionalAccount && (
                            <View style={styles.infoTextContainer}>
                                <View style={{ alignItems: 'center', justifyContent: 'center' }}>
                                    <Text style={[styles.infoText, textColor]}>{t('loadingFirstTime')}</Text>
                                    <Text style={[styles.infoText, textColor]}>{t('doNotMinimise')}</Text>
                                    <View style={{ flexDirection: 'row' }}>
                                        <Text style={[styles.infoText, textColor]}>{t('thisMayTake')}</Text>
                                        <View style={{ alignItems: 'flex-start', width: width / 30 }}>
                                            <Text style={[styles.infoText, textColor]}>
                                                {isAndroid ? '..' : this.state.elipsis}
                                            </Text>
                                        </View>
                                    </View>
                                </View>
                            </View>
                        )) ||
                            (this.state.displayNodeChangeOption && (
                                <View>
                                    <Text style={[styles.infoText, textColor]}>{t('takingAWhile')}...</Text>
                                    <SingleFooterButton
                                        onButtonPress={this.onChangeNodePress}
                                        buttonStyle={{
                                            wrapper: { backgroundColor: primary.color },
                                            children: { color: primary.body },
                                        }}
                                        buttonText={t('global:changeNode')}
                                    />
                                </View>
                            ))}
                    </View>
                </AnimatedComponent>
            </View>
        );
    }
}

const mapStateToProps = (state) => ({
    selectedAccountName: getSelectedAccountName(state),
    selectedAccountMeta: getSelectedAccountMeta(state),
    accountNames: getAccountNamesFromState(state),
    hasErrorFetchingAccountInfo: state.ui.hasErrorFetchingAccountInfo,
    hasErrorFetchingFullAccountInfo: state.ui.hasErrorFetchingFullAccountInfo,
    addingAdditionalAccount: isSettingUpNewAccount(state),
    additionalAccountName: state.accounts.accountInfoDuringSetup.name,
    additionalAccountMeta: state.accounts.accountInfoDuringSetup.meta,
    ready: state.wallet.ready,
<<<<<<< HEAD
    theme: state.settings.theme,
    isThemeDark: state.settings.theme.isDark,
=======
    password: state.wallet.password,
    theme: getThemeFromState(state),
    isThemeDark: getThemeFromState(state).isDark,
>>>>>>> a3ce40e4
    currency: state.settings.currency,
    deepLinkActive: state.wallet.deepLinkActive,
});

const mapDispatchToProps = {
    changeHomeScreenRoute,
    setSetting,
    getAccountInfo,
    getFullAccountInfo,
    getMarketData,
    getPrice,
    getChartData,
    getCurrencyData,
    setLoginRoute,
};

export default withNamespaces(['loading', 'global'])(connect(mapStateToProps, mapDispatchToProps)(Loading));<|MERGE_RESOLUTION|>--- conflicted
+++ resolved
@@ -382,14 +382,8 @@
     additionalAccountName: state.accounts.accountInfoDuringSetup.name,
     additionalAccountMeta: state.accounts.accountInfoDuringSetup.meta,
     ready: state.wallet.ready,
-<<<<<<< HEAD
-    theme: state.settings.theme,
-    isThemeDark: state.settings.theme.isDark,
-=======
-    password: state.wallet.password,
     theme: getThemeFromState(state),
     isThemeDark: getThemeFromState(state).isDark,
->>>>>>> a3ce40e4
     currency: state.settings.currency,
     deepLinkActive: state.wallet.deepLinkActive,
 });
