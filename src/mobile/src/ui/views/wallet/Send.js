--- conflicted
+++ resolved
@@ -15,11 +15,7 @@
     VALID_SEED_REGEX,
     ADDRESS_LENGTH,
     MAX_MESSAGE_LENGTH,
-<<<<<<< HEAD
     parseCDALink,
-=======
-    parseCDALink
->>>>>>> 2496a4ef
 } from 'shared-modules/libs/iota/utils';
 import { completeDeepLinkRequest } from 'shared-modules/actions/wallet';
 import { getCurrencySymbol, getIOTAUnitMultiplier } from 'shared-modules/libs/currency';
@@ -32,11 +28,7 @@
     setSendDenomination,
     setDoNotMinimise,
     toggleModalActivity,
-<<<<<<< HEAD
     clearSendFields,
-=======
-    clearSendFields
->>>>>>> 2496a4ef
 } from 'shared-modules/actions/ui';
 import { round, parse } from 'shared-modules/libs/utils';
 import {
@@ -114,11 +106,7 @@
         flex: 1,
         alignItems: 'center',
         justifyContent: 'center',
-<<<<<<< HEAD
         width,
-=======
-        width
->>>>>>> 2496a4ef
     },
     paymentRequestText: {
         fontFamily: 'SourceSansPro-SemiBold',
@@ -273,11 +261,7 @@
         if (newProps.address.startsWith('http')) {
             const parsedLink = parseCDALink(newProps.address);
             if (parsedLink) {
-<<<<<<< HEAD
                 this.props.verifyCDAContent(parsedLink);
-=======
-                  this.props.verifyCDAContent(parsedLink);
->>>>>>> 2496a4ef
             } else {
                 this.props.generateAlert('error', t('invalidAddress'), t('invalidAddressExplanation'));
             }
@@ -387,17 +371,8 @@
         const dataSubstring = data.substring(5);
 
         const _sendError = (title, explanation) => {
-<<<<<<< HEAD
             timer.setTimeout('invalidAddressAlert', () => this.props.generateAlert('error', title, explanation), 500);
         };
-=======
-            timer.setTimeout(
-                'invalidAddressAlert',
-                () => this.props.generateAlert('error', title, explanation),
-                500,
-            );
-        }
->>>>>>> 2496a4ef
         this.hideModal();
         // Clear clipboard
         Clipboard.setString(' ');
@@ -414,11 +389,7 @@
         } else if (dataString.startsWith('http')) {
             const parsedLink = parseCDALink(dataString);
             if (parsedLink) {
-<<<<<<< HEAD
                 this.props.verifyCDAContent(parsedLink);
-=======
-                  this.props.verifyCDAContent(parsedLink);
->>>>>>> 2496a4ef
             } else {
                 _sendError(t('invalidAddress'), t('invalidAddressExplanation'));
             }
@@ -800,11 +771,7 @@
             isKeyboardActive,
             themeName,
             CDAContent,
-<<<<<<< HEAD
             theme: { primary, body },
-=======
-            theme: { primary, body }
->>>>>>> 2496a4ef
         } = this.props;
         const textColor = { color: theme.body.color };
         const opacity = this.getSendMaxOpacity();
@@ -813,7 +780,6 @@
         return (
             <TouchableWithoutFeedback style={{ flex: 1 }} onPress={() => this.clearInteractions()}>
                 <View style={styles.container}>
-<<<<<<< HEAD
                     {!isEmpty(CDAContent) && (
                         <View style={[styles.clearContainer, { backgroundColor: primary.color }]}>
                             <TouchableWithoutFeedback onPress={() => this.clearPaymentRequest()}>
@@ -836,21 +802,6 @@
                             </TouchableWithoutFeedback>
                         </View>
                     )}
-=======
-                        { !isEmpty(CDAContent) &&
-                            <View style={[ styles.clearContainer, { backgroundColor: primary.color } ]}>
-                                <TouchableWithoutFeedback onPress={() => this.clearPaymentRequest()}>
-                                    <View style={styles.clear}>
-                                        <Text>
-                                            <Text style={[styles.paymentRequestText, { color: body.bg }]}>{t('send:paymentRequest')}</Text>
-                                            <Text style={[styles.clearText, { color: body.bg }]}> | </Text>
-                                            <Text style={[styles.clearText, { color: body.bg, textDecorationLine: 'underline' }]}>{t('send:clear')}</Text>
-                                        </Text>
-                                    </View>
-                                </TouchableWithoutFeedback>
-                            </View>
-                        }
->>>>>>> 2496a4ef
                     <View style={{ flex: 0.8 }} />
                     <View style={styles.topContainer}>
                         <CustomTextInput
@@ -951,7 +902,7 @@
                         <View style={{ flex: 0.1 }} />
                     </View>
                     <View style={styles.bottomContainer}>
-                        <View style={{ flex: 0.25 }}/>
+                        <View style={{ flex: 0.25 }} />
                         <View
                             style={{
                                 flex: 1,
@@ -1030,11 +981,7 @@
     isFingerprintEnabled: state.settings.isFingerprintEnabled,
     isKeyboardActive: state.ui.isKeyboardActive,
     themeName: state.settings.themeName,
-<<<<<<< HEAD
     CDAContent: state.ui.CDAContent,
-=======
-    CDAContent: state.ui.CDAContent
->>>>>>> 2496a4ef
 });
 
 const mapDispatchToProps = {
@@ -1054,16 +1001,7 @@
     toggleModalActivity,
     clearCDAContent,
     verifyCDAContent,
-<<<<<<< HEAD
     clearSendFields,
-=======
-    clearSendFields
->>>>>>> 2496a4ef
 };
 
-export default withTranslation(['send', 'global'])(
-    connect(
-        mapStateToProps,
-        mapDispatchToProps,
-    )(Send),
-);+export default withTranslation(['send', 'global'])(connect(mapStateToProps, mapDispatchToProps)(Send));