--- conflicted
+++ resolved
@@ -9,16 +9,7 @@
     TouchableWithoutFeedback,
     Keyboard,
 } from 'react-native';
-<<<<<<< HEAD
-import { connect } from 'react-redux';
-import { setFullNode } from 'shared-modules/actions/settings';
-import { isValidUrl, isValidHttpsUrl } from 'shared-modules/libs/utils';
-import { setCustomNodeCheckStatus } from 'shared-modules/actions/ui';
-import { generateAlert } from 'shared-modules/actions/alerts';
-import { getThemeFromState } from 'shared-modules/selectors/global';
-=======
 import withNodeData from 'shared-modules/containers/settings/Node';
->>>>>>> 8dbed458
 import { withNamespaces } from 'react-i18next';
 import { width, height } from 'libs/dimensions';
 import CustomTextInput from 'ui/components/CustomTextInput';
@@ -206,21 +197,4 @@
     }
 }
 
-<<<<<<< HEAD
-const mapStateToProps = (state) => ({
-    node: state.settings.node,
-    nodes: state.settings.nodes,
-    theme: getThemeFromState(state),
-    isCheckingCustomNode: state.ui.isCheckingCustomNode,
-});
-
-const mapDispatchToProps = {
-    setFullNode,
-    generateAlert,
-    setCustomNodeCheckStatus,
-};
-
-export default withNamespaces(['addCustomNode', 'global'])(connect(mapStateToProps, mapDispatchToProps)(AddCustomNode));
-=======
-export default withNamespaces(['addCustomNode', 'global'])(withNodeData(AddCustomNode));
->>>>>>> 8dbed458
+export default withNamespaces(['addCustomNode', 'global'])(withNodeData(AddCustomNode));