import isEqual from 'lodash/isEqual';
import React, { Component } from 'react';
import { View, Text, StyleSheet, TouchableOpacity, TouchableWithoutFeedback, Keyboard } from 'react-native';
import PropTypes from 'prop-types';
import { setSetting } from 'shared-modules/actions/wallet';
import { generateAlert } from 'shared-modules/actions/alerts';
import { connect } from 'react-redux';
import { withNamespaces } from 'react-i18next';
import { getSelectedAccountName, getSelectedAccountMeta } from 'shared-modules/selectors/accounts';
import { shouldPreventAction, getThemeFromState } from 'shared-modules/selectors/global';
import { deleteAccount } from 'shared-modules/actions/accounts';
import { toggleModalActivity } from 'shared-modules/actions/ui';
import Fonts from 'ui/theme/fonts';
import { hash } from 'libs/keychain';
import SeedStore from 'libs/SeedStore';
import { width, height } from 'libs/dimensions';
import CustomTextInput from 'ui/components/CustomTextInput';
import { Styling } from 'ui/theme/general';
import { Icon } from 'ui/theme/icons';
import { leaveNavigationBreadcrumb } from 'libs/bugsnag';
import InfoBox from 'ui/components/InfoBox';

const styles = StyleSheet.create({
    container: {
        flex: 1,
        alignItems: 'center',
        justifyContent: 'space-between',
    },
    topContainer: {
        flex: 11,
        justifyContent: 'center',
        alignItems: 'center',
    },
    bottomContainer: {
        flex: 1,
        width,
        paddingHorizontal: width / 15,
        flexDirection: 'row',
        justifyContent: 'space-between',
        alignItems: 'center',
    },
    textContainer: {
        flex: 2.5,
        alignItems: 'center',
        justifyContent: 'space-around',
    },
    itemLeft: {
        flexDirection: 'row',
        alignItems: 'center',
        justifyContent: 'flex-start',
    },
    itemRight: {
        flexDirection: 'row',
        alignItems: 'center',
        justifyContent: 'flex-end',
    },
    titleTextLeft: {
        fontFamily: 'SourceSansPro-Regular',
        fontSize: Styling.fontSize3,
        backgroundColor: 'transparent',
        marginLeft: width / 20,
    },
    titleTextRight: {
        fontFamily: 'SourceSansPro-Regular',
        fontSize: Styling.fontSize3,
        backgroundColor: 'transparent',
        marginRight: width / 20,
    },
    infoText: {
        fontFamily: Fonts.secondary,
        fontSize: Styling.fontSize3,
        textAlign: 'center',
    },
    infoBoxText: {
        fontFamily: Fonts.secondary,
        fontSize: Styling.fontSize3,
        textAlign: 'center',
    },
    infoBoxTitleText: {
        fontFamily: Fonts.secondary,
        fontSize: Styling.fontSize4,
        textAlign: 'center',
    },
    warningText: {
        fontFamily: Fonts.secondary,
        fontSize: Styling.fontSize4,
        textAlign: 'center',
        backgroundColor: 'transparent',
    },
});

/** Delete Account component */
class DeleteAccount extends Component {
    static propTypes = {
        /** @ignore */
        setSetting: PropTypes.func.isRequired,
        /** @ignore */
        deleteAccount: PropTypes.func.isRequired,
        /** @ignore */
        t: PropTypes.func.isRequired,
        /** Currently selected account name */
        selectedAccountName: PropTypes.string.isRequired,
        /** Currently selected account meta */
        selectedAccountMeta: PropTypes.object.isRequired,
        /** @ignore */
        theme: PropTypes.object.isRequired,
        /** @ignore */
        isAutoPromoting: PropTypes.bool.isRequired,
        /** Determines whether to allow account deletion  */
        shouldPreventAction: PropTypes.bool.isRequired,
        /** @ignore */
        generateAlert: PropTypes.func.isRequired,
        /** @ignore */
        toggleModalActivity: PropTypes.func.isRequired,
    };

    constructor() {
        super();
        this.state = {
            pressedContinue: false,
            password: '',
        };
    }

    componentDidMount() {
        leaveNavigationBreadcrumb('DeleteAccount');
    }

    componentWillUnmount() {
        delete this.state.password;
        // gc
    }

    /**
     * Navigates to account management setting screen
     *
     * @method onBackPress
     */
    onBackPress() {
        if (!this.state.pressedContinue) {
            this.props.setSetting('accountManagement');
        } else {
            this.setState({ pressedContinue: false });
        }
    }

    /**
     * Deletes account if user entered correct/valid password
     * Otherwise generates an alert
     *
     * @method onContinuePress
     */
    async onContinuePress() {
        const { t, isAutoPromoting } = this.props;
        if (!this.state.pressedContinue) {
            return this.setState({ pressedContinue: true });
        }
        if (isEqual(global.passwordHash, await hash(this.state.password))) {
            if (isAutoPromoting || this.props.shouldPreventAction) {
                return this.props.generateAlert('error', t('global:pleaseWait'), t('global:pleaseWaitExplanation'));
            }
            return this.delete();
        }
        return this.props.generateAlert(
            'error',
            t('global:unrecognisedPassword'),
            t('global:unrecognisedPasswordExplanation'),
        );
    }

    /**
     * Deletes account information from keychain and store
     *
     * @method delete
     */
    async delete() {
        const { selectedAccountName, selectedAccountMeta } = this.props;
        const seedStore = await new SeedStore[selectedAccountMeta.type](global.passwordHash, selectedAccountName);
        await seedStore.removeAccount();
        this.props.deleteAccount(selectedAccountName);
    }

    showModal = () => {
        const { t, theme, selectedAccountName } = this.props;
        this.props.toggleModalActivity('deleteAccount', {
            t,
            theme,
            selectedAccountName,
            onNoPress: () => this.onNoPress(),
            onYesPress: () => this.onYesPress(),
        });
    };

    hideModal = () => {
        this.props.toggleModalActivity();
    };

    render() {
        const { t, theme, selectedAccountName } = this.props;

        const primaryColor = theme.primary.color;
        const textColor = { color: theme.body.color };
        const bodyColor = theme.body.color;

        return (
            <TouchableWithoutFeedback onPress={Keyboard.dismiss}>
                <View style={styles.container}>
                    <View style={styles.topContainer}>
                        <View style={{ flex: 0.5 }} />
                        {!this.state.pressedContinue && (
                            <View style={styles.textContainer}>
                                <InfoBox>
                                    <Text style={[styles.infoBoxTitleText, textColor]}>
                                        {t('global:account')}: {selectedAccountName}
                                    </Text>
                                    <Text style={[styles.infoBoxText, textColor, { paddingTop: height / 30 }]}>
                                        {t('areYouSure')}
                                    </Text>
                                    <Text style={[styles.infoBoxText, textColor, { paddingTop: height / 40 }]}>
                                        {t('yourSeedWillBeRemoved')}
                                    </Text>
                                </InfoBox>
                            </View>
                        )}
                        {this.state.pressedContinue && (
                            <View style={styles.textContainer}>
                                <Text style={[styles.warningText, { color: primaryColor }]}>
                                    {t('thisAction').toUpperCase()}
                                </Text>
                                <Text style={[styles.infoText, textColor]}>{t('enterPassword')}</Text>
                                <CustomTextInput
                                    label={t('global:password')}
                                    onChangeText={(password) => this.setState({ password })}
                                    autoCapitalize="none"
                                    autoCorrect={false}
                                    enablesReturnKeyAutomatically
                                    returnKeyType="done"
                                    onSubmitEditing={this.handleLogin}
                                    theme={theme}
                                    secureTextEntry
                                    value={this.state.password}
                                />
                            </View>
                        )}
                        <View style={{ flex: 1.1 }} />
                    </View>
                    <View style={styles.bottomContainer}>
                        <TouchableOpacity
                            onPress={() => this.onBackPress()}
                            hitSlop={{ top: height / 55, bottom: height / 55, left: width / 55, right: width / 55 }}
                        >
                            <View style={styles.itemLeft}>
                                <Icon name="chevronLeft" size={width / 28} color={bodyColor} />
                                <Text style={[styles.titleTextLeft, textColor]}>{t('global:back')}</Text>
                            </View>
                        </TouchableOpacity>
                        <TouchableOpacity
                            onPress={() => this.onContinuePress()}
                            hitSlop={{ top: height / 55, bottom: height / 55, left: width / 55, right: width / 55 }}
                        >
                            <View style={styles.itemRight}>
                                <Text style={[styles.titleTextRight, textColor]}>
                                    {this.state.pressedContinue ? t('delete') : t('global:continue')}
                                </Text>
                                <Icon name="tick" size={width / 28} color={bodyColor} />
                            </View>
                        </TouchableOpacity>
                    </View>
                </View>
            </TouchableWithoutFeedback>
        );
    }
}

const mapStateToProps = (state) => ({
<<<<<<< HEAD
    theme: state.settings.theme,
=======
    password: state.wallet.password,
    theme: getThemeFromState(state),
>>>>>>> a3ce40e4
    isAutoPromoting: state.polling.isAutoPromoting,
    selectedAccountName: getSelectedAccountName(state),
    selectedAccountMeta: getSelectedAccountMeta(state),
    shouldPreventAction: shouldPreventAction(state),
});

const mapDispatchToProps = {
    setSetting,
    generateAlert,
    deleteAccount,
    toggleModalActivity,
};

export default withNamespaces(['deleteAccount', 'global'])(connect(mapStateToProps, mapDispatchToProps)(DeleteAccount));<|MERGE_RESOLUTION|>--- conflicted
+++ resolved
@@ -273,12 +273,7 @@
 }
 
 const mapStateToProps = (state) => ({
-<<<<<<< HEAD
-    theme: state.settings.theme,
-=======
-    password: state.wallet.password,
     theme: getThemeFromState(state),
->>>>>>> a3ce40e4
     isAutoPromoting: state.polling.isAutoPromoting,
     selectedAccountName: getSelectedAccountName(state),
     selectedAccountMeta: getSelectedAccountMeta(state),
