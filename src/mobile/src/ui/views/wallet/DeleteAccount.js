--- conflicted
+++ resolved
@@ -142,11 +142,7 @@
     }
 
     /**
-<<<<<<< HEAD
-     * Deleres account if user entered correct/valid password
-=======
      * Deletes account if user entered correct/valid password
->>>>>>> 6eb11727
      * Otherwise generates an alert
      *
      * @method onContinuePress
