import isEqual from 'lodash/isEqual';
import React, { Component } from 'react';
import PropTypes from 'prop-types';
import { withNamespaces } from 'react-i18next';
import { StyleSheet, View, Text, TouchableWithoutFeedback, TouchableOpacity, Keyboard } from 'react-native';
import { connect } from 'react-redux';
import { setSetting } from 'shared-modules/actions/wallet';
import { generateAlert } from 'shared-modules/actions/alerts';
import { getThemeFromState } from 'shared-modules/selectors/global';
import { changePassword, hash } from 'libs/keychain';
import { generatePasswordHash, getSalt } from 'libs/crypto';
import { width, height } from 'libs/dimensions';
import { Styling } from 'ui/theme/general';
import CustomTextInput from 'ui/components/CustomTextInput';
import { Icon } from 'ui/theme/icons';
import InfoBox from 'ui/components/InfoBox';
import PasswordFields from 'ui/components/PasswordFields';
import { leaveNavigationBreadcrumb } from 'libs/bugsnag';

const styles = StyleSheet.create({
    container: {
        flex: 1,
        alignItems: 'center',
        justifyContent: 'space-between',
    },
    bottomContainer: {
        flex: 1,
        width,
        paddingHorizontal: width / 15,
        flexDirection: 'row',
        justifyContent: 'space-between',
        alignItems: 'center',
    },
    topContainer: {
        flex: 11,
        justifyContent: 'space-around',
        alignItems: 'center',
    },
    infoText: {
        fontFamily: 'SourceSansPro-Light',
        fontSize: Styling.fontSize3,
        textAlign: 'center',
        backgroundColor: 'transparent',
    },
    itemLeft: {
        flexDirection: 'row',
        alignItems: 'center',
        justifyContent: 'flex-start',
    },
    itemRight: {
        flexDirection: 'row',
        alignItems: 'center',
        justifyContent: 'flex-end',
    },
    titleTextLeft: {
        fontFamily: 'SourceSansPro-Regular',
        fontSize: Styling.fontSize3,
        backgroundColor: 'transparent',
        marginLeft: width / 20,
    },
    titleTextRight: {
        fontFamily: 'SourceSansPro-Regular',
        fontSize: Styling.fontSize3,
        backgroundColor: 'transparent',
        marginRight: width / 20,
    },
});

/**
 * Change Password component
 */
class ChangePassword extends Component {
    static propTypes = {
        /** @ignore */
        setSetting: PropTypes.func.isRequired,
        /** @ignore */
        generateAlert: PropTypes.func.isRequired,
        /** @ignore */
        theme: PropTypes.object.isRequired,
        /** @ignore */
        t: PropTypes.func.isRequired,
    };

    constructor() {
        super();
        this.state = {
            currentPassword: '',
            newPassword: '',
            newPasswordReentry: '',
        };
    }

    componentDidMount() {
        leaveNavigationBreadcrumb('ChangePassword');
    }

    /**
     * Updates password in keychain and notifies user of successful password change
     *
     * @method onAcceptPassword
     */
    async onAcceptPassword() {
        const { generateAlert, t } = this.props;
        const { newPassword } = this.state;
        let salt = await getSalt();
        let newPwdHash = await generatePasswordHash(newPassword, salt);
        changePassword(global.passwordHash, newPwdHash, salt)
            .then(() => {
                global.passwordHash = newPwdHash;
                newPwdHash = null;
                salt = null;
                // gc
                generateAlert('success', t('passwordUpdated'), t('passwordUpdatedExplanation'));
                this.props.setSetting('securitySettings');
            })
            .catch(() => generateAlert('error', t('somethingWentWrong'), t('somethingWentWrongTryAgain')));
    }

    /**
     * Checks if user has provided appropriate password change information
     *
     * @method isPasswordChangeValid
     */
    async isPasswordChangeValid() {
        const { t, generateAlert } = this.props;
        if (!isEqual(global.passwordHash, await hash(this.state.currentPassword))) {
            return generateAlert('error', t('incorrectPassword'), t('incorrectPasswordExplanation'));
        } else if (this.state.newPassword === this.state.currentPassword) {
            return generateAlert('error', t('oldPassword'), t('oldPasswordExplanation'));
        }
        this.passwordFields.checkPassword();
    }

    render() {
        const { currentPassword, newPassword, newPasswordReentry } = this.state;
        const { t, theme } = this.props;
        const textColor = { color: theme.body.color };

        return (
            <TouchableWithoutFeedback onPress={Keyboard.dismiss}>
                <View style={styles.container}>
                    <View style={styles.topContainer}>
                        <InfoBox>
                            <Text style={[styles.infoText, textColor]}>{t('ensureStrongPassword')}</Text>
                        </InfoBox>
                        <CustomTextInput
                            onRef={(c) => {
                                this.currentPassword = c;
                            }}
                            value={currentPassword}
                            label={t('currentPassword')}
                            onChangeText={(password) => this.setState({ currentPassword: password })}
                            returnKeyType="next"
                            theme={theme}
                            widget="empty"
                            autoCapitalize="none"
                            autoCorrect={false}
                            enablesReturnKeyAutomatically
                            secureTextEntry
                        />
                        <PasswordFields
                            onRef={(ref) => {
                                this.passwordFields = ref;
                            }}
                            onAcceptPassword={() => this.onAcceptPassword()}
                            password={newPassword}
                            reentry={newPasswordReentry}
                            setPassword={(newPassword) => this.setState({ newPassword })}
                            setReentry={(newPasswordReentry) => this.setState({ newPasswordReentry })}
                        />
                        <View style={{ flex: 0.2 }} />
                    </View>
                    <View style={styles.bottomContainer}>
                        <TouchableOpacity
                            onPress={() => this.props.setSetting('securitySettings')}
                            hitSlop={{ top: height / 55, bottom: height / 55, left: width / 55, right: width / 55 }}
                        >
                            <View style={styles.itemLeft}>
                                <Icon name="chevronLeft" size={width / 28} color={theme.body.color} />
                                <Text style={[styles.titleTextLeft, textColor]}>{t('global:back')}</Text>
                            </View>
                        </TouchableOpacity>
                        {currentPassword !== '' &&
                            newPassword !== '' &&
                            newPasswordReentry !== '' && (
                                <TouchableOpacity
                                    onPress={() => this.isPasswordChangeValid()}
                                    hitSlop={{
                                        top: height / 55,
                                        bottom: height / 55,
                                        left: width / 55,
                                        right: width / 55,
                                    }}
                                >
                                    <View style={styles.itemRight}>
                                        <Text style={[styles.titleTextRight, textColor]}>{t('global:save')}</Text>
                                        <Icon name="tick" size={width / 28} color={theme.body.color} />
                                    </View>
                                </TouchableOpacity>
                            )}
                    </View>
                </View>
            </TouchableWithoutFeedback>
        );
    }
}

const mapStateToProps = (state) => ({
<<<<<<< HEAD
    theme: state.settings.theme,
=======
    currentPwdHash: state.wallet.password,
    theme: getThemeFromState(state),
>>>>>>> a3ce40e4
});

const mapDispatchToProps = {
    setSetting,
    generateAlert,
};

export default withNamespaces(['changePassword', 'global'])(
    connect(mapStateToProps, mapDispatchToProps)(ChangePassword),
);<|MERGE_RESOLUTION|>--- conflicted
+++ resolved
@@ -206,12 +206,7 @@
 }
 
 const mapStateToProps = (state) => ({
-<<<<<<< HEAD
-    theme: state.settings.theme,
-=======
-    currentPwdHash: state.wallet.password,
     theme: getThemeFromState(state),
->>>>>>> a3ce40e4
 });
 
 const mapDispatchToProps = {
