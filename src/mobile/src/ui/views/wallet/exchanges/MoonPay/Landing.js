--- conflicted
+++ resolved
@@ -248,11 +248,7 @@
                             dropdownWidth={{ width: Styling.contentWidth }}
                             saveSelection={(name) => {
                                 const country = find(countries, { name });
-<<<<<<< HEAD
-                                const states = this.getStates(countries, country.alpha3);
-=======
                                 const states = this.getStates(countries, get(country, 'alpha3'))
->>>>>>> 4f267bd9
                                 this.setState({
                                     country: {
                                         name: get(country, 'name'),
