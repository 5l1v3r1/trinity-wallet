import get from 'lodash/get';
import head from 'lodash/head';
import filter from 'lodash/filter';
import find from 'lodash/find';
import map from 'lodash/map';
import isNull from 'lodash/isNull';
import isUndefined from 'lodash/isUndefined';
import isEmpty from 'lodash/isEmpty';
import React, { Component } from 'react';
import PropTypes from 'prop-types';
import { withTranslation } from 'react-i18next';
import { StyleSheet, View, Text } from 'react-native';
import { connect } from 'react-redux';
import LottieView from 'lottie-react-native';
import { getThemeFromState } from 'shared-modules/selectors/global';
import { isIPAddressAllowed, getAlpha3CodeForIPAddress, getCountries } from 'shared-modules/selectors/exchanges/MoonPay';
import { updateCustomerInfo, setLoggingIn } from 'shared-modules/actions/exchanges/MoonPay';
import { getAnimation } from 'shared-modules/animations';
import navigator from 'libs/navigation';
import DualFooterButtons from 'ui/components/DualFooterButtons';
import InfoBox from 'ui/components/InfoBox';
import { width, height } from 'libs/dimensions';
import { Styling } from 'ui/theme/general';
import Header from 'ui/components/Header';
import AnimatedComponent from 'ui/components/AnimatedComponent';
import DropdownComponent from 'ui/components/Dropdown';

const styles = StyleSheet.create({
    animation: {
        width: width / 2.4,
        height: width / 2.4,
        alignSelf: 'center',
    },
    container: {
        flex: 1,
        justifyContent: 'center',
        alignItems: 'center',
    },
    topContainer: {
        flex: 0.9,
        alignItems: 'center',
        justifyContent: 'flex-start',
    },
    midContainer: {
        flex: 3.1,
        alignItems: 'center',
    },
    bottomContainer: {
        flex: 0.5,
        alignItems: 'center',
        justifyContent: 'flex-end',
    },
    infoText: {
        fontFamily: 'SourceSansPro-Light',
        fontSize: Styling.fontSize6,
        textAlign: 'center',
        backgroundColor: 'transparent',
    },
    infoTextRegular: {
        fontFamily: 'SourceSansPro-Regular',
        fontSize: Styling.fontSize3,
        backgroundColor: 'transparent',
        textAlign: 'center',
    },
});

/** MoonPay landing screen component */
class Landing extends Component {
    static propTypes = {
        /** @ignore */
        t: PropTypes.func.isRequired,
        /** @ignore */
        theme: PropTypes.object.isRequired,
        /** @ignore */
        themeName: PropTypes.string.isRequired,
        /** @ignore */
        countries: PropTypes.array.isRequired,
        /** @ignore */
        country: PropTypes.string,
        /** Component ID */
        componentId: PropTypes.string.isRequired,
        /** @ignore */
        isIPAddressAllowed: PropTypes.bool.isRequired,
        /** @ignore */
        alpha3CodeForIPAddress: PropTypes.string.isRequired,
        /** @ignore */
        updateCustomerInfo: PropTypes.func.isRequired,
        /** @ignore */
        setLoggingIn: PropTypes.func.isRequired,
        /** @ignore */
        isLoggingIn: PropTypes.bool.isRequired,
    };

    constructor(props) {
        super(props);

        const allowedCountries = filter(props.countries, (country) => country.isAllowed);
        const _setInfoBasedOnIPAddress = () => {
            const fallbackCountryName = get(head(allowedCountries), 'name');
            const fallbackCountryAlpha3 = get(head(allowedCountries), 'alpha3');
            const allowedStates = this.getStates(allowedCountries, fallbackCountryAlpha3);

            const state = {
                name: get(head(allowedStates, 'name')) || '',
                code: get(head(allowedStates, 'code')) || '',
            };

            if (props.isIPAddressAllowed) {
                return {
                    country: {
                        name:
                            get(find(props.countries, { alpha3: props.alpha3CodeForIPAddress }), 'name') ||
                            fallbackCountryName,
                        alpha3: props.alpha3CodeForIPAddress || fallbackCountryAlpha3,
                    },
                    state,
                };
            }

            return {
                country: {
                    name: fallbackCountryName,
                    alpha3: fallbackCountryAlpha3,
                },
                state,
            };
        };
        const storedCountry = find(props.countries, { alpha3: props.country });

        this.state =
            isNull(props.country) || isUndefined(props.country)
                ? _setInfoBasedOnIPAddress()
                : {
                      country: {
                          name: get(storedCountry, 'name'),
                          alpha3: get(storedCountry, 'alpha3'),
                      },
                      state: {
                          name: get(head(get(storedCountry, 'states')), 'name') || '',
                          code: get(head(get(storedCountry, 'states')), 'code') || '',
                      },
                  };
    }

    /**
     * Navigates to chosen screen
     *
     * @method redirectToScreen
     */
    redirectToScreen(screen) {
        navigator.push(screen);
    }

    /**
     * Pops the active screen from the navigation stack
     * @method goBack
     */
    goBack() {
        this.props.setLoggingIn(false);
        navigator.pop(this.props.componentId);
    }

    /**
     * Return states for a given country
     *
     * @method getStates
     *
     * @returns {array}
     */
    getStates(countries, countryCode) {
        const states = get(find(countries, { alpha3: countryCode }), 'states');
        return filter(states, { isAllowed: true }) || [];
    }

    render() {
        const {
            t,
            theme: { body },
            themeName,
            countries,
            isLoggingIn,
        } = this.props;
        const textColor = { color: body.color };
        const states = this.getStates(this.props.countries, this.state.country.alpha3);

        const countryNames = map(
            filter(countries, (country) => country.isAllowed),
            (country) => country.name,
        );

        return (
            <View style={[styles.container, { backgroundColor: body.bg }]}>
                <View style={styles.topContainer}>
                    <AnimatedComponent
                        animationInType={['slideInRight', 'fadeIn']}
                        animationOutType={['slideOutLeft', 'fadeOut']}
                        delay={400}
                    >
                        <Header iconSize={width / 3} iconName="moonpay" textColor={body.color} />
                    </AnimatedComponent>
                </View>
                <View style={styles.midContainer}>
                    <View style={{ flex: 0.2 }} />
                    <AnimatedComponent
                        animationInType={['slideInRight', 'fadeIn']}
                        animationOutType={['slideOutLeft', 'fadeOut']}
                        delay={300}
                    >
                        <InfoBox>
                            <Text style={[styles.infoText, textColor]}>
                                {isLoggingIn ? t('moonpay:loginToMoonPay') : t('moonpay:buyIOTA')}
                            </Text>
                            <AnimatedComponent
                                animationInType={['fadeIn', 'slideInRight']}
                                animationOutType={['fadeOut', 'slideOutLeft']}
                                delay={266}
                                style={styles.animation}
                            >
                                <LottieView
                                    source={getAnimation('sending', themeName)}
                                    style={styles.animation}
                                    loop
                                    autoPlay
                                    ref={(ref) => {
                                        this.animation = ref;
                                    }}
                                    onAnimationFinish={() => this.animation.play(89, 624)}
                                />
                            </AnimatedComponent>
                            <Text style={[styles.infoTextRegular, textColor, { paddingTop: height / 60 }]}>
                                {t('moonpay:supportExplanation')}
                            </Text>
                        </InfoBox>
                    </AnimatedComponent>
                    <View style={{ flex: 0.4 }} />
                    <AnimatedComponent
                        animationInType={['slideInRight', 'fadeIn']}
                        animationOutType={['slideOutLeft', 'fadeOut']}
                        delay={200}
                    >
                        <DropdownComponent
                            title={t('moonpay:selectCountry')}
                            onRef={(c) => {
                                this.dropdown = c;
                            }}
                            value={this.state.country.name}
                            options={countryNames}
                            dropdownWidth={{ width: Styling.contentWidth }}
                            saveSelection={(name) => {
                                const country = find(countries, { name });
<<<<<<< HEAD
                                const states = this.getStates(countries, country.alpha3);
=======
                                const states = this.getStates(countries, get(country, 'alpha3'))
>>>>>>> 5c913947
                                this.setState({
                                    country: {
                                        name: get(country, 'name'),
                                        alpha3: get(country, 'alpha3'),
                                    },
                                    state: {
                                        name: get(head(states), 'name') || '',
                                        code: get(head(states), 'code') || '',
                                    },
                                });
                            }}
                        />
                    </AnimatedComponent>
                    {!isEmpty(states) && <View style={{ flex: 0.1 }} />}
                    {!isEmpty(states) && (
                        <AnimatedComponent
                            animationInType={['slideInRight', 'fadeIn']}
                            animationOutType={['slideOutLeft', 'fadeOut']}
                            delay={100}
                        >
                            <DropdownComponent
                                title={t('moonpay:selectState')}
                                onRef={(c) => {
                                    this.dropdown = c;
                                }}
                                value={this.state.state.name}
                                options={map(states, (state) => state.name)}
                                dropdownWidth={{ width: Styling.contentWidth }}
                                saveSelection={(name) => {
                                    const state = find(states, { name });

                                    this.setState({
                                        state: {
                                            state: state.name,
                                            code: state.code,
                                        },
                                    });
                                }}
                            />
                        </AnimatedComponent>
                    )}
                </View>
                <View style={styles.bottomContainer}>
                    <AnimatedComponent animationInType={['fadeIn']} animationOutType={['fadeOut']}>
                        <DualFooterButtons
                            onLeftButtonPress={() => this.goBack()}
                            onRightButtonPress={() => {
                                this.props.updateCustomerInfo({
                                    address: {
                                        country: this.state.country.alpha3,
                                        state: this.state.state.code,
                                    },
                                });

                                this.redirectToScreen('setupEmail');
                            }}
                            leftButtonText={t('global:goBack')}
                            rightButtonText={t('global:continue')}
                            leftButtonTestID="moonpay-back-to-home"
                            rightButtonTestID="moonpay-add-amount"
                        />
                    </AnimatedComponent>
                </View>
            </View>
        );
    }
}

const mapStateToProps = (state) => ({
    theme: getThemeFromState(state),
    themeName: state.settings.themeName,
    countries: getCountries(state),
    country: state.exchanges.moonpay.customer.address.country,
    isIPAddressAllowed: isIPAddressAllowed(state),
    alpha3CodeForIPAddress: getAlpha3CodeForIPAddress(state),
    isLoggingIn: state.exchanges.moonpay.isLoggingIn,
});

const mapDispatchToProps = {
    updateCustomerInfo,
    setLoggingIn,
};

export default withTranslation()(connect(mapStateToProps, mapDispatchToProps)(Landing));<|MERGE_RESOLUTION|>--- conflicted
+++ resolved
@@ -13,7 +13,11 @@
 import { connect } from 'react-redux';
 import LottieView from 'lottie-react-native';
 import { getThemeFromState } from 'shared-modules/selectors/global';
-import { isIPAddressAllowed, getAlpha3CodeForIPAddress, getCountries } from 'shared-modules/selectors/exchanges/MoonPay';
+import {
+    isIPAddressAllowed,
+    getAlpha3CodeForIPAddress,
+    getCountries,
+} from 'shared-modules/selectors/exchanges/MoonPay';
 import { updateCustomerInfo, setLoggingIn } from 'shared-modules/actions/exchanges/MoonPay';
 import { getAnimation } from 'shared-modules/animations';
 import navigator from 'libs/navigation';
@@ -248,11 +252,7 @@
                             dropdownWidth={{ width: Styling.contentWidth }}
                             saveSelection={(name) => {
                                 const country = find(countries, { name });
-<<<<<<< HEAD
-                                const states = this.getStates(countries, country.alpha3);
-=======
-                                const states = this.getStates(countries, get(country, 'alpha3'))
->>>>>>> 5c913947
+                                const states = this.getStates(countries, get(country, 'alpha3'));
                                 this.setState({
                                     country: {
                                         name: get(country, 'name'),
