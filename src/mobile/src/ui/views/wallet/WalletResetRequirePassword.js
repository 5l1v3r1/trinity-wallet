--- conflicted
+++ resolved
@@ -7,15 +7,8 @@
 import { resetWallet, setCompletedForcedPasswordUpdate } from 'shared-modules/actions/settings';
 import { generateAlert } from 'shared-modules/actions/alerts';
 import { StyleSheet, View, Keyboard, TouchableWithoutFeedback, BackHandler } from 'react-native';
-<<<<<<< HEAD
-import OnboardingButtons from 'ui/components/OnboardingButtons';
+import DualFooterButtons from 'ui/components/DualFooterButtons';
 import { purge } from 'shared-modules/storage';
-import DynamicStatusBar from 'ui/components/DynamicStatusBar';
-=======
-import DualFooterButtons from 'ui/components/DualFooterButtons';
-import { persistConfig } from 'libs/store';
-import { purgeStoredState } from 'shared-modules/store';
->>>>>>> 050a1cee
 import { clearKeychain, hash } from 'libs/keychain';
 import CustomTextInput from 'ui/components/CustomTextInput';
 import { Icon } from 'ui/theme/icons';
@@ -150,12 +143,8 @@
         const { t } = this.props;
         if (await this.isAuthenticated()) {
             this.redirectToInitialScreen();
-<<<<<<< HEAD
 
             purge()
-=======
-            purgeStoredState(persistConfig)
->>>>>>> 050a1cee
                 .then(() => clearKeychain())
                 .then(() => {
                     // resetWallet action creator resets the whole state object to default values
