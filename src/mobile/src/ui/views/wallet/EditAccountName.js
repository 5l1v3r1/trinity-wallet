--- conflicted
+++ resolved
@@ -3,11 +3,7 @@
 import { connect } from 'react-redux';
 import PropTypes from 'prop-types';
 import { View, Text, StyleSheet, TouchableOpacity, Keyboard, TouchableWithoutFeedback } from 'react-native';
-<<<<<<< HEAD
-import { translate } from 'react-i18next';
-=======
 import { withNamespaces } from 'react-i18next';
->>>>>>> 9cd63bb5
 import {
     getAccountNamesFromState,
     getSelectedAccountName,
