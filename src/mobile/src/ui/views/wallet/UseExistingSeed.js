--- conflicted
+++ resolved
@@ -3,13 +3,8 @@
 import { connect } from 'react-redux';
 import { withNamespaces } from 'react-i18next';
 import PropTypes from 'prop-types';
-<<<<<<< HEAD
 import { Navigation } from 'react-native-navigation';
 import { StyleSheet, View, Text, TouchableOpacity, TouchableWithoutFeedback, Keyboard } from 'react-native';
-=======
-import { StyleSheet, View, Text, TouchableOpacity, TouchableWithoutFeedback, Keyboard } from 'react-native';
-import Modal from 'react-native-modal';
->>>>>>> 9cd63bb5
 import { MAX_SEED_LENGTH, VALID_SEED_REGEX } from 'shared-modules/libs/iota/utils';
 import { setSetting, setAdditionalAccountInfo } from 'shared-modules/actions/wallet';
 import { generateAlert } from 'shared-modules/actions/alerts';
