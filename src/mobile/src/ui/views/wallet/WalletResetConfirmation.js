--- conflicted
+++ resolved
@@ -3,14 +3,8 @@
 import PropTypes from 'prop-types';
 import { StyleSheet, View, Text } from 'react-native';
 import { connect } from 'react-redux';
-<<<<<<< HEAD
-import { Navigation } from 'react-native-navigation';
 import { getThemeFromState } from 'shared-modules/selectors/global';
-import WithBackPressGoToHome from 'ui/components/BackPressGoToHome';
-import { width, height } from 'libs/dimensions';
-=======
 import { navigator } from 'libs/navigation';
->>>>>>> b84e12d0
 import Fonts from 'ui/theme/fonts';
 import DualFooterButtons from 'ui/components/DualFooterButtons';
 import AnimatedComponent from 'ui/components/AnimatedComponent';
