<<<<<<< HEAD
import 'shared-modules/libs/global';
=======
/* global __DEV__ */
>>>>>>> 2cb99ad2
import get from 'lodash/get';
import { Navigation } from 'react-native-navigation';
import { withNamespaces } from 'react-i18next';
import { Text, TextInput, NetInfo, YellowBox } from 'react-native';
import { Provider } from 'react-redux';
import { changeIotaNode, SwitchingConfig } from 'shared-modules/libs/iota';
import sharedStore from 'shared-modules/store';
import iotaNativeBindings, { overrideAsyncTransactionObject } from 'shared-modules/libs/iota/nativeBindings';
import { assignAccountIndexIfNecessary } from 'shared-modules/actions/accounts';
import { fetchNodeList as fetchNodes } from 'shared-modules/actions/polling';
import { setCompletedForcedPasswordUpdate } from 'shared-modules/actions/settings';
import { ActionTypes } from 'shared-modules/actions/wallet';
import i18next from 'shared-modules/libs/i18next';
import axios from 'axios';
import { getLocaleFromLabel } from 'shared-modules/libs/i18n';
import { clearKeychain } from 'libs/keychain';
import { getDigestFn } from 'libs/nativeModules';
import { persistStoreAsync, migrate, versionCheck, resetIfKeychainIsEmpty } from 'libs/store';
import { bugsnag } from 'libs/bugsnag';
import registerScreens from 'ui/routes/navigation';

const launch = (store) => {
    // Disable auto node switching.
    SwitchingConfig.autoSwitch = false;

    // Disable accessibility fonts
    Text.defaultProps = {};
    Text.defaultProps.allowFontScaling = false;
    TextInput.defaultProps.allowFontScaling = false;

    // Ignore specific warnings
    YellowBox.ignoreWarnings(['Setting a timer', 'Breadcrumb', 'main queue setup', 'Share was not exported']);

    const state = store.getState();

    // Clear keychain if onboarding is not complete
    if (!state.accounts.onboardingComplete) {
        clearKeychain();
        store.dispatch(setCompletedForcedPasswordUpdate());
    }

    // Assign accountIndex to every account in accountInfo if it is not assigned already
    store.dispatch(assignAccountIndexIfNecessary(get(state, 'accounts.accountInfo')));

    // Set default language
    i18next.changeLanguage(getLocaleFromLabel(state.settings.language));

    // FIXME: Temporarily needed for password migration
    const updatedState = store.getState();
    const navigateToForceChangePassword =
        updatedState.settings.versions.version === '0.5.0' && !updatedState.settings.completedForcedPasswordUpdate;

    // Select initial screen
    const initialScreen = state.accounts.onboardingComplete
        ? navigateToForceChangePassword ? 'forceChangePassword' : 'login'
        : 'walletSetup';
    renderInitialScreen(initialScreen, state, store);
};

const onAppStart = () => {
    registerScreens(sharedStore, Provider);
    return new Promise((resolve) => Navigation.events().registerAppLaunchedListener(resolve));
};

const renderInitialScreen = (initialScreen, state, store) => {
    const options = {
        layout: {
            backgroundColor: state.settings.theme.body.bg,
            orientation: ['portrait'],
        },
        topBar: {
            visible: false,
            drawBehind: false,
            elevation: 0,
            background: {
                color: 'black',
            },
        },
        statusBar: {
            drawBehind: false,
            backgroundColor: state.settings.theme.body.bg,
        },
    };
    Navigation.setDefaultOptions(options);
    Navigation.setRoot({
        root: {
            stack: {
                id: 'appStack',
                children: [
                    {
                        component: {
                            name: initialScreen,
                        },
                        options,
                    },
                ],
            },
        },
    });
    store.dispatch({ type: ActionTypes.RESET_ROUTE, payload: initialScreen });
};

/**
 *  Fetch IRI nodes list from server
 *
 *   @method fetchNodeList
 *   @param {object} store - redux store object
 **/
const fetchNodeList = (store) => {
    const { settings } = store.getState();
    const hasAlreadyRandomized = get(settings, 'hasRandomizedNode');

    // Update provider
    changeIotaNode(get(settings, 'node'));

    store.dispatch(fetchNodes(!hasAlreadyRandomized));
};

/**
 *  Listens to connection changes and updates store on connection change
 *
 *   @method startListeningToConnectivityChanges
 *   @param {object} store - redux store object
 **/
const startListeningToConnectivityChanges = (store) => {
    const checkConnection = (isConnected) => {
        store.dispatch({
            type: ActionTypes.CONNECTION_CHANGED,
            payload: { isConnected },
        });
    };

    NetInfo.isConnected.addEventListener('connectionChange', checkConnection);
};

/**
 *  Determines if device has connection.
 *
 *   @method startListeningToConnectivityChanges
 *   @param {string} url
 *   @param {object} options
 *
 *   @returns {Promise}
 **/
const hasConnection = (
    url,
    options = { fallbackUrl1: 'https://www.google.com', fallbackUrl2: 'https://www.sogou.com' },
) => {
    return NetInfo.getConnectionInfo().then(() =>
        axios
            .get(url, { timeout: 3000 })
            .then((response) => {
                return response.status === 200;
            })
            .catch(() => {
                if (url !== options.fallbackUrl1 && url !== options.fallbackUrl2) {
                    return hasConnection(options.fallbackUrl1);
                }
                if (url === options.fallbackUrl1) {
                    return hasConnection(options.fallbackUrl2);
                }

                return false;
            }),
    );
};

onAppStart()
    .then(() => persistStoreAsync())
    .then(({ store, restoredState }) => migrate(store, restoredState))
    .then((store) => resetIfKeychainIsEmpty(store))
    .then((store) => versionCheck(store))
    .then((store) => {
        overrideAsyncTransactionObject(iotaNativeBindings, getDigestFn());

        const initialize = (isConnected) => {
            store.dispatch({
                type: ActionTypes.CONNECTION_CHANGED,
                payload: { isConnected },
            });

            fetchNodeList(store);
            startListeningToConnectivityChanges(store);

            registerScreens(store, Provider);
            withNamespaces.setI18n(i18next);

            launch(store);
        };

        hasConnection('https://iota.org').then((isConnected) => initialize(isConnected));
    })
    .catch((error) => {
        const fn = __DEV__ ? console.error : bugsnag.notify; // eslint-disable-line no-console

        return fn(error);
    });<|MERGE_RESOLUTION|>--- conflicted
+++ resolved
@@ -1,8 +1,5 @@
-<<<<<<< HEAD
+/* global __DEV__ */
 import 'shared-modules/libs/global';
-=======
-/* global __DEV__ */
->>>>>>> 2cb99ad2
 import get from 'lodash/get';
 import { Navigation } from 'react-native-navigation';
 import { withNamespaces } from 'react-i18next';
