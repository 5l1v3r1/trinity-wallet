import get from 'lodash/get';
import noop from 'lodash/noop';
import { Navigation } from 'react-native-navigation';
import { withNamespaces } from 'react-i18next';
import { Text, TextInput, NetInfo } from 'react-native';
import { Provider } from 'react-redux';
import { changeIotaNode, SwitchingConfig } from 'shared-modules/libs/iota';
<<<<<<< HEAD
import store from 'shared-modules/store';
=======
import sharedStore from 'shared-modules/store';
>>>>>>> 050a1cee
import iotaNativeBindings, { overrideAsyncTransactionObject } from 'shared-modules/libs/iota/nativeBindings';
import { fetchNodeList as fetchNodes } from 'shared-modules/actions/polling';
import { setCompletedForcedPasswordUpdate } from 'shared-modules/actions/settings';
import { ActionTypes } from 'shared-modules/actions/wallet';
import i18next from 'shared-modules/libs/i18next';
import axios from 'axios';
import { getLocaleFromLabel } from 'shared-modules/libs/i18n';
import { clearKeychain } from 'libs/keychain';
import { getDigestFn } from 'libs/nativeModules';
import { persistStoreAsync, migrate, resetIfKeychainIsEmpty } from 'libs/store';
import registerScreens from 'ui/routes/navigation';
import { mapStorageToState } from '../../../../shared/libs/storageToStateMappers';

const launch = (store) => {
    // Disable auto node switching.
    SwitchingConfig.autoSwitch = false;

    // Disable accessibility fonts
    Text.defaultProps.allowFontScaling = false;
    TextInput.defaultProps.allowFontScaling = false;

    // Ignore specific warnings
    console.ignoredYellowBox = ['Setting a timer', 'Breadcrumb']; // eslint-disable-line no-console

    const state = store.getState();

    // Clear keychain if onboarding is not complete
    if (!state.accounts.onboardingComplete) {
        clearKeychain();
        store.dispatch(setCompletedForcedPasswordUpdate());
    }

    // Set default language
    i18next.changeLanguage(getLocaleFromLabel(state.settings.language));

    // FIXME: Temporarily needed for password migration
    const updatedState = store.getState();
    const navigateToForceChangePassword =
        updatedState.settings.versions.version === '0.5.0' && !updatedState.settings.completedForcedPasswordUpdate;

    // Select initial screen
    const initialScreen = state.accounts.onboardingComplete
        ? navigateToForceChangePassword ? 'forceChangePassword' : 'login'
        : 'languageSetup';
    renderInitialScreen(initialScreen, state);
};

const onAppStart = () => {
    registerScreens(sharedStore, Provider);
    return new Promise((resolve) => Navigation.events().registerAppLaunchedListener(resolve));
};

const renderInitialScreen = (initialScreen, state) => {
    Navigation.setRoot({
        root: {
            stack: {
                id: 'appStack',
                children: [
                    {
                        component: {
                            name: initialScreen,
                            options: {
                                layout: {
                                    backgroundColor: state.settings.theme.body.bg,
                                    orientation: ['portrait'],
                                },
                                topBar: {
                                    visible: false,
                                    drawBehind: true,
                                    elevation: 0,
                                    background: {
                                        color: state.settings.theme.body.bg,
                                    },
                                },
                                statusBar: {
                                    drawBehind: true,
                                    backgroundColor: state.settings.theme.body.bg,
                                },
                            },
                        },
                    },
                ],
            },
        },
    });
};

/**
 *  Fetch IRI nodes list from server
 *
 *   @method fetchNodeList
 *   @param {object} store - redux store object
 **/
const fetchNodeList = (store) => {
    const { settings } = store.getState();
    const hasAlreadyRandomized = get(settings, 'hasRandomizedNode');

    // Update provider
    changeIotaNode(get(settings, 'node'));

    store.dispatch(fetchNodes(!hasAlreadyRandomized));
};

/**
 *  Listens to connection changes and updates store on connection change
 *
 *   @method startListeningToConnectivityChanges
 *   @param {object} store - redux store object
 **/
const startListeningToConnectivityChanges = (store) => {
    const checkConnection = (isConnected) => {
        store.dispatch({
            type: ActionTypes.CONNECTION_CHANGED,
            payload: { isConnected },
        });
    };

    NetInfo.isConnected.addEventListener('connectionChange', checkConnection);
};

/**
 *  Determines if device has connection.
 *
 *   @method startListeningToConnectivityChanges
 *   @param {string} url
 *   @param {object} options
 *
 *   @returns {Promise}
 **/
const hasConnection = (
    url,
    options = { fallbackUrl1: 'https://www.google.com', fallbackUrl2: 'https://www.sogou.com' },
) => {
    return NetInfo.getConnectionInfo().then(() =>
        axios
            .get(url, { timeout: 3000 })
            .then((response) => {
                return response.status === 200;
            })
            .catch(() => {
                if (url !== options.fallbackUrl1 && url !== options.fallbackUrl2) {
                    return hasConnection(options.fallbackUrl1);
                }
                if (url === options.fallbackUrl1) {
                    return hasConnection(options.fallbackUrl2);
                }

                return false;
            }),
    );
};

<<<<<<< HEAD
// Initialization function
// Passed as a callback to persistStore to adjust the rendering time
const initialize = (store) => {
    overrideAsyncTransactionObject(iotaNativeBindings, getDigestFn());


    store.dispatch({
        type: ActionTypes.MAP_STORAGE_TO_STATE,
        payload: mapStorageToState()
    });

    const initialize = (isConnected) => {
        store.dispatch({
            type: ActionTypes.CONNECTION_CHANGED,
            payload: { isConnected },
        });
        fetchNodeList(store);
        startListeningToConnectivityChanges(store);

        registerScreens(store, Provider);
        withNamespaces.setI18n(i18next);

        launch(store);
    };

    hasConnection('https://iota.org').then((isConnected) => initialize(isConnected));
};

initialize(store);
=======
onAppStart()
    .then(() => persistStoreAsync())
    .then(({ store, restoredState }) => migrate(store, restoredState))
    .then((store) => resetIfKeychainIsEmpty(store))
    .then((store) => {
        overrideAsyncTransactionObject(iotaNativeBindings, getDigestFn());

        const initialize = (isConnected) => {
            store.dispatch({
                type: ActionTypes.CONNECTION_CHANGED,
                payload: { isConnected },
            });
            fetchNodeList(store);
            startListeningToConnectivityChanges(store);

            registerScreens(store, Provider);
            withNamespaces.setI18n(i18next);

            launch(store);
        };

        hasConnection('https://iota.org').then((isConnected) => initialize(isConnected));
    })
    .catch(noop);
>>>>>>> 050a1cee
<|MERGE_RESOLUTION|>--- conflicted
+++ resolved
@@ -5,11 +5,7 @@
 import { Text, TextInput, NetInfo } from 'react-native';
 import { Provider } from 'react-redux';
 import { changeIotaNode, SwitchingConfig } from 'shared-modules/libs/iota';
-<<<<<<< HEAD
-import store from 'shared-modules/store';
-=======
 import sharedStore from 'shared-modules/store';
->>>>>>> 050a1cee
 import iotaNativeBindings, { overrideAsyncTransactionObject } from 'shared-modules/libs/iota/nativeBindings';
 import { fetchNodeList as fetchNodes } from 'shared-modules/actions/polling';
 import { setCompletedForcedPasswordUpdate } from 'shared-modules/actions/settings';
@@ -19,7 +15,7 @@
 import { getLocaleFromLabel } from 'shared-modules/libs/i18n';
 import { clearKeychain } from 'libs/keychain';
 import { getDigestFn } from 'libs/nativeModules';
-import { persistStoreAsync, migrate, resetIfKeychainIsEmpty } from 'libs/store';
+import { resetIfKeychainIsEmpty } from 'libs/store';
 import registerScreens from 'ui/routes/navigation';
 import { mapStorageToState } from '../../../../shared/libs/storageToStateMappers';
 
@@ -162,41 +158,15 @@
     );
 };
 
-<<<<<<< HEAD
-// Initialization function
-// Passed as a callback to persistStore to adjust the rendering time
-const initialize = (store) => {
-    overrideAsyncTransactionObject(iotaNativeBindings, getDigestFn());
-
-
-    store.dispatch({
+const restoreState = () =>
+    Promise.resolve({
         type: ActionTypes.MAP_STORAGE_TO_STATE,
-        payload: mapStorageToState()
+        payload: mapStorageToState(),
     });
 
-    const initialize = (isConnected) => {
-        store.dispatch({
-            type: ActionTypes.CONNECTION_CHANGED,
-            payload: { isConnected },
-        });
-        fetchNodeList(store);
-        startListeningToConnectivityChanges(store);
-
-        registerScreens(store, Provider);
-        withNamespaces.setI18n(i18next);
-
-        launch(store);
-    };
-
-    hasConnection('https://iota.org').then((isConnected) => initialize(isConnected));
-};
-
-initialize(store);
-=======
 onAppStart()
-    .then(() => persistStoreAsync())
-    .then(({ store, restoredState }) => migrate(store, restoredState))
-    .then((store) => resetIfKeychainIsEmpty(store))
+    .then(() => sharedStore.dispatch(restoreState()))
+    .then(() => resetIfKeychainIsEmpty(sharedStore))
     .then((store) => {
         overrideAsyncTransactionObject(iotaNativeBindings, getDigestFn());
 
@@ -205,6 +175,7 @@
                 type: ActionTypes.CONNECTION_CHANGED,
                 payload: { isConnected },
             });
+
             fetchNodeList(store);
             startListeningToConnectivityChanges(store);
 
@@ -216,5 +187,4 @@
 
         hasConnection('https://iota.org').then((isConnected) => initialize(isConnected));
     })
-    .catch(noop);
->>>>>>> 050a1cee
+    .catch(noop);