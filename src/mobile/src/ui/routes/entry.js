--- conflicted
+++ resolved
@@ -9,11 +9,7 @@
 import { Text, TextInput, NetInfo, YellowBox } from 'react-native';
 import { Provider } from 'react-redux';
 import { changeIotaNode, SwitchingConfig } from 'shared-modules/libs/iota';
-<<<<<<< HEAD
 import reduxStore from 'shared-modules/store';
-=======
-import sharedStore from 'shared-modules/store';
->>>>>>> b1ee00e0
 import { assignAccountIndexIfNecessary } from 'shared-modules/actions/accounts';
 import { fetchNodeList as fetchNodes } from 'shared-modules/actions/polling';
 import { setCompletedForcedPasswordUpdate, setAppVersions } from 'shared-modules/actions/settings';
@@ -24,11 +20,7 @@
 import axios from 'axios';
 import { getLocaleFromLabel } from 'shared-modules/libs/i18n';
 import { clearKeychain } from 'libs/keychain';
-<<<<<<< HEAD
 import { resetIfKeychainIsEmpty, reduxPersistStorageAdapter, versionCheck } from 'libs/store';
-=======
-import { persistStoreAsync, migrate, versionCheck, resetIfKeychainIsEmpty } from 'libs/store';
->>>>>>> b1ee00e0
 import { bugsnag } from 'libs/bugsnag';
 import registerScreens from 'ui/routes/navigation';
 import { initialise as initialiseStorage } from 'shared-modules/storage';
@@ -99,13 +91,8 @@
             },
         },
         statusBar: {
-<<<<<<< HEAD
-            drawBehind: false,
+            drawBehind: true,
             backgroundColor: theme.body.bg,
-=======
-            drawBehind: true,
-            backgroundColor: state.settings.theme.body.bg,
->>>>>>> b1ee00e0
         },
     };
 
@@ -197,7 +184,6 @@
 
 // Initialise application.
 onAppStart()
-<<<<<<< HEAD
     //  Initialise persistent storage
     .then(() => initialiseStorage())
     // Restore persistent storage (Map to redux store)
@@ -249,13 +235,6 @@
     .then(() => versionCheck(reduxStore))
     // Launch application
     .then(() => {
-=======
-    .then(() => persistStoreAsync())
-    .then(({ store, restoredState }) => migrate(store, restoredState))
-    .then((store) => resetIfKeychainIsEmpty(store))
-    .then((store) => versionCheck(store))
-    .then((store) => {
->>>>>>> b1ee00e0
         const initialize = (isConnected) => {
             reduxStore.dispatch({
                 type: ActionTypes.CONNECTION_CHANGED,
