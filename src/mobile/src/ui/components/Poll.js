import filter from 'lodash/filter';
import isEmpty from 'lodash/isEmpty';
import keys from 'lodash/keys';
import size from 'lodash/size';
import random from 'lodash/random';
import { Component } from 'react';
import PropTypes from 'prop-types';
import { connect } from 'react-redux';
import timer from 'react-native-timer';
import { AppState } from 'react-native';
import {
    getSelectedAccountName,
<<<<<<< HEAD
    getPromotableBundlesFromState,
    isSettingUpNewAccount,
} from 'shared-modules/selectors/accounts';
=======
    getAccountNamesFromState,
    isSettingUpNewAccount,
} from 'shared-modules/selectors/accounts';
import { removeBundleFromUnconfirmedBundleTails } from 'shared-modules/actions/accounts';
>>>>>>> 8dbed458
import {
    fetchMarketData,
    fetchChartData,
    fetchPrice,
    fetchNodeList,
    setPollFor,
    getAccountInfoForAllAccounts,
    promoteTransfer,
} from 'shared-modules/actions/polling';

export class Poll extends Component {
    static propTypes = {
        /** @ignore */
        pollFor: PropTypes.string.isRequired,
        /** @ignore */
        allPollingServices: PropTypes.array.isRequired,
        /** Name for selected account */
        selectedAccountName: PropTypes.string.isRequired,
        /** Names of wallet accounts */
        accountNames: PropTypes.array.isRequired,
        /** @ignore */
        unconfirmedBundleTails: PropTypes.object.isRequired,
        /** @ignore */
        isAutoPromotionEnabled: PropTypes.bool.isRequired,
        /** @ignore */
        setPollFor: PropTypes.func.isRequired,
        /** @ignore */
        fetchMarketData: PropTypes.func.isRequired,
        /** @ignore */
        fetchPrice: PropTypes.func.isRequired,
        /** @ignore */
        fetchNodeList: PropTypes.func.isRequired,
        /** @ignore */
        fetchChartData: PropTypes.func.isRequired,
        /** @ignore */
        getAccountInfoForAllAccounts: PropTypes.func.isRequired,
        /** @ignore */
        promoteTransfer: PropTypes.func.isRequired,
    };

    constructor() {
        super();

        this.fetchLatestAccountInfo = this.fetchLatestAccountInfo.bind(this);
        this.promote = this.promote.bind(this);

        this.state = {
            autoPromoteSkips: 0,
        };
    }

    componentDidMount() {
        this.startBackgroundProcesses();
        AppState.addEventListener('change', this.handleAppStateChange);
    }

    componentWillUnmount() {
        timer.clearInterval(this, 'polling');
        AppState.removeEventListener('change', this.handleAppStateChange);
    }

    shouldSkipCycle() {
        const props = this.props;

        const isAlreadyDoingSomeHeavyLifting =
            props.isSyncing ||
            props.isSendingTransfer ||
            props.isGeneratingReceiveAddress ||
            props.isFetchingAccountInfo || // In case the app is already fetching latest account info, stop polling because the market related data is already fetched on login
            props.addingAdditionalAccount ||
            props.isTransitioning ||
            props.isPromotingTransaction;

        const isAlreadyPollingSomething =
            props.isPollingPrice ||
            props.isPollingNodeList ||
            props.isPollingChartData ||
            props.isPollingMarketData ||
            props.isPollingAccountInfo ||
            props.isAutoPromoting;

        return isAlreadyDoingSomeHeavyLifting || isAlreadyPollingSomething;
    }

    fetch(service) {
        if (this.shouldSkipCycle()) {
            return;
        }

        const dict = {
            promotion: this.promote,
            marketData: this.props.fetchMarketData,
            price: this.props.fetchPrice,
            chartData: this.props.fetchChartData,
            nodeList: this.props.fetchNodeList,
            accountInfo: this.fetchLatestAccountInfo,
        };

        // In case something messed up, reinitialize
        return dict[service] ? dict[service]() : this.props.setPollFor(this.props.allPollingServices[0]); // eslint-disable-line consistent-return
    }

    fetchLatestAccountInfo() {
        const { selectedAccountName, accountNames } = this.props;

        this.props.getAccountInfoForAllAccounts([
            selectedAccountName,
            ...filter(accountNames, (name) => name !== selectedAccountName),
        ]);
    }

    startBackgroundProcesses() {
        timer.setInterval(this, 'polling', () => this.fetch(this.props.pollFor), 8000);
    }

    handleAppStateChange = (nextAppState) => {
        if (nextAppState.match(/inactive|background/)) {
            this.stopBackgroundProcesses();
        } else if (nextAppState === 'active') {
            this.startBackgroundProcesses();
        }
    };

    stopBackgroundProcesses() {
        timer.clearInterval(this, 'polling');
    }

    promote() {
        const { isAutoPromotionEnabled, unconfirmedBundleTails, allPollingServices, pollFor } = this.props;

        const { autoPromoteSkips } = this.state;

        if (isAutoPromotionEnabled && !isEmpty(unconfirmedBundleTails)) {
            if (autoPromoteSkips > 0) {
                this.setState({
                    autoPromoteSkips: autoPromoteSkips - 1,
                });
            } else {
                const bundleHashes = keys(unconfirmedBundleTails);
                const bundleHashToPromote = bundleHashes[random(size(bundleHashes) - 1)];

                this.setState({
                    autoPromoteSkips: 2,
                });

                const { accountName } = unconfirmedBundleTails[bundleHashToPromote];
                return this.props.promoteTransfer(bundleHashToPromote, accountName);
            }
        }

        const index = allPollingServices.indexOf(pollFor);
        const next = index === size(allPollingServices) - 1 ? 0 : index + 1;

        // In case there are no unconfirmed bundle tails or auto-promotion is disabled, move to the next service item
        return this.props.setPollFor(allPollingServices[next]);
    }

    render() {
        return null;
    }
}

const mapStateToProps = (state) => ({
    pollFor: state.polling.pollFor,
    allPollingServices: state.polling.allPollingServices,
    isPollingPrice: state.polling.isFetchingPrice,
    isPollingNodeList: state.polling.isFetchingNodeList,
    isPollingChartData: state.polling.isFetchingChartData,
    isPollingMarketData: state.polling.isFetchingMarketData,
    isPollingAccountInfo: state.polling.isFetchingAccountInfo,
    isAutoPromoting: state.polling.isAutoPromoting,
    isAutoPromotionEnabled: state.settings.autoPromotion,
    isPromotingTransaction: state.ui.isPromotingTransaction,
    isSyncing: state.ui.isSyncing,
    addingAdditionalAccount: isSettingUpNewAccount(state),
    isGeneratingReceiveAddress: state.ui.isGeneratingReceiveAddress,
    isSendingTransfer: state.ui.isSendingTransfer,
    isFetchingAccountInfo: state.ui.isFetchingAccountInfo,
    seedIndex: state.wallet.seedIndex,
    selectedAccountName: getSelectedAccountName(state),
<<<<<<< HEAD
    unconfirmedBundleTails: getPromotableBundlesFromState(state),
=======
    accountNames: getAccountNamesFromState(state),
    unconfirmedBundleTails: state.accounts.unconfirmedBundleTails,
>>>>>>> 8dbed458
    isTransitioning: state.ui.isTransitioning,
});

const mapDispatchToProps = {
    fetchMarketData,
    fetchChartData,
    fetchPrice,
    fetchNodeList,
    setPollFor,
    getAccountInfoForAllAccounts,
    promoteTransfer,
};

export default connect(mapStateToProps, mapDispatchToProps)(Poll);<|MERGE_RESOLUTION|>--- conflicted
+++ resolved
@@ -10,16 +10,10 @@
 import { AppState } from 'react-native';
 import {
     getSelectedAccountName,
-<<<<<<< HEAD
     getPromotableBundlesFromState,
-    isSettingUpNewAccount,
-} from 'shared-modules/selectors/accounts';
-=======
     getAccountNamesFromState,
     isSettingUpNewAccount,
 } from 'shared-modules/selectors/accounts';
-import { removeBundleFromUnconfirmedBundleTails } from 'shared-modules/actions/accounts';
->>>>>>> 8dbed458
 import {
     fetchMarketData,
     fetchChartData,
@@ -200,12 +194,8 @@
     isFetchingAccountInfo: state.ui.isFetchingAccountInfo,
     seedIndex: state.wallet.seedIndex,
     selectedAccountName: getSelectedAccountName(state),
-<<<<<<< HEAD
     unconfirmedBundleTails: getPromotableBundlesFromState(state),
-=======
     accountNames: getAccountNamesFromState(state),
-    unconfirmedBundleTails: state.accounts.unconfirmedBundleTails,
->>>>>>> 8dbed458
     isTransitioning: state.ui.isTransitioning,
 });
 
