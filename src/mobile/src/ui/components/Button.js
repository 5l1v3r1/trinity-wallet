import React, { PureComponent } from 'react';
import { View, Text, StyleSheet, TouchableOpacity } from 'react-native';
import PropTypes from 'prop-types';
import { width, height } from 'libs/dimensions';
import GENERAL from 'ui/theme/general';
<<<<<<< HEAD
=======
import { isIPhoneX } from 'libs/device';
>>>>>>> 3dd4b83a

const styles = StyleSheet.create({
    container: {
        alignItems: 'center',
    },
    children: {
        fontFamily: 'SourceSansPro-SemiBold',
        fontSize: GENERAL.fontSize3,
        textAlign: 'center',
    },
    wrapper: {
        justifyContent: 'center',
        alignItems: 'center',
        width,
        height: isIPhoneX ? height / 10 : height / 11,
    },
});

export default class Button extends PureComponent {
    static propTypes = {
        /** Press event callback function */
        onPress: PropTypes.func.isRequired,
        /** Button text */
        children: PropTypes.string.isRequired,
        /** Component styles to override default ones */
        style: PropTypes.object,
        /** Id for automated screenshots */
        testID: PropTypes.string,
    };

    static defaultProps = {
        style: {},
        testID: '',
    };

    render() {
        const { style, children, testID } = this.props;

        return (
            <View style={[styles.container, style.container]}>
                <TouchableOpacity onPress={() => this.props.onPress()} testID={testID}>
                    <View style={[styles.wrapper, style.wrapper]}>
                        <Text style={[styles.children, style.children]}>{children}</Text>
                    </View>
                </TouchableOpacity>
            </View>
        );
    }
}<|MERGE_RESOLUTION|>--- conflicted
+++ resolved
@@ -3,10 +3,7 @@
 import PropTypes from 'prop-types';
 import { width, height } from 'libs/dimensions';
 import GENERAL from 'ui/theme/general';
-<<<<<<< HEAD
-=======
 import { isIPhoneX } from 'libs/device';
->>>>>>> 3dd4b83a
 
 const styles = StyleSheet.create({
     container: {
