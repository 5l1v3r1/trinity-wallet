import React, { PureComponent } from 'react';
import PropTypes from 'prop-types';
import { View, StyleSheet, Easing, Keyboard } from 'react-native';
import Modal from 'react-native-modal';
import { connect } from 'react-redux';
import { toggleModalActivity } from 'shared-modules/actions/ui';
import timer from 'react-native-timer';
import StatefulDropdownAlert from 'ui/components/StatefulDropdownAlert';
import RootDetection from 'ui/components/RootDetectionModal';
import TransferConfirmation from 'ui/components/TransferConfirmationModal';
import UnitInfo from 'ui/components/UnitInfoModal';
import Fingerprint from 'ui/components/FingerprintModal';
import SnapshotTransitionInfo from 'ui/components/SnapshotTransitionInfoModal';
import LogoutConfirmation from 'ui/components/LogoutConfirmationModal';
import TransactionHistory from 'ui/components/TransactionHistoryModal';
import SeedInfo from 'ui/components/SeedInfoModal';
import PasswordValidation from 'ui/components/PasswordValidationModal';
import Checksum from 'ui/components/ChecksumModal';
import QrScanner from 'ui/components/QrScanner';
import Print from 'ui/components/PrintModal';
import BiometricInfo from 'ui/components/BiometricInfoModal';
import NotificationLog from 'ui/components/NotificationLogModal';
<<<<<<< HEAD
import { isAndroid } from 'libs/device';
import { getThemeFromState } from 'shared-modules/selectors/global';
=======
import SafeAreaView from 'react-native-safe-area-view';
import { Styling } from 'ui/theme/general';
import { isAndroid, isIPhoneX } from 'libs/device';
>>>>>>> f70afb14
import { height, width } from 'libs/dimensions';

const styles = StyleSheet.create({
    modal: {
        flex: 1,
        justifyContent: 'flex-end',
        alignItems: 'center',
        margin: 0,
    },
    iPhoneXBottomInset: {
        position: 'absolute',
        bottom: 0,
        width,
        height: Styling.iPhoneXBottomInsetHeight,
    },
});

const MODAL_CONTENT = {
    snapshotTransitionInfo: SnapshotTransitionInfo,
    logoutConfirmation: LogoutConfirmation,
    fingerprint: Fingerprint,
    transferConfirmation: TransferConfirmation,
    unitInfo: UnitInfo,
    transactionHistory: TransactionHistory,
    passwordValidation: PasswordValidation,
    qrScanner: QrScanner,
    seedInfo: SeedInfo,
    print: Print,
    rootDetection: RootDetection,
    biometricInfo: BiometricInfo,
    notificationLog: NotificationLog,
    checksum: Checksum,
};

const fadeInUpCustom = {
    from: {
        opacity: 0.4,
        scale: 0.9,
        translateY: 250,
    },
    to: {
        opacity: 1,
        scale: 1,
        translateY: 0,
    },
    easing: Easing.exp(),
    duration: 250,
};

const fadeOutDownCustom = {
    from: {
        opacity: 1,
        scale: 1,
        translateY: 0,
    },
    to: {
        opacity: 0,
        scale: 0.9,
        translateY: 100,
    },
    easing: Easing.exp(),
    duration: 100,
};

/** HOC to render modal component. Trigger opening/closing and content change by dispatching toggleModalActivity action.
 *  Wrap root views with this component (e.g. LanguageSetup, Login, Home).
 */
export default function withSafeAreaView(WrappedComponent) {
    class EnhancedComponent extends PureComponent {
        static propTypes = {
            /** Child component */
            modalContent: PropTypes.string.isRequired,
            /** @ignore */
            modalProps: PropTypes.object,
            /** @ignore */
            isModalActive: PropTypes.bool.isRequired,
            /** @ignore */
            theme: PropTypes.object.isRequired,
            /** @ignore */
            toggleModalActivity: PropTypes.func.isRequired,
            /** @ignore */
            isKeyboardActive: PropTypes.bool.isRequired,
        };

        constructor(props) {
            super(props);
            this.state = {
                isModalActive: props.isModalActive,
            };
        }

        componentWillReceiveProps(newProps) {
            if (!this.props.isModalActive && newProps.isModalActive) {
                if (this.props.isKeyboardActive && !isAndroid) {
                    Keyboard.dismiss();
                    return timer.setTimeout('delayOpenModal', () => this.setState({ isModalActive: true }), 2800);
                }
                this.setState({ isModalActive: true });
            }
            if (this.props.isModalActive && !newProps.isModalActive) {
                this.setState({ isModalActive: false });
            }
        }

        componentWillUnmount() {
            timer.clearTimeout('delayOpenModal');
        }

        render() {
            const { modalProps, isModalActive, modalContent, theme: { body } } = this.props;
            const ModalContent = MODAL_CONTENT[modalContent];

            return (
                <View style={{ flex: 1 }}>
                    <WrappedComponent {...this.props} />
                    <Modal
                        animationIn={fadeInUpCustom}
                        animationOut={fadeOutDownCustom}
                        animationInTiming={300}
                        animationOutTiming={200}
                        backdropTransitionInTiming={300}
                        backdropTransitionOutTiming={200}
                        backdropColor={body.bg}
                        backdropOpacity={0}
                        style={styles.modal}
                        deviceHeight={height}
                        deviceWidth={width}
                        isVisible={this.state.isModalActive}
                        onBackButtonPress={() => {
                            if (modalProps.onBackButtonPress) {
                                return modalProps.onBackButtonPress();
                            }
                            this.props.toggleModalActivity();
                        }}
                        useNativeDriver={isAndroid}
                        hideModalContentWhileAnimating
                    >
                        <SafeAreaView style={{ flex: 1 }}>
                            <ModalContent {...modalProps} />
                            {isModalActive && <StatefulDropdownAlert textColor="white" />}
                        </SafeAreaView>
                        {isIPhoneX && <View style={[styles.iPhoneXBottomInset, { backgroundColor: body.bg }]} />}
                    </Modal>
                </View>
            );
        }
    }

    const mapStateToProps = (state) => ({
        modalProps: state.ui.modalProps,
        isModalActive: state.ui.isModalActive,
        modalContent: state.ui.modalContent,
        theme: getThemeFromState(state),
        isKeyboardActive: state.ui.isKeyboardActive,
    });

    const mapDispatchToProps = {
        toggleModalActivity,
    };

    return connect(mapStateToProps, mapDispatchToProps)(EnhancedComponent);
}<|MERGE_RESOLUTION|>--- conflicted
+++ resolved
@@ -20,14 +20,10 @@
 import Print from 'ui/components/PrintModal';
 import BiometricInfo from 'ui/components/BiometricInfoModal';
 import NotificationLog from 'ui/components/NotificationLogModal';
-<<<<<<< HEAD
-import { isAndroid } from 'libs/device';
+import { isAndroid, isIPhoneX } from 'libs/device';
 import { getThemeFromState } from 'shared-modules/selectors/global';
-=======
+import { Styling } from 'ui/theme/general';
 import SafeAreaView from 'react-native-safe-area-view';
-import { Styling } from 'ui/theme/general';
-import { isAndroid, isIPhoneX } from 'libs/device';
->>>>>>> f70afb14
 import { height, width } from 'libs/dimensions';
 
 const styles = StyleSheet.create({
