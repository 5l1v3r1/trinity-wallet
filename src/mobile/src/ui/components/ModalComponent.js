--- conflicted
+++ resolved
@@ -160,12 +160,8 @@
         modalProps: state.ui.modalProps,
         isModalActive: state.ui.isModalActive,
         modalContent: state.ui.modalContent,
-<<<<<<< HEAD
         theme: getThemeFromState(state),
-=======
-        theme: state.settings.theme,
         isKeyboardActive: state.ui.isKeyboardActive,
->>>>>>> b84e12d0
     });
 
     const mapDispatchToProps = {
