--- conflicted
+++ resolved
@@ -2,14 +2,9 @@
 import SafeAreaView from 'react-native-safe-area-view';
 import PropTypes from 'prop-types';
 import { Navigation } from 'react-native-navigation';
-import AnimatedComponent from 'ui/components/AnimatedComponent';
 import { connect } from 'react-redux';
 import hoistNonReactStatics from 'hoist-non-react-statics';
 import { getBackgroundColor } from 'ui/theme/general';
-<<<<<<< HEAD
-import { isIPhoneFailingSafeAreaView } from 'libs/device';
-=======
->>>>>>> 1aa87dcd
 import { width, height } from 'libs/dimensions';
 
 export default function withSafeAreaView(WrappedComponent) {
@@ -48,22 +43,6 @@
                     }}
                 >
                     <WrappedComponent {...this.props} />
-<<<<<<< HEAD
-                    {isIPhoneFailingSafeAreaView && (
-                        <AnimatedComponent
-                            animationInType={['fadeIn']}
-                            animationOutType={['fadeOut']}
-                            style={{
-                                height: 34,
-                                backgroundColor:
-                                    inactive || isModalActive
-                                        ? theme.body.bg
-                                        : getBackgroundColor(currentScreen, theme, true, inactive),
-                            }}
-                        />
-                    )}
-=======
->>>>>>> 1aa87dcd
                 </SafeAreaView>
             );
         }
