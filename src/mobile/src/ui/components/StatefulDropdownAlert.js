import last from 'lodash/last';
import { withNamespaces } from 'react-i18next';
import React, { Component } from 'react';
import PropTypes from 'prop-types';
import { dismissAlert } from 'shared-modules/actions/alerts';
import { connect } from 'react-redux';
import tinycolor from 'tinycolor2';
import DropdownAlert from 'react-native-dropdownalert/DropdownAlert';
import { width, height } from 'libs/dimensions';
<<<<<<< HEAD
import { isAndroid } from 'libs/device';
import { getThemeFromState } from 'shared-modules/selectors/global';
=======
>>>>>>> b84e12d0
import { Styling, getBackgroundColor } from 'ui/theme/general';
import { rgbToHex } from 'shared-modules/libs/utils';

const errorIcon = require('shared-modules/images/error.png');
const successIcon = require('shared-modules/images/successIcon.png');
const warnIcon = require('shared-modules/images/warnIcon.png');
const infoIcon = require('shared-modules/images/infoIcon.png');

class StatefulDropdownAlert extends Component {
    static propTypes = {
        /** @ignore */
        alerts: PropTypes.object.isRequired,
        /** @ignore */
        dismissAlert: PropTypes.func.isRequired,
        /** @ignore */
        closeInterval: PropTypes.number,
        /**
         * Returns this component instance to the parent component
         *
         * @param {object} component instance
         */
        onRef: PropTypes.func,
        /** @ignore */
        hasConnection: PropTypes.bool.isRequired,
        /** @ignore */
        theme: PropTypes.object.isRequired,
        /** @ignore */
        navStack: PropTypes.array,
        /** @ignore */
        forceUpdate: PropTypes.bool.isRequired,
        /** @ignore */
        shouldUpdate: PropTypes.bool.isRequired,
    };

    static defaultProps = {
        closeInterval: 5500,
    };

    constructor() {
        super();
        this.refFunc = this.refFunc.bind(this);
    }

    componentDidMount() {
        this.checkForAlerts();
    }

    componentWillReceiveProps(newProps) {
        const { alerts, navStack } = this.props;
        const hasAnAlert = newProps.alerts.category && newProps.alerts.title && newProps.alerts.message;
        const alertIsNew = alerts.message !== newProps.alerts.message;
        const alertIsNotEmpty = newProps.alerts.message !== '';
        const shouldGenerateAlert = hasAnAlert && alertIsNew && alertIsNotEmpty;
        if (shouldGenerateAlert) {
            if (this.dropdown) {
                this.dropdown.alertWithType(newProps.alerts.category, newProps.alerts.title, newProps.alerts.message);
            }
        }
        if (last(navStack) !== last(newProps.navStack) && this.dropdown) {
            this.dropdown.closeDirectly(false);
        }
        this.disposeIfConnectionIsRestored(newProps);
    }

    shouldComponentUpdate(newProps) {
        if (newProps.alerts.message === '' || newProps.alerts.title === '') {
            return false;
        }
        return true;
    }

    componentWillUnmount() {
        this.props.dismissAlert();
    }

    /**
     * Returns status bar colour dependent on current route
     *
     * @method getStatusBarColor
     * @param {string} currentRoute
     *
     * @returns {string}
     */
    getStatusBarColor(currentRoute) {
        const statusBarColor = getBackgroundColor(currentRoute, this.props.theme);
        if (statusBarColor) {
            return rgbToHex(statusBarColor);
        }
    }

    /**
     * Returns status bar style (light or dark) dependent on theme
     *
     * @method getStatusBarStyle
     *
     * @returns {string}
     */
    getStatusBarStyle() {
        return tinycolor(getBackgroundColor(last(this.props.navStack), this.props.theme)).isDark()
            ? 'light-content'
            : 'dark-content';
    }

    /**
     * Checks for alerts on mount
     *
     * @method generateAlertWhenNoConnection
     *
     */
    checkForAlerts() {
        const { alerts: { category, title, message }, hasConnection, shouldUpdate, forceUpdate } = this.props;

        if (this.dropdown && (shouldUpdate || forceUpdate)) {
            return this.dropdown.alertWithType(category, title, message);
        }

        if (!hasConnection && this.dropdown) {
            this.dropdown.alertWithType(category, title, message);
        }
    }

    /**
     * Automatically hides active alert when wallet restores internet connection
     *
     * @method disposeIfConnectionIsRestored
     *
     */
    disposeIfConnectionIsRestored(newProps) {
        if (!this.props.hasConnection && newProps.hasConnection && this.dropdown) {
            this.dropdown.close();
        }
    }

    refFunc = (ref) => {
        this.dropdown = ref;
    };

    render() {
        const { closeInterval } = this.props.alerts;
        const { onRef, theme: { positive, negative }, navStack, dismissAlert, forceUpdate } = this.props;
        const closeAfter = closeInterval;
        const statusBarStyle = this.getStatusBarStyle();
        return (
            <DropdownAlert
                ref={onRef || this.refFunc}
                successColor={positive.color}
                errorColor={negative.color}
                errorImageSrc={errorIcon}
                successImageSrc={successIcon}
                warnImageSrc={warnIcon}
                infoImageSrc={infoIcon}
                titleStyle={{
                    fontSize: Styling.fontSize3,
                    textAlign: 'left',
                    fontWeight: 'bold',
                    color: 'white',
                    backgroundColor: 'transparent',
                    fontFamily: 'SourceSansPro-Regular',
                }}
                defaultTextContainer={{
                    flex: 1,
                    paddingLeft: width / 20,
                    paddingRight: width / 15,
                    paddingVertical: height / 30,
                }}
                messageStyle={{
                    fontSize: Styling.fontSize2,
                    textAlign: 'left',
                    fontWeight: 'normal',
                    color: 'white',
                    backgroundColor: 'transparent',
                    fontFamily: 'SourceSansPro-Regular',
                    paddingTop: height / 60,
                }}
                imageStyle={{
                    marginLeft: width / 25,
                    width: width / 15,
                    height: width / 15,
                    alignSelf: 'center',
                }}
                inactiveStatusBarStyle={statusBarStyle}
                inactiveStatusBarBackgroundColor={this.getStatusBarColor(last(navStack))}
                onCancel={dismissAlert}
                onClose={dismissAlert}
                closeInterval={closeAfter}
                tapToCloseEnabled={this.props.hasConnection && forceUpdate === false}
            />
        );
    }
}

const mapStateToProps = (state) => ({
    alerts: state.alerts,
    hasConnection: state.wallet.hasConnection,
<<<<<<< HEAD
    theme: getThemeFromState(state),
    currentRoute: state.ui.currentRoute,
=======
    shouldUpdate: state.wallet.shouldUpdate,
    forceUpdate: state.wallet.forceUpdate,
    theme: state.settings.theme,
    navStack: state.wallet.navStack,
>>>>>>> b84e12d0
});

const mapDispatchToProps = { dismissAlert };

export default withNamespaces(['global'])(connect(mapStateToProps, mapDispatchToProps)(StatefulDropdownAlert));<|MERGE_RESOLUTION|>--- conflicted
+++ resolved
@@ -7,11 +7,7 @@
 import tinycolor from 'tinycolor2';
 import DropdownAlert from 'react-native-dropdownalert/DropdownAlert';
 import { width, height } from 'libs/dimensions';
-<<<<<<< HEAD
-import { isAndroid } from 'libs/device';
 import { getThemeFromState } from 'shared-modules/selectors/global';
-=======
->>>>>>> b84e12d0
 import { Styling, getBackgroundColor } from 'ui/theme/general';
 import { rgbToHex } from 'shared-modules/libs/utils';
 
@@ -206,15 +202,10 @@
 const mapStateToProps = (state) => ({
     alerts: state.alerts,
     hasConnection: state.wallet.hasConnection,
-<<<<<<< HEAD
     theme: getThemeFromState(state),
-    currentRoute: state.ui.currentRoute,
-=======
     shouldUpdate: state.wallet.shouldUpdate,
     forceUpdate: state.wallet.forceUpdate,
-    theme: state.settings.theme,
     navStack: state.wallet.navStack,
->>>>>>> b84e12d0
 });
 
 const mapDispatchToProps = { dismissAlert };
