--- conflicted
+++ resolved
@@ -248,16 +248,12 @@
     }
 
     setScrollable(y) {
-<<<<<<< HEAD
-        if (y >= (isIPhoneX ? height - Styling.topbarHeight - 34 : height - Styling.topbarHeight)) {
-=======
         if (
             y >=
             (isIPhoneX
                 ? height - Styling.topbarHeight - Styling.iPhoneXBottomInsetHeight
                 : height - Styling.topbarHeight)
         ) {
->>>>>>> 61dc5329
             return this.setState({ scrollable: true });
         }
         this.setState({ scrollable: false });
@@ -489,13 +485,9 @@
                     onContentSizeChange={(x, y) => this.setScrollable(y)}
                     contentContainerView={{ height: height }}
                     style={{
-<<<<<<< HEAD
-                        maxHeight: isIPhoneX ? height - Styling.topbarHeight - 34 : height - Styling.topbarHeight,
-=======
                         maxHeight: isIPhoneX
                             ? height - Styling.topbarHeight - Styling.iPhoneXBottomInsetHeight
                             : height - Styling.topbarHeight,
->>>>>>> 61dc5329
                     }}
                 >
                     {restContent}
