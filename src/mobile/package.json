--- conflicted
+++ resolved
@@ -45,15 +45,9 @@
     "https-browserify": "0.0.1",
     "inherits": "^2.0.3",
     "lodash": "^4.17.10",
-<<<<<<< HEAD
     "lottie-ios": "^2.5.0",
     "lottie-react-native": "^2.5.10",
     "nodejs-mobile-react-native": "https://github.com/rajivshah3/nodejs-mobile-react-native#ab4a655d30a51115c34dbdb30b98df6f130467ff",
-=======
-    "lottie-ios": "^2.1.5",
-    "lottie-react-native": "^2.5.9",
-    "nodejs-mobile-react-native": "https://github.com/rajivshah3/nodejs-mobile-react-native",
->>>>>>> 6eb11727
     "os-browserify": "^0.1.2",
     "path-browserify": "0.0.0",
     "process": "^0.11.10",
