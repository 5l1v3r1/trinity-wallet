{
  "name": "trinity-mobile",
  "version": "0.6.1",
  "private": true,
  "url": "https://trinity.iota.org",
  "homepage": "https://trinity.iota.org",
  "description": "Mobile wallet for IOTA",
  "author": "IOTA Foundation <contact@iota.org>",
  "license": "Apache-2.0 OR EPL-2.0",
  "repository": {
    "type": "git",
    "url": "git+https://github.com/iotaledger/trinity-wallet.git"
  },
  "scripts": {
    "start": "node node_modules/react-native/local-cli/cli.js start",
    "log:android": "./node_modules/.bin/react-native log-android",
    "log:ios": "./node_modules/.bin/react-native log-ios",
    "android": "./node_modules/.bin/react-native run-android",
    "android:dev": "./node_modules/.bin/cross-env NODE_ENV=development ./node_modules/.bin/react-native run-android",
    "ios": "./node_modules/.bin/react-native run-ios",
    "ios:dev": "./node_modules/.bin/cross-env NODE_ENV=development ./node_modules/.bin/react-native run-ios",
    "test": "NODE_ENV=test ./node_modules/.bin/jest --forceExit --detectOpenHandles --maxWorkers=10",
    "nodejs-deps": "yarn --cwd nodejs-assets/nodejs-project",
    "postinstall": "./node_modules/.bin/rn-nodeify --hack --install && yarn nodejs-deps && patch-package",
    "prepare-release": "yarn version && cd ios && bundle exec fastlane release && cd ../android && bundle exec fastlane release && cd .. && echo Successfully incremented version and build numbers! Please remember to run git add ., git commit, git push --tags, and git push",
    "auditjs": "./../../node_modules/.bin/auditjs -nl error -w whitelist.json",
    "snyk-protect": "snyk protect",
    "prepare": "npm run snyk-protect"
  },
  "dependencies": {
    "assert": "^1.4.1",
    "asyncstorage-down": "^3.1.1",
    "authenticator": "^1.1.3",
    "axios": "^0.18.0",
    "browserify-zlib": "^0.1.4",
    "buffer": "^3.6.0",
    "bugsnag-react-native": "^2.11.0",
    "console-browserify": "^1.1.0",
    "constants-browserify": "0.0.1",
    "dns.js": "^1.0.1",
    "domain-browser": "^1.1.7",
    "events": "^1.1.1",
    "global": "^4.3.2",
    "hoist-non-react-statics": "^2.3.1",
    "https-browserify": "0.0.1",
    "inherits": "^2.0.3",
    "lodash": "^4.17.10",
    "lottie-ios": "^2.5.0",
    "lottie-react-native": "^2.5.10",
    "nodejs-mobile-react-native": "https://github.com/rajivshah3/nodejs-mobile-react-native#ab4a655d30a51115c34dbdb30b98df6f130467ff",
    "os-browserify": "^0.1.2",
    "path-browserify": "0.0.0",
    "process": "^0.11.10",
    "prop-types": "^15.6.0",
    "punycode": "^1.4.1",
    "qr.js": "https://github.com/defunctzombie/qr.js",
    "querystring-es3": "^0.2.1",
    "react": "16.6.1",
    "react-i18next": "^8.0.7",
    "react-native": "0.57.5",
    "react-native-camera": "^1.5.1",
    "react-native-crypto": "^2.0.2",
    "react-native-detect-navbar-android": "^0.2.0",
    "react-native-device-info": "^0.13.0",
    "react-native-document-picker": "^2.1.0",
    "react-native-dropdownalert": "https://github.com/cvarley100/react-native-dropdownalert#fc6655c4542e3b35da67ccca5f708adb0a7ccff8",
    "react-native-exit-app": "^1.0.0",
    "react-native-extra-dimensions-android": "^0.21.0",
    "react-native-fast-crypto": "https://github.com/rajivshah3/react-native-fast-crypto#13db40e",
    "react-native-fingerprint-scanner": "^2.3.1",
    "react-native-flag-secure-android": "git+https://github.com/kristiansorens/react-native-flag-secure-android#master",
    "react-native-fs": "^2.8.1",
    "react-native-google-safetynet": "^0.3.3",
    "react-native-haptic-feedback": "^1.4.0",
    "react-native-http": "github:tradle/react-native-http#834492d",
    "react-native-is-device-rooted": "https://github.com/rajivshah3/react-native-isDeviceRooted#latest",
    "react-native-keep-awake": "^2.0.6",
    "react-native-keyboard-aware-scroll-view": "^0.7.4",
    "react-native-keychain": "2.0.0-rc",
    "react-native-level-fs": "^3.0.0",
    "react-native-markdown-renderer": "^3.2.1",
    "react-native-modal": "^7.0.1",
    "react-native-modal-translucent": "^1.1.3",
    "react-native-navigation": "https://github.com/rajivshah3/react-native-navigation#2.0.255-0.57",
    "react-native-optimized-flatlist": "^1.0.4",
    "react-native-os": "git+https://github.com/laumair/react-native-os.git#527b0ae",
    "react-native-print": "^0.5.0",
    "react-native-progress": "^3.4.0",
    "react-native-qr-scanner": "^1.3.2",
    "react-native-qrcode-svg": "^5.0.3",
    "react-native-randombytes": "^3.2.0",
    "react-native-safe-area-view": "^0.9.0",
    "react-native-securerandom": "^0.1.1",
    "react-native-share": "^1.0.27",
    "react-native-splash-screen": "^3.1.1",
    "react-native-svg": "~6.1.4",
    "react-native-tcp": "^3.3.0",
    "react-native-timer": "^1.3.1",
    "react-native-triangle": "0.0.8",
    "react-native-udp": "^1.2.9",
    "react-native-vector-icons": "^6.1.0",
    "react-native-view-shot": "git+https://github.com/cvarley100/react-native-view-shot#master",
    "react-redux": "^5.0.6",
    "readable-stream": "^1.0.33",
    "redux": "^3.7.2",
    "redux-logger": "^3.0.6",
    "redux-thunk": "^2.2.0",
    "rn-fetch-blob": "https://github.com/rajivshah3/rn-fetch-blob#10.13-226",
    "shared-modules": "../shared/",
    "snyk": "^1.96.0",
    "stream": "0.0.2",
    "stream-browserify": "^1.0.0",
    "string_decoder": "^0.10.31",
    "text-encoding": "^0.6.4",
    "timers-browserify": "^1.4.2",
    "tinycolor2": "^1.4.1",
    "tty-browserify": "0.0.0",
    "tweetnacl": "^1.0.0",
    "tweetnacl-util": "^0.15.0",
    "url": "^0.10.3",
    "util": "^0.10.3",
    "victory-native": "^30.3.0",
    "vm-browserify": "0.0.4"
  },
  "devDependencies": {
    "babel-jest": "24.0.0",
    "babel-plugin-jest-hoist": "^23.2.0",
    "babel-plugin-module-resolver": "^3.1.1",
    "babel-preset-stage-0": "^7.0.0-beta",
    "cross-env": "^5.2.0",
    "enzyme": "^3.2.0",
    "enzyme-adapter-react-16": "^1.1.0",
    "jest": "24.0.0",
    "jest-serializer-enzyme": "^1.0.0",
    "metro-react-native-babel-preset": "^0.45.0",
    "patch-package": "^5.1.1",
    "react-addons-test-utils": "^15.6.2",
    "react-dom": "^16.2.0",
    "react-test-renderer": "16.6.1",
    "rn-nodeify": "^8.2.0"
  },
  "jest": {
    "preset": "react-native",
<<<<<<< HEAD
    "setupTestFrameworkScriptFile": "./testConfig.js",
=======
    "roots": [
      "../"
    ],
    "setupFilesAfterEnv": [
      "./testConfig.js"
    ],
>>>>>>> 83c1bbce
    "testPathIgnorePatterns": [
      "/node_modules/"
    ],
    "transform": {
      "^.+\\.js$": "./node_modules/react-native/jest/preprocessor.js"
    },
    "transformIgnorePatterns": [
      "node_modules/?!(react-native|shared-modules)/"
    ]
  },
  "react-native": {
    "zlib": "browserify-zlib",
    "console": "console-browserify",
    "constants": "constants-browserify",
    "crypto": "react-native-crypto",
    "dns": "dns.js",
    "net": "react-native-tcp",
    "domain": "domain-browser",
    "http": "react-native-http",
    "https": "https-browserify",
    "os": "react-native-os",
    "path": "path-browserify",
    "querystring": "querystring-es3",
    "fs": "react-native-level-fs",
    "_stream_transform": "readable-stream/transform",
    "_stream_readable": "readable-stream/readable",
    "_stream_writable": "readable-stream/writable",
    "_stream_duplex": "readable-stream/duplex",
    "_stream_passthrough": "readable-stream/passthrough",
    "dgram": "react-native-udp",
    "stream": "stream-browserify",
    "timers": "timers-browserify",
    "tty": "tty-browserify",
    "vm": "vm-browserify",
    "tls": false
  },
  "rnpm": {
    "android": {
      "mainFilePath": "src/main/java/com/iota/trinity/MainApplication.java"
    }
  },
  "browser": {
    "zlib": "browserify-zlib",
    "console": "console-browserify",
    "constants": "constants-browserify",
    "crypto": "react-native-crypto",
    "dns": "dns.js",
    "net": "react-native-tcp",
    "domain": "domain-browser",
    "http": "react-native-http",
    "https": "https-browserify",
    "os": "react-native-os",
    "path": "path-browserify",
    "querystring": "querystring-es3",
    "fs": "react-native-level-fs",
    "_stream_transform": "readable-stream/transform",
    "_stream_readable": "readable-stream/readable",
    "_stream_writable": "readable-stream/writable",
    "_stream_duplex": "readable-stream/duplex",
    "_stream_passthrough": "readable-stream/passthrough",
    "dgram": "react-native-udp",
    "stream": "stream-browserify",
    "timers": "timers-browserify",
    "tty": "tty-browserify",
    "vm": "vm-browserify",
    "tls": false
  },
  "snyk": true
}<|MERGE_RESOLUTION|>--- conflicted
+++ resolved
@@ -141,16 +141,9 @@
   },
   "jest": {
     "preset": "react-native",
-<<<<<<< HEAD
-    "setupTestFrameworkScriptFile": "./testConfig.js",
-=======
-    "roots": [
-      "../"
-    ],
     "setupFilesAfterEnv": [
       "./testConfig.js"
     ],
->>>>>>> 83c1bbce
     "testPathIgnorePatterns": [
       "/node_modules/"
     ],
