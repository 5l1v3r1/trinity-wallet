--- conflicted
+++ resolved
@@ -27,11 +27,8 @@
 
     const mapStateToProps = (state) => ({
         alerts: state.alerts,
-<<<<<<< HEAD
-=======
         forceUpdate: state.wallet.forceUpdate,
         shouldUpdate: state.wallet.shouldUpdate,
->>>>>>> b84e12d0
     });
 
     const mapDispatchToProps = {
