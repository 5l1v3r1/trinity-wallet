--- conflicted
+++ resolved
@@ -27,11 +27,8 @@
 
     const mapStateToProps = (state) => ({
         alerts: state.alerts,
-<<<<<<< HEAD
-=======
         forceUpdate: state.wallet.forceUpdate,
-        shouldUpdate: state.wallet.shouldUpdate
->>>>>>> 48960fee
+        shouldUpdate: state.wallet.shouldUpdate,
     });
 
     const mapDispatchToProps = {
