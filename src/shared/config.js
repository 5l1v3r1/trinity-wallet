export const __DEV__ = process.env.NODE_ENV === 'development';
export const __TEST__ = process.env.NODE_ENV === 'test';
export const __MOBILE__ = typeof navigator !== 'undefined' && navigator.product === 'ReactNative';

/** Default IRI node object */
export const DEFAULT_NODE = __TEST__
    ? {
          url: 'http://localhost:14265',
          pow: false,
          token: '',
          password: '',
      }
    : {
          url: 'https://nodes.iota.org',
          pow: false,
          token: '',
          password: '',
      };

<<<<<<< HEAD
export const NODES_WITH_POW_DISABLED = [
=======
export const nodesWithPowDisabled = [];

export const nodesWithPowEnabled = [
>>>>>>> 64ba942c
    'https://nodes.iota.org',
    'https://trinity.iota-tangle.io:14265',
    'https://node.iota-tangle.io:14265',
].map((url) => ({
    url,
    pow: false,
    token: '',
    password: '',
}));

export const NODES_WITH_POW_ENABLED = [
    'https://nodes.thetangle.org:443',
    'https://iotanode.us:443',
    'https://pool.trytes.eu',
    'https://pow.iota.community:443',
].map((url) => ({
    url,
    pow: true,
    token: '',
    password: '',
}));

export const DEFAULT_NODES = [...NODES_WITH_POW_DISABLED, ...NODES_WITH_POW_ENABLED];

export const NODELIST_URL = 'https://nodes.iota.works/api/ssl/live';

export const VERSIONS_URL =
    'https://raw.githubusercontent.com/iotaledger/trinity-wallet/develop/src/shared/libs/versions.json';

export const DEFAULT_DEPTH = 4;
export const DEFAULT_MIN_WEIGHT_MAGNITUDE = 14;
export const DEFAULT_TAG = 'TRINITY';
export const DEFAULT_SECURITY = 2;
export const DEFAULT_BALANCES_THRESHOLD = 100;

export const BUNDLE_OUTPUTS_THRESHOLD = 50;

export const MAX_REQUEST_TIMEOUT = 60 * 1000 * 2;

export const DEFAULT_NODE_REQUEST_TIMEOUT = 6000 * 2;
export const GET_NODE_INFO_REQUEST_TIMEOUT = 2500;
export const GET_BALANCES_REQUEST_TIMEOUT = 6000;
export const WERE_ADDRESSES_SPENT_FROM_REQUEST_TIMEOUT = 4000;
export const ATTACH_TO_TANGLE_REQUEST_TIMEOUT = 25000;
export const GET_TRANSACTIONS_TO_APPROVE_REQUEST_TIMEOUT = 40000;

export const DEFAULT_RETRIES = 4;

export const IRI_API_VERSION = '1';

export const QUORUM_THRESHOLD = 67;
export const QUORUM_SIZE = 4;
export const QUORUM_SYNC_CHECK_INTERVAL = 120;
export const MINIMUM_QUORUM_SIZE = 2;
export const MAXIMUM_QUORUM_SIZE = 7;

/** Maximum milestone fallbehind threshold for node sync checks */
export const MAX_MILESTONE_FALLBEHIND = 2;<|MERGE_RESOLUTION|>--- conflicted
+++ resolved
@@ -17,16 +17,8 @@
           password: '',
       };
 
-<<<<<<< HEAD
 export const NODES_WITH_POW_DISABLED = [
-=======
-export const nodesWithPowDisabled = [];
-
-export const nodesWithPowEnabled = [
->>>>>>> 64ba942c
     'https://nodes.iota.org',
-    'https://trinity.iota-tangle.io:14265',
-    'https://node.iota-tangle.io:14265',
 ].map((url) => ({
     url,
     pow: false,
