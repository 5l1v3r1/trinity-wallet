import assign from 'lodash/assign';
import cloneDeep from 'lodash/cloneDeep';
import get from 'lodash/get';
import each from 'lodash/each';
import filter from 'lodash/filter';
import find from 'lodash/find';
import head from 'lodash/head';
import isEmpty from 'lodash/isEmpty';
import transform from 'lodash/transform';
import isNumber from 'lodash/isNumber';
import isObject from 'lodash/isObject';
import isBoolean from 'lodash/isBoolean';
import includes from 'lodash/includes';
import map from 'lodash/map';
import maxBy from 'lodash/maxBy';
import reduce from 'lodash/reduce';
import some from 'lodash/some';
import size from 'lodash/size';
import { iota } from './index';
import { getBalancesAsync, wereAddressesSpentFromAsync, findTransactionsAsync, sendTransferAsync } from './extendedApi';
import { prepareTransferArray } from './transfers';
import Errors from '../errors';
import { DEFAULT_SECURITY } from '../../config';
import { ADDRESS_LENGTH_WITHOUT_CHECKSUM, CHECKSUM_LENGTH, VALID_ADDRESS_WITHOUT_CHECKSUM_REGEX } from './utils';

/**
 * Validates address object - { address, index, checksum, balance, spent: { local, remote } }
 * @method isValidAddressObject
 *
 * @param {object} addressObject
 * @returns {boolean}
 */
export const isValidAddressObject = (addressObject) => {
    return (
        isObject(addressObject) &&
        VALID_ADDRESS_WITHOUT_CHECKSUM_REGEX.test(addressObject.address) &&
        size(addressObject.address) === ADDRESS_LENGTH_WITHOUT_CHECKSUM &&
        VALID_ADDRESS_WITHOUT_CHECKSUM_REGEX.test(addressObject.checksum) &&
        size(addressObject.checksum) === CHECKSUM_LENGTH &&
        isNumber(addressObject.balance) &&
        isObject(addressObject.spent) &&
        isBoolean(addressObject.spent.local) &&
        isBoolean(addressObject.spent.remote) &&
        isNumber(addressObject.index) &&
        addressObject.index >= 0
    );
};

/**
 * Checks if an address is used (Uses locally stored address data and transactions)
 *
 * @method isAddressUsedSync
 * @param {object} addressObject
 * @param {array} transactions
 *
 * @returns {boolean}
 */
export const isAddressUsedSync = (addressObject, transactions) => {
    if (!isValidAddressObject(addressObject)) {
        throw new Error(Errors.INVALID_ADDRESS_DATA);
    }

    const transactionAddresses = map(transactions, (tx) => tx.address);
    const { address, spent: { local }, balance } = addressObject;

    return local === true || balance > 0 || includes(transactionAddresses, address);
};

/**
 * Checks if an address is used i.e. has spent or has associated hashes
 *
 *   @method isAddressUsedAsync
 *   @param {string} provider
 *
 *   @returns {function(string, object, array): Promise<boolean>}
 **/
export const isAddressUsedAsync = (provider) => (addressObject) => {
    if (!isValidAddressObject(addressObject)) {
        return Promise.reject(new Error(Errors.INVALID_ADDRESS_DATA));
    }

    const { address } = addressObject;

    return wereAddressesSpentFromAsync(provider)([address]).then((spent) => {
        const isSpent = head(spent) === true;

        return (
            isSpent ||
            findTransactionsAsync(provider)({ addresses: [address] }).then((hashes) => {
                const hasAssociatedHashes = size(hashes) > 0;

                return (
                    hasAssociatedHashes ||
                    getBalancesAsync(provider)([address]).then((balances) => {
                        return accumulateBalance(map(balances.balances, Number)) > 0;
                    })
                );
            })
        );
    });
};

/**
 * Sequentially generate addresses till latest unused address
 *
 *   @method getAddressDataUptoLatestUnusedAddress
 *   @param {string} provider
 *
 *   @returns {function(object, array, object): Promise<array>}
 **/
export const getAddressDataUptoLatestUnusedAddress = (provider) => (seedStore, transactions, options) => {
    const generateAddressData = (currentKeyIndex, generatedAddressData) => {
        return seedStore
            .generateAddress({ index: currentKeyIndex, security })
<<<<<<< HEAD
            .then((address) => findAddressesData(provider)([address], transactions))
=======
            .then((address) => {
                return findAddressesData(provider)([address], normalisedTransactions);
            })
>>>>>>> c48f04ae
            .then(({ hashes, balances, wereSpent, addresses }) => {
                const updatedAddressData = [
                    ...generatedAddressData,
                    ...formatAddressData(addresses, balances, wereSpent, [currentKeyIndex]),
<<<<<<< HEAD
                ];

                if (
                    // No transactions
                    size(hashes) === 0 &&
                    // Both local spend status (from transactions) & remote spend status (from wereAddressesSpentFrom) are false
                    some(wereSpent, (status) => status.local === false && status.remote === false) &&
                    // Balance should be zero
                    some(balances, (balance) => balance === 0)
=======
                };

                // Check if the newly generated address is unused (no transactions, zero balance and unspent).
                if (
                    size(hashes) === 0 &&
                    some(balances, (balance) => balance === 0) &&
                    some(wereSpent, (status) => status.local === false && status.remote === false)
>>>>>>> c48f04ae
                ) {
                    return updatedAddressData;
                }

                // If the newly generated address is used, generate a new address.
                const nextKeyIndex = currentKeyIndex + 1;

                return generateAddressData(nextKeyIndex, updatedAddressData);
            });
    };

    const { index, security } = options;

    return generateAddressData(index, []);
};

/**
 *   Accepts addresses with indexes [{ address, index }] as an array.
 *   Finds latest balances on those addresses.
 *   Finds latest spent statuses on addresses.
 *   Transforms addresses array to a dictionary. [{ address: { index: 0, spent: false, balance: 0, checksum: address-checksum }}]
 *
 *   @method mapLatestAddressDataAndBalances
 *   @param {string} provider
 *
 *   @returns {function(array, array): Promise<object>}
 **/
export const mapLatestAddressDataAndBalances = (provider) => (addressData, transactions) => {
    const cached = {
        balances: [],
        wereSpent: [],
    };

    const addresses = map(addressData, (addressObject) => addressObject.address);

    if (isEmpty(addresses)) {
        return Promise.resolve([]);
    }

    return getBalancesAsync(provider)(addresses)
        .then((balances) => {
            cached.balances = map(balances.balances, Number);

            return wereAddressesSpentFromAsync(provider)(addresses);
        })
        .then((wereSpent) => {
            // Get spend statuses of addresses from normalised transactions
            const spendStatuses = findSpendStatusesFromTransactions(addresses, transactions);

            cached.wereSpent = map(wereSpent, (status, idx) => ({
                remote: status,
                local: spendStatuses[idx],
            }));

            return formatAddressData(addresses, cached.balances, cached.wereSpent);
        });
};

/**
 *  Returns all associated addresses with history for a seed
 *
 *  @method getFullAddressHistory
 *  @param {string} provider
 *
 *  @returns {function(object, object): Promise<object>}
 */
export const getFullAddressHistory = (provider) => (seedStore, existingAccountState = {}) => {
    let generatedAddresses = [];
    const addressData = { hashes: [], balances: [], wereSpent: [] };
    const { transactions } = existingAccountState;

    const generateAndStoreAddressesInBatch = (currentOptions) => {
        return seedStore
            .generateAddress(currentOptions)
            .then((addresses) => findAddressesData(provider)(addresses, transactions || []))
            .then(({ hashes, balances, wereSpent, addresses }) => {
                const shouldGenerateNextBatch =
                    size(hashes) ||
                    some(balances, (balance) => balance > 0) ||
                    some(wereSpent, (status) => status.remote || status.local);

                if (shouldGenerateNextBatch) {
                    generatedAddresses = [...generatedAddresses, ...addresses];
                    addressData.hashes = [...addressData.hashes, ...hashes];
                    addressData.balances = [...addressData.balances, ...balances];
                    addressData.wereSpent = [...addressData.wereSpent, ...wereSpent];

                    const newOptions = assign({}, currentOptions, {
                        index: currentOptions.total + currentOptions.index,
                    });

                    return generateAndStoreAddressesInBatch(newOptions);
                }

                const lastAddressIndex = size(generatedAddresses) - 1;

                // Before traversing backwards to remove the unused addresses,
                // Set the first address from the newly fetched addresses as the latest address.
                const latestAddress = head(addresses);

                return removeUnusedAddresses(provider)(
                    lastAddressIndex,
                    latestAddress,
                    generatedAddresses.slice(),
                    existingAccountState,
                ).then((addresses) => {
                    const sizeOfAddressesTillOneUnused = size(addresses);

                    return {
                        addresses,
                        ...addressData,
                        // Append 0 balance to the latest unused address
                        balances: [...addressData.balances.slice(0, sizeOfAddressesTillOneUnused - 1), 0],
                        // Append false as spent status to the latest unused address
                        wereSpent: [
                            ...addressData.wereSpent.slice(0, sizeOfAddressesTillOneUnused - 1),
                            { local: false, remote: false },
                        ],
                    };
                });
            });
    };

    const options = { index: 0, total: 10, security: DEFAULT_SECURITY };

    return generateAndStoreAddressesInBatch(options);
};

/**
 *  Finds hashes, balances and spent statuses for an address
 *
 *  @method findAddressesData
 *  @param {string} provider
 *
 *  @returns {function(array, [array]): Promise<{object}>
 */
const findAddressesData = (provider) => (addresses, transactions = []) => {
    return Promise.all([
        findTransactionsAsync(provider)({ addresses }),
        getBalancesAsync(provider)(addresses),
        wereAddressesSpentFromAsync(provider)(addresses),
    ]).then((data) => {
        const [hashes, balances, wereSpent] = data;
        const spendStatusesFromTransactions = findSpendStatusesFromTransactions(addresses, transactions);

        return {
            addresses,
            hashes,
            balances: map(balances.balances, Number),
            wereSpent: map(wereSpent, (status, idx) => ({ remote: status, local: spendStatusesFromTransactions[idx] })),
        };
    });
};

/**
 *  Starts traversing from specified index backwards
 *  Keeps on calling findTransactions to see if there's any associated tx with address
 *  Stops at the point where it finds an address with hash
 *  Basically just removes the unused addresses
 *
 *  @method removeUnusedAddresses
 *  @param {string} provider
 *
 *  @returns {function(number, string, array, object): Promise<array>}
 */
export const removeUnusedAddresses = (provider) => (
    index,
    latestUnusedAddress,
    finalAddresses,
    existingAccountState = {},
) => {
    if (!finalAddresses[index]) {
        return Promise.resolve([...finalAddresses, latestUnusedAddress]);
    }

<<<<<<< HEAD
    const { transactions } = existingAccountState;
=======
    return findAddressesData(provider)([finalAddresses[index]]).then(({ hashes, balances, wereSpent }) => {
        if (
            size(hashes) === 0 &&
            some(balances, (balance) => balance === 0) &&
            some(wereSpent, (status) => status.remote === false && status.local === false)
        ) {
            return removeUnusedAddresses(provider)(index - 1, finalAddresses[index], finalAddresses.slice(0, index));
        }
>>>>>>> c48f04ae

    return findAddressesData(provider)([finalAddresses[index]], transactions || []).then(
        ({ hashes, balances, wereSpent }) => {
            if (
                size(hashes) === 0 &&
                some(balances, (balance) => balance === 0) &&
                some(wereSpent, (status) => status.remote === false || status.local === false)
            ) {
                return removeUnusedAddresses(provider)(
                    index - 1,
                    finalAddresses[index],
                    finalAddresses.slice(0, index),
                    existingAccountState,
                );
            }

            return [...finalAddresses, latestUnusedAddress];
        },
    );
};

/**
 * Format address data - Assign corresponding balance, spend status and checksum
 * Note: If addresses does not start with key index 0, key indexes must be provided
 * Otherwise it can cause a key index mismatch
 *
 * @method formatAddressData
 *
 * @param {array} addresses
 * @param {array} balances
 * @param {array} addressesSpendStatuses
 * @param {array} keyIndexes
 *
 * @returns {array}
 */
export const formatAddressData = (addresses, balances, addressesSpendStatuses, keyIndexes = []) => {
    const sizeOfAddresses = size(addresses);
    const sizeOfBalances = size(balances);
    const sizeOfSpendStatuses = size(addressesSpendStatuses);
    const sizeOfKeyIndexes = size(keyIndexes);

    if (
        sizeOfAddresses !== sizeOfBalances ||
        sizeOfAddresses !== sizeOfSpendStatuses ||
        (sizeOfKeyIndexes ? sizeOfKeyIndexes !== sizeOfAddresses : false)
    ) {
        throw new Error(Errors.ADDRESS_METADATA_LENGTH_MISMATCH);
    }

    return reduce(
        addresses,
        (acc, address, index) => {
            const spendStatusOfThisAddress = addressesSpendStatuses[index];
            const { local, remote } = spendStatusOfThisAddress;

            acc.push({
                address,
                index: sizeOfKeyIndexes ? keyIndexes[index] : index,
                spent: { local, remote },
                balance: balances[index],
                checksum: iota.utils.addChecksum(address).slice(address.length),
            });

            return acc;
        },
        [],
    );
};

/**
 *   Locally mark addresses as spent
 *
 *   @method markAddressesAsSpentSync
 *   @param {array} bundles
 *   @param {array} addressData
 *   @returns {array}
 **/
export const markAddressesAsSpentSync = (bundles, addressData) => {
    const addressDataClone = cloneDeep(addressData);
    const addresses = map(addressData, (addressObject) => addressObject.address);

    // Iterate over all bundles and sort them between incoming
    // and outgoing transfers
    bundles.forEach((bundle) => {
        // Iterate over every bundle entry
        bundle.forEach((transaction) => {
            // If bundle address in the list of addresses associated with the seed
            // mark the address as sent
            if (addresses.indexOf(transaction.address) > -1) {
                // Check if it's a remainder address
                const isRemainder = transaction.currentIndex === transaction.lastIndex && transaction.lastIndex !== 0;
                // check if sent transaction
                if (transaction.value < 0 && !isRemainder) {
                    // Mark address as spent
                    const addressObject = find(addressDataClone, { address: transaction.address });
                    addressObject.spent.local = true;
                }
            }
        });
    });

    return addressDataClone;
};

/**
 *   Communicates with ledger and checks if the addresses are spent from.
 *
 *   @method filterSpentAddressData
 *   @param {string} [provider]
 *
 *   @returns {function(array, array): Promise<object>}
 **/
export const filterSpentAddressData = (provider) => (addressData, transactions) => {
    const unspentAddresses = map(
        filter(addressData, (addressObject) => addressObject.spent.local === false),
        (addressObject) => addressObject.address,
    );

    // If all inputs are spent, avoid making the network call
    if (isEmpty(unspentAddresses)) {
        return Promise.resolve([]);
    }

    // Get latest spend statuses against unspent addresses from locally stored transactions
    const spendStatuses = findSpendStatusesFromTransactions(unspentAddresses, transactions);

    return wereAddressesSpentFromAsync(provider)(unspentAddresses).then((wereSpent) => {
        const filteredAddresses = filter(
            unspentAddresses,
            (_, idx) => wereSpent[idx] === false && spendStatuses[idx] === false,
        );

        return filter(addressData, (addressObject) => includes(filteredAddresses, addressObject.address));
    });
};

/**
 *   Communicates with ledger and checks if the addresses are spent from.
 *
 *   @method shouldAllowSendingToAddress
 *   @param {string} [provider]
 *
 *   @returns {function(array): Promise<boolean>}
 **/
export const shouldAllowSendingToAddress = (provider) => (addresses) => {
    return wereAddressesSpentFromAsync(provider)(addresses).then((wereSpent) => {
        const spentAddresses = filter(addresses, (address, idx) => wereSpent[idx]);

        return !spentAddresses.length;
    });
};

/**
 *   Takes in an array of balances (numbers) and calculates the total balance
 *
 *   @method accumulateBalance
 *   @param {array} balances - Array of integers
 *
 *   @returns {number} - Total balance
 **/
export const accumulateBalance = (balances) =>
    reduce(
        balances,
        (res, val) => {
            if (isNumber(val)) {
                res = res + val;
            }

            return res;
        },
        0,
    );

/**
 *   Takes in transfer bundles and grab hashes for transfer objects that are unconfirmed.
 *
 *   @method getBalancesSync
 *   @param {array} addresses
 *   @param {object} addressData
 *
 *   @returns {array} - array of balances
 **/
export const getBalancesSync = (addresses, addressData) => {
    const balances = [];

    each(addresses, (address) => {
        // Just a safety check.
        if (address in addressData) {
            const balance = addressData[address].balance;
            balances.push(balance);
        }
    });

    return balances;
};

/**
 *   Takes address data and returns the latest address
 *
 *   @method getLatestAddress
 *   @param {array} addressData
 *   `
 *   @returns {string} - latest address
 **/
export const getLatestAddress = (addressData, withChecksum = false) => {
    const addressObjectWithHighestIndex = getLatestAddressObject(addressData);

    const address = get(addressObjectWithHighestIndex, 'address');

    return withChecksum ? `${address}${get(addressObjectWithHighestIndex, 'checksum')}` : address;
};

/**
 *   Takes address data and returns the address data object with highest index
 *
 *   @method getLatestAddressData
 *   @param {array} addressData
 *   `
 *   @returns {string} - latest address
 **/
export const getLatestAddressObject = (addressData) => maxBy(addressData, 'index');

/**
 *   Generate addresses till remainder (unused and also not blacklisted for being a remainder address)
 *
 *   @method getAddressesUptoRemainder
 *   @param {string} [provider]
 *
 *   @returns {function(array, array, object, array): Promise<object>}
 **/
export const getAddressesUptoRemainder = (provider) => (
    addressData,
    transactions,
    seedStore,
    blacklistedRemainderAddresses = [],
) => {
    const latestAddress = getLatestAddress(addressData);
    const latestAddressData = getLatestAddressData(addressData);

    const isBlacklisted = (address) => includes(blacklistedRemainderAddresses, address);

    if (isBlacklisted(latestAddress)) {
        const latestAddressData = getLatestAddressObject(addressData);
        const startIndex = latestAddressData.index + 1;

        return getAddressDataUptoLatestUnusedAddress(provider)(seedStore, transactions, {
            index: startIndex,
            security: DEFAULT_SECURITY,
        }).then((newAddressData) => {
            const remainderAddress = getLatestAddress(newAddressData);
            const remainderAddressData = getLatestAddressData(newAddressData);

            const addressDataUptoRemainder = [...addressData, ...newAddressData];

            if (isBlacklisted(remainderAddress)) {
                return getAddressesUptoRemainder(provider)(
                    addressDataUptoRemainder,
                    transactions,
                    seedStore,
                    blacklistedRemainderAddresses,
                );
            }

            return {
                remainderAddress,
                remainderIndex: remainderAddressData.index,
                addressDataUptoRemainder,
            };
        });
    }

    return Promise.resolve({
        remainderAddress: latestAddress,
        remainderIndex: latestAddressData.index,
        addressDataUptoRemainder: addressData,
    });
};

/**
 *   Takes current address data as input and adds latest unused addresses
 *
 *   @method syncAddresses
 *   @param {string} [provider]
 *
 *   @returns {function(string, array, array): Promise<object>}
 **/
export const syncAddresses = (provider) => (seedStore, addressData, transactions) => {
    // Find the address object with highest index from existing address data
    const latestAddressObject = getLatestAddressObject(addressData);

    const addLatestAddresses = () => {
        // Start index should be (highest index in existing address data + 1)
        const startIndex = latestAddressObject.index + 1;

        return getAddressDataUptoLatestUnusedAddress(provider)(seedStore, transactions, {
            index: startIndex,
            security: DEFAULT_SECURITY,
        }).then((newAddressObjects) => [...addressData, ...newAddressObjects]);
    };

    // Check if there are any transactions associated with the latest address or if the address is spent
    return isAddressUsedAsync(provider)(latestAddressObject).then((isUsed) => {
        if (!isUsed && !isAddressUsedSync(latestAddressObject, transactions)) {
            return addressData;
        }

        // Otherwise generate addresses till latest unused and add them in existing address objects
        return addLatestAddresses();
    });
};

/**
 *   Filters inputs with addresses that have pending incoming transfers or
 *   are change addresses.
 *
 *   @method filterAddressDataWithPendingIncomingTransactions
 *   @param {object} addressData
 *   @param {array} pendingValueTransactions
 *
 *   @returns {object}
 **/
export const filterAddressDataWithPendingIncomingTransactions = (addressData, transactions) => {
    if (isEmpty(transactions) || isEmpty(addressData)) {
        return addressData;
    }

    const addresses = map(addressData, (addressObject) => addressObject.address);

    const addressesWithIncomingTransactions = map(
        filter(
            transactions,
            (transaction) =>
                includes(addresses, transaction.address) &&
                transaction.persistence === false &&
                transaction.value !== 0,
        ),
        (transaction) => transaction.address,
    );

    return filter(addressData, (addressObject) => includes(addressesWithIncomingTransactions, addressObject.address));
};

/**
 *   Attach address to tangle if its not already attached
 *
 *   @method attachAndFormatAddress
 *   @param {string} [provider]
 *
 *   @returns {function(string, number, number, object, array, array, function): Promise<object>}
 **/
export const attachAndFormatAddress = (provider) => (
    address,
    index,
    balance,
    seedStore,
    transactions,
    addressData,
    powFn,
) => {
    let attachedTransactions = [];

    return findTransactionsAsync(provider)({ addresses: [address] })
        .then((hashes) => {
            if (size(hashes)) {
                throw new Error(Errors.ADDRESS_ALREADY_ATTACHED);
            }

            return sendTransferAsync(provider, powFn)(seedStore, prepareTransferArray(address, 0, '', addressData));
        })
        .then((transactionObjects) => {
            attachedTransactions = transactionObjects;

            return wereAddressesSpentFromAsync(provider)([address]);
        })
        .then((wereSpent) => {
            const spendStatuses = findSpendStatusesFromTransactions([address], transactions);
            const addressData = formatAddressData(
                [address],
                [balance],
                map(wereSpent, (status, idx) => ({
                    remote: status,
                    // Do not override local spend status
                    local: get(find(addressData, { address }), 'spent.local') || spendStatuses[idx],
                })),
                [index],
            );

            return {
                latestAddressData: addressData,
                attachedTransactions,
            };
        });
};

/**
 * Categorise addresses as spent/unspent
 *
 * @method categoriseAddressesBySpentStatus
 * @param {string} [provider]
 *
 * @returns {function(array): object}
 */
export const categoriseAddressesBySpentStatus = (provider) => (addresses) => {
    return wereAddressesSpentFromAsync(provider)(addresses).then((spentStatuses) => {
        const categorise = (acc, address, idx) => {
            if (spentStatuses[idx]) {
                acc.spent.push(address);
            } else {
                acc.unspent.push(address);
            }
        };

        return transform(addresses, categorise, { spent: [], unspent: [] });
    });
};

/**
 * Mimic wereAddressesSpentFrom IRI api call response, by checking spent status of addresses from transaction objects
 *
 * @method findSpendStatusesFromTransactions
 * @param {array} addresses
 * @param {array} transactions
 *
 * @returns {array<boolean>}
 */
export const findSpendStatusesFromTransactions = (addresses, transactions) => {
    const inputAddresses = map(filter(transactions, (tx) => tx.value < 0), (tx) => tx.address);

    return map(addresses, (address) => includes(inputAddresses, address));
};

/**
 * Transforms address data object to inputs list
 *
 * @method transformAddressDataToInputs
 * @param {array} addressData
 * @param {number} security
 *
 * @returns {array}
 */
export const transformAddressDataToInputs = (addressData, security = DEFAULT_SECURITY) =>
    map(addressData, (addressObject) => ({
        address: addressObject.address,
        security,
        balance: addressObject.balance,
        keyIndex: addressObject.index,
    }));

/**
 * Filters address data with pending outgoing transactions
 *
 * @method filterAddressDataWithPendingOutgoingTransactions
 * @param {array} addressData
 * @param {array} transactions
 *
 * @returns {object}
 */
export const filterAddressDataWithPendingOutgoingTransactions = (addressData, transactions) => {
    const pendingTransactions = filter(transactions, (tx) => tx.persistence === false);
    // Get all input addresses from transactions
    const inputAddressesFromTransactions = map(
        filter(pendingTransactions, (transaction) => transaction.value < 0),
        (transaction) => transaction.address,
    );

    return filter(addressData, (addressObject) => includes(inputAddressesFromTransactions, addressObject.address));
};<|MERGE_RESOLUTION|>--- conflicted
+++ resolved
@@ -112,18 +112,11 @@
     const generateAddressData = (currentKeyIndex, generatedAddressData) => {
         return seedStore
             .generateAddress({ index: currentKeyIndex, security })
-<<<<<<< HEAD
             .then((address) => findAddressesData(provider)([address], transactions))
-=======
-            .then((address) => {
-                return findAddressesData(provider)([address], normalisedTransactions);
-            })
->>>>>>> c48f04ae
             .then(({ hashes, balances, wereSpent, addresses }) => {
                 const updatedAddressData = [
                     ...generatedAddressData,
                     ...formatAddressData(addresses, balances, wereSpent, [currentKeyIndex]),
-<<<<<<< HEAD
                 ];
 
                 if (
@@ -133,15 +126,6 @@
                     some(wereSpent, (status) => status.local === false && status.remote === false) &&
                     // Balance should be zero
                     some(balances, (balance) => balance === 0)
-=======
-                };
-
-                // Check if the newly generated address is unused (no transactions, zero balance and unspent).
-                if (
-                    size(hashes) === 0 &&
-                    some(balances, (balance) => balance === 0) &&
-                    some(wereSpent, (status) => status.local === false && status.remote === false)
->>>>>>> c48f04ae
                 ) {
                     return updatedAddressData;
                 }
@@ -317,25 +301,14 @@
         return Promise.resolve([...finalAddresses, latestUnusedAddress]);
     }
 
-<<<<<<< HEAD
     const { transactions } = existingAccountState;
-=======
-    return findAddressesData(provider)([finalAddresses[index]]).then(({ hashes, balances, wereSpent }) => {
-        if (
-            size(hashes) === 0 &&
-            some(balances, (balance) => balance === 0) &&
-            some(wereSpent, (status) => status.remote === false && status.local === false)
-        ) {
-            return removeUnusedAddresses(provider)(index - 1, finalAddresses[index], finalAddresses.slice(0, index));
-        }
->>>>>>> c48f04ae
 
     return findAddressesData(provider)([finalAddresses[index]], transactions || []).then(
         ({ hashes, balances, wereSpent }) => {
             if (
                 size(hashes) === 0 &&
                 some(balances, (balance) => balance === 0) &&
-                some(wereSpent, (status) => status.remote === false || status.local === false)
+                some(wereSpent, (status) => status.remote === false && status.local === false)
             ) {
                 return removeUnusedAddresses(provider)(
                     index - 1,
@@ -544,7 +517,7 @@
 /**
  *   Takes address data and returns the address data object with highest index
  *
- *   @method getLatestAddressData
+ *   @method getLatestAddressObject
  *   @param {array} addressData
  *   `
  *   @returns {string} - latest address
@@ -566,7 +539,7 @@
     blacklistedRemainderAddresses = [],
 ) => {
     const latestAddress = getLatestAddress(addressData);
-    const latestAddressData = getLatestAddressData(addressData);
+    const latestAddressData = getLatestAddressObject(addressData);
 
     const isBlacklisted = (address) => includes(blacklistedRemainderAddresses, address);
 
@@ -579,7 +552,7 @@
             security: DEFAULT_SECURITY,
         }).then((newAddressData) => {
             const remainderAddress = getLatestAddress(newAddressData);
-            const remainderAddressData = getLatestAddressData(newAddressData);
+            const remainderAddressData = getLatestAddressObject(newAddressData);
 
             const addressDataUptoRemainder = [...addressData, ...newAddressData];
 
