import get from 'lodash/get';
import filter from 'lodash/filter';
import find from 'lodash/find';
import isArray from 'lodash/isArray';
import isFunction from 'lodash/isFunction';
import isUndefined from 'lodash/isUndefined';
import includes from 'lodash/includes';
import isNull from 'lodash/isNull';
import sampleSize from 'lodash/sampleSize';
import size from 'lodash/size';
import cloneDeep from 'lodash/cloneDeep';
import URL from 'url-parse';
import { BigNumber } from 'bignumber.js';
import { iota } from './index';
import { isNodeHealthy } from './extendedApi';
import { NODELIST_URL, MAX_REQUEST_TIMEOUT } from '../../config';
import Errors from '../errors';
import { roundDown } from '../utils';

export const MAX_SEED_LENGTH = 81;

export const MAX_SEED_TRITS = MAX_SEED_LENGTH * 3;

export const SEED_CHECKSUM_LENGTH = 3;

export const ADDRESS_LENGTH_WITHOUT_CHECKSUM = MAX_SEED_LENGTH;

export const ADDRESS_LENGTH = 90;

export const CHECKSUM_LENGTH = ADDRESS_LENGTH - ADDRESS_LENGTH_WITHOUT_CHECKSUM;

export const VALID_SEED_REGEX = /^[A-Z9]+$/;

export const VALID_ADDRESS_WITHOUT_CHECKSUM_REGEX = VALID_SEED_REGEX;

export const VALID_ADDRESS_WITH_CHECKSUM_REGEX = /^[A-Z9]{90}$/;

export const TOTAL_IOTA_SUPPLY = 2779530283277761;

export const HASH_SIZE = 81;

export const TRANSACTION_TRYTES_SIZE = 2673;

export const EMPTY_HASH_TRYTES = '9'.repeat(HASH_SIZE);

export const EMPTY_TRANSACTION_TRYTES = '9'.repeat(TRANSACTION_TRYTES_SIZE);

export const EMPTY_TRANSACTION_MESSAGE = 'Empty';

export const IOTA_DENOMINATIONS = ['i', 'Ki', 'Mi', 'Gi', 'Ti'];

/**
 * Converts trytes to bytes
 *
 * @method convertFromTrytes
 * @param {string} trytes
 *
 * @returns {string}
 */
export const convertFromTrytes = (trytes) => {
    const trytesWithoutNines = trytes.replace(/9+$/, '');
    const message = iota.utils.fromTrytes(trytesWithoutNines);

    /* eslint-disable no-control-regex */
    if (trytesWithoutNines && message && /^[\x00-\xFF]*$/.test(message)) {
        return message;
    }
    /* eslint-enable no-control-regex */
    return EMPTY_TRANSACTION_MESSAGE;
};

/**
 * Gets checksum.
 *
 * @method getChecksum
 *
 * @param {string | array} input - seed trytes | seed trits
 * @param {number} [length]
 *
 * @returns {string | array}
 */
export const getChecksum = (
    input,
    // Trinity trytes to trits conversion creates Int8Array
    length = isArray(input) || input instanceof Int8Array ? SEED_CHECKSUM_LENGTH * 3 : SEED_CHECKSUM_LENGTH,
) => {
    return iota.utils
        .addChecksum(
            // https://github.com/iotaledger/iota.js/blob/develop/lib/utils/utils.js#L64
            // iota.lib.js throws an exception for typed arrays
            input instanceof Int8Array ? Array.from(input) : input,
            length,
            false,
        )
        .slice(-length);
};

/**
 * Checks if a seed is valid
 *
 * @method isValidSeed
 * @param {string} seed
 *
 * @returns {boolean}
 */
export const isValidSeed = (seed) => seed.length === MAX_SEED_LENGTH && seed.match(VALID_SEED_REGEX);

/**
 * Formats IOTA value
 *
 * @method formatValue
 * @param {number} value
 *
 * @returns {number}
 */
export const formatValue = (value) => {
    let negative = false;
    if (value < 0) {
        negative = true;
        value = -value;
    }
    switch (true) {
        case value < 1000:
            break;
        case value < 1000000:
            value /= 1000;
            break;
        case value < 1000000000:
            value /= 1000000;
            break;
        case value < 1000000000000:
            value /= 1000000000;
            break;
        default:
            value /= 1000000000000;
            break;
    }

    if (negative === true) {
        return -value;
    }

    return value;
};

/**
 * Gets relevant denomination for provided IOTA value
 *
 * @method formatUnit
 * @param {number} value
 *
 * @returns {string}
 */
export const formatUnit = (value) => {
    if (value < 0) {
        value = -value;
    }

    switch (true) {
        case value < 1000:
            return 'i';
        case value < 1000000:
            return 'Ki';
        case value < 1000000000:
            return 'Mi';
        case value < 1000000000000:
            return 'Gi';
        default:
            return 'Ti';
    }
};

/**
 * Converts iota value-unit string to int value
 *
 * @method unitStringToValue
 * @param {string}
 *
 * @returns {number}
 */
export const unitStringToValue = (str) => {
    const value = parseInt(str);
    const unit = str.substr(value.toString().length).toLowerCase();

    switch (unit) {
        case 'ki':
            return value * 1000;
        case 'mi':
            return value * 1000000;
        case 'gi':
            return value * 1000000000;
        case 'ti':
            return value * 1000000000000;
        case 'pi':
            return value * 1000000000000000;
        default:
            return value;
    }
};

/**
 * Format iotas to human readable format
 * @param {number} iotas - Input value in iotas
 * @param {boolean} showShort - Should output short format
 * @param {boolean} showUnit - Should output unit
 *
 * @returns {string}
 */
export const formatIotas = (iotas, showShort, showUnit) => {
    const formattedValue = formatValue(iotas);
    const outputValue = !showShort
        ? formattedValue
        : roundDown(formattedValue, 1) + (iotas < 1000 || (iotas / formattedValue) % 10 === 0 ? '' : '+');

    return `${outputValue}${showUnit ? ' ' + formatUnit(iotas) : ''}`;
};

/**
 * Checks if provided server address is valid
 *
 * @method isValidServerAddress
 * @param {string} server
 *
 * @returns {boolean}
 */
export const isValidServerAddress = (server) => {
    if (!server.startsWith('http://') && !server.startsWith('https://')) {
        return false;
    }

    return true;
};

/**
 * Checks if provided IOTA address is valid
 *
 * @method isValidAddress
 * @param {string} address
 *
 * @returns {boolean}
 */
export const isValidAddress = (address) => {
    if (!isNull(address.match(VALID_SEED_REGEX))) {
        return size(address) === 90 && iota.utils.isValidChecksum(address);
    }

    return false;
};

/**
 * Checks if the last trit is 0
 *
 * @method isLastTritZero
 * @param {string} address
 *
 * @returns {boolean}
 */
export const isLastTritZero = (address) => !/[E-V]/.test(address.slice(80, 81));

/**
 * Checks if provided IOTA message is valid
 *
 * @method isValidMessage
 * @param {string} message
 *
 * @returns {boolean}
 */
export const isValidMessage = (message) => {
    return iota.utils.fromTrytes(iota.utils.toTrytes(message)) === message;
};

/**
 * Checks if provided amount is valid
 *
 * @method isValidAmount
 * @param {string|number} amount
 * @param {number} multiplier
 * @param {boolean} isFiat
 *
 * @returns {boolean}
 */
export const isValidAmount = (amount, multiplier, isFiat = false) => {
    const value = new BigNumber(parseFloat(amount)).times(new BigNumber(multiplier)).toNumber();
    // For sending a message
    if (amount === '') {
        return true;
    }

    // Ensure iota value is an integer
    if (!isFiat) {
        if (value % 1 !== 0) {
            return false;
        }
    }

    if (value < 0) {
        return false;
    }

    return !isNaN(amount);
};

/**
 * @typedef {Object} ParsedURL
 * @property {string} address The parsed address
 * @property {string} message The parsed message
 * @property {number} amount The parsed amount
 */

/** Parse an IOTA address input
 * @param {string} input
 * @returns {ParsedURL} - The parsed address, message and/or amount values
 */
export const parseAddress = (input) => {
    const result = {
        address: null,
        message: null,
        amount: null,
    };

    if (!input || typeof input !== 'string') {
        return null;
    }

    if (input.match(VALID_ADDRESS_WITH_CHECKSUM_REGEX)) {
        result.address = input;
        return result;
    }

    try {
        let parsed = {
            address: null,
            message: null,
            amount: null,
        };

        if (input.toLowerCase().indexOf('iota:') === 0) {
            const url = new URL(input, true);
            parsed.address = url.hostname.toUpperCase();
            parsed.message = url.query.message;
            parsed.amount = url.query.amount;
        } else {
            parsed = JSON.parse(input);
        }

        if (parsed.address.match(VALID_ADDRESS_WITH_CHECKSUM_REGEX)) {
            result.address = parsed.address;
        } else {
            return null;
        }
        if (parsed.message && typeof parsed.message === 'string') {
            result.message = parsed.message;
        }
        if (parsed.amount && String(parsed.amount) === String(parseInt(parsed.amount, 10))) {
            result.amount = Math.abs(parseInt(parsed.amount, 10));
        }
    } catch (error) {
        return null;
    }

    return result;
};

/**
 * Retry IOTA api calls on different nodes
 *
 * @method withRetriesOnDifferentNodes
 *
 * @param {array} nodes
 * @param {array|function} [failureCallbacks]
 *
 * @returns {function(function): function(...[*]): Promise}
 */
export const withRetriesOnDifferentNodes = (nodes, failureCallbacks) => {
    let attempt = 0;
    let executedCallback = false;
    const retries = size(nodes);

    return (promiseFunc) => {
        const execute = (...args) => {
            if (isUndefined(nodes[attempt])) {
                return Promise.reject(new Error(Errors.NO_NODE_TO_RETRY));
            }

            return promiseFunc(nodes[attempt])(...args)
                .then((result) => ({ node: nodes[attempt], result }))
                .catch((err) => {
                    if (get(err, 'message') === Errors.LEDGER_INVALID_INDEX) {
                        throw new Error(Errors.LEDGER_INVALID_INDEX);
                    }
                    // Abort retries on user cancelled Ledger action
                    if (get(err, 'message') === Errors.LEDGER_CANCELLED) {
                        throw new Error(Errors.LEDGER_CANCELLED);
                    }
                    // If a function is passed as failure callback
                    // Just trigger it once.
                    if (isFunction(failureCallbacks)) {
                        if (!executedCallback) {
                            executedCallback = true;
                            failureCallbacks();
                        }
                        // If an array of functions is passed
                        // Execute callback on each failure
                    } else if (isArray(failureCallbacks)) {
                        if (isFunction(failureCallbacks[attempt])) {
                            failureCallbacks[attempt]();
                        }
                    }

                    attempt += 1;

                    if (attempt < retries) {
                        return execute(...args);
                    }

                    throw err;
                });
        };

        return execute;
    };
};

/**
 * Fetches list of IRI nodes from a server
 *
 * @method fetchRemoteNodes
 * @param {string} [url]
 * @param {object} [options]
 *
 * @returns {Promise<*>}
 */
export const fetchRemoteNodes = (
    url = NODELIST_URL,
    options = {
        headers: {
            Accept: 'application/json',
        },
    },
) =>
    fetch(url, options)
        .then((response) => response.json())
        .then((response) => {
            if (isArray(response)) {
                return response.filter((node) => typeof node.node === 'string' && node.node.indexOf('https://') === 0);
            }

            return [];
        });

/**
 * Gets random nodes.
 *
 * @method getRandomNodes
 * @param {array} nodes
 * @param {number} [size]
 * @param {array} [blacklistedNodes]
<<<<<<< HEAD
 *
 * @returns {Array}
 */
export const getRandomNodes = (nodes, size = 5, blacklistedNodes = []) => {
    return sampleSize(filter(nodes, (node) => !find(blacklistedNodes, { url: node.url })), size);
=======
 * @param {bool} Remote PoW
 *
 * @returns {Array}
 */
export const getRandomNodes = (nodes, size = 5, blacklistedNodes = [], PoW = false) => {
    let nodesToSample = cloneDeep(nodes);
    if (PoW) {
        nodesToSample = filter(nodes, (node) => node.pow === true);
    }
    return sampleSize(filter(nodesToSample, (node) => !find(blacklistedNodes, { url: node.url })), size);
>>>>>>> 40ab573c
};

/**
 * Throws an error if a node is not synced.
 *
 * @method throwIfNodeNotHealthy
 * @param {object} settings
 *
 * @returns {Promise<boolean>}
 */
export const throwIfNodeNotHealthy = (settings) => {
    return isNodeHealthy(settings).then((isSynced) => {
        if (!isSynced) {
            throw new Error(Errors.NODE_NOT_SYNCED_BY_TIMESTAMP);
        }

        return isSynced;
    });
};

/**
 * Handles timeouts for network requests made to IRI nodes
 * Catches "request timeout" exceptions and retries network request with increased timeout
 * See (https://github.com/iotaledger/iota.js/blob/master/lib/utils/makeRequest.js#L115)
 *
 * @method withRequestTimeoutsHandler
 *
 * @param {number} timeout
 *
 * @returns {function}
 */
export const withRequestTimeoutsHandler = (timeout) => {
    let attempt = 1;

    const getNextTimeout = () => attempt * timeout;

    const handleTimeout = (promiseFunc) => {
        return promiseFunc(getNextTimeout()).catch((error) => {
            attempt += 1;

            if (
                (includes(error.message, Errors.REQUEST_TIMED_OUT) ||
                    includes(error.message, Errors.REQUEST_TIMED_OUT.toLowerCase())) &&
                getNextTimeout() < MAX_REQUEST_TIMEOUT
            ) {
                return handleTimeout(promiseFunc);
            }

            throw error;
        });
    };

    return handleTimeout;
};<|MERGE_RESOLUTION|>--- conflicted
+++ resolved
@@ -455,13 +455,6 @@
  * @param {array} nodes
  * @param {number} [size]
  * @param {array} [blacklistedNodes]
-<<<<<<< HEAD
- *
- * @returns {Array}
- */
-export const getRandomNodes = (nodes, size = 5, blacklistedNodes = []) => {
-    return sampleSize(filter(nodes, (node) => !find(blacklistedNodes, { url: node.url })), size);
-=======
  * @param {bool} Remote PoW
  *
  * @returns {Array}
@@ -472,7 +465,6 @@
         nodesToSample = filter(nodes, (node) => node.pow === true);
     }
     return sampleSize(filter(nodesToSample, (node) => !find(blacklistedNodes, { url: node.url })), size);
->>>>>>> 40ab573c
 };
 
 /**
