import assign from 'lodash/assign';
import cloneDeep from 'lodash/cloneDeep';
import get from 'lodash/get';
import map from 'lodash/map';
import find from 'lodash/find';
import { isNodeSynced, findTransactionsAsync } from './extendedApi';
import { syncTransactions, getTransactionsDiff } from './transfers';
import {
<<<<<<< HEAD
    mapLatestAddressDataAndBalances,
=======
    findTransactionObjectsAsync,
    getLatestInclusionAsync,
    getTransactionsObjectsAsync,
    findTransactionsAsync,
} from './extendedApi';
import {
    prepareForAutoPromotion,
    syncTransfers,
    getPendingTxTailsHashes,
    getConfirmedTransactionHashes,
    markTransfersConfirmed,
    getBundleHashesForNewlyConfirmedTransactions,
    getTransactionsDiff,
    constructNormalisedBundles,
    normaliseBundle,
    mergeNewTransfers,
    getOwnTransactionHashes,
} from './transfers';
import {
    getAddressDataAndFormatBalance,
>>>>>>> c48f04ae
    getFullAddressHistory,
    markAddressesAsSpentSync,
    syncAddresses,
    formatAddressData,
    findSpendStatusesFromTransactions,
} from './addresses';
<<<<<<< HEAD
import Errors from '../errors';
=======
import { EMPTY_HASH_TRYTES, throwIfNodeNotSynced } from './utils';

/**
 *   Takes in account data fetched from ledger.
 *   Formats addresses as an object { index, spent, checksum, balance }.
 *   Accumulates total balance.
 *   Prepares transactions for auto promotion.
 *
 *   @method organiseAccountState
 *
 *   @returns {function(string, object): Promise<object>}
 **/
const organiseAccountState = (provider) => (accountName, partialAccountData) => {
    const organisedState = {
        accountName,
        transfers: partialAccountData.transfers,
        balance: 0,
        addresses: {},
        unconfirmedBundleTails: {},
        hashes: partialAccountData.hashes,
    };

    const { addresses, balances, wereSpent } = partialAccountData;

    organisedState.addresses = formatAddressData(addresses, balances, wereSpent);

    organisedState.balance = accumulateBalance(partialAccountData.balances);

    const normalisedTransactionsList = map(organisedState.transfers, (tx) => tx);

    return prepareForAutoPromotion(provider)(normalisedTransactionsList, organisedState.addresses, accountName).then(
        (unconfirmedBundleTails) => {
            organisedState.unconfirmedBundleTails = unconfirmedBundleTails;

            return organisedState;
        },
    );
};
>>>>>>> c48f04ae

/**
 *   Gets information associated with a seed from the ledger.
 *   - Checks if the currently connected IRI node is healthy
 *   - Gets all used addresses and their transaction hashes from the ledger.
 *   - Gets all transaction objects associated with the addresses.
 *   - Gets confirmation states for all transactions from the ledger.
 *   - Normalises valid bundles.
 *
 *   @method getAccountData
 *
 *   @param {string} provider
 *   @returns {function(object, string, [object]): Promise<{{accountName: {string}, transactions: {array}, addressData: {array} }}>}
 **/
export const getAccountData = (provider) => (seedStore, accountName, existingAccountState = {}) => {
    let data = {
        addresses: [],
        balances: [],
        wereSpent: [],
    };

<<<<<<< HEAD
    const existingTransactions = get(existingAccountState, 'transactions') || [];
    const existingTransactionsHashes = map(existingTransactions, (transaction) => transaction.hash);

    return isNodeSynced(provider)
        .then((isSynced) => {
            if (!isSynced) {
                throw new Error(Errors.NODE_NOT_SYNCED);
            }

            return getFullAddressHistory(provider)(seedStore, existingAccountState);
        })
=======
    return throwIfNodeNotSynced(provider)
        .then(() => getFullAddressHistory(provider)(seedStore))
>>>>>>> c48f04ae
        .then((history) => {
            data = { ...data, ...history };

            return syncTransactions(provider)(
                getTransactionsDiff(history.hashes, existingTransactionsHashes),
                existingTransactions,
            );
        })
        .then((transactions) => {
            // Get spent statuses of addresses from transaction objects
            const spendStatuses = findSpendStatusesFromTransactions(
                data.addresses,
                // Use both new & old transactions for finding spend statuses
                transactions,
            );

            data.wereSpent = map(data.wereSpent, (status, idx) => ({
                ...status,
                local: spendStatuses[idx],
            }));

            return {
                accountName,
                transactions,
                addressData: formatAddressData(data.addresses, data.balances, data.wereSpent),
            };
        });
};

/**
 *   Aims to sync local state with the ledger's.
 *   - Syncs addressData
 *   - Syncs transactions.
 *
 *   @method syncAccount
 *   @param {string} [provider]
 *
 *   @returns {function(object, object, function): Promise<object>}
 **/
/* eslint-disable no-unused-vars */
export const syncAccount = (provider) => (existingAccountState, seedStore, notificationFn) => {
    /* eslint-enable no-unused-vars */
    const thisStateCopy = cloneDeep(existingAccountState);
    const rescanAddresses = typeof seedStore === 'object';

<<<<<<< HEAD
    return (rescanAddresses
        ? syncAddresses(provider)(seedStore, thisStateCopy.addressData, thisStateCopy.transactions)
        : Promise.resolve(thisStateCopy.addressData)
    )
        .then((addressData) => {
            thisStateCopy.addressData = addressData;
=======
    return throwIfNodeNotSynced(provider)
        .then(
            () =>
                rescanAddresses
                    ? syncAddresses(provider)(
                          seedStore,
                          thisStateCopy.addresses,
                          map(thisStateCopy.transfers, (tx) => tx),
                      )
                    : Promise.resolve(thisStateCopy.addresses),
        )
        .then((latestAddressData) => {
            thisStateCopy.addresses = latestAddressData;

            return findTransactionsAsync(provider)({ addresses: keys(thisStateCopy.addresses) });
        })
        .then((newHashes) => {
            // Get difference of transaction hashes from local state and ledger state
            const diff = getTransactionsDiff(thisStateCopy.hashes, newHashes);
>>>>>>> c48f04ae

            return findTransactionsAsync(provider)({
                addresses: map(thisStateCopy.addressData, (addressObject) => addressObject.address),
            });
        })
        .then((newHashes) =>
            syncTransactions(provider)(
                getTransactionsDiff(map(thisStateCopy.transactions, (transaction) => transaction.hash), newHashes),
                thisStateCopy.transactions,
            ),
        )
        .then((transactions) => {
            //Trigger notification callback with new incoming transactions and confirmed value transactions
            // if (notificationFn) {
            //     notificationFn(
            //         thisStateCopy.accountName,
            //         filter(transfers, (transfer) => transfer.incoming && !thisStateCopy.transfers[transfer.bundle]),
            //         filter(
            //             transfers,
            //             (transfer) =>
            //                 transfer.persistence &&
            //                 transfer.transferValue > 0 &&
            //                 thisStateCopy.transfers[transfer.bundle] &&
            //                 !thisStateCopy.transfers[transfer.bundle].persistence,
            //         ),
            //     );
            // }

            thisStateCopy.transactions = transactions;

            return mapLatestAddressDataAndBalances(provider)(thisStateCopy.addressData, thisStateCopy.transactions);
        })
        .then((addressData) => {
            thisStateCopy.addressData = addressData;

            return thisStateCopy;
        });
};

/**
 *   Sync local account after a new transfer is made.
 *   - Assign persistence to each tx object.
 *   - Merge new transfer to existing transfers.
 *   - Mark used addresses as spent locally.
 *   - If value transfer, add it to auto promotion queue.
 *   - Sync transaction hashes.
 *
 *   @method updateAccountAfterSpending
 *   @param {string} [provider]
 *
 *   @returns {function(string, string, array, object, boolean, function): Promise<object>}
 **/
export const syncAccountAfterSpending = (provider) => (seedStore, newTransactionObjects, accountState) => {
    // Update transactions
    const updatedTransactions = [...accountState.transactions, ...newTransactionObjects];
    // Update address data
    const updatedAddressData = markAddressesAsSpentSync([newTransactionObjects], accountState.addressData);

    return (
        syncAddresses(provider)(seedStore, updatedAddressData, updatedTransactions)
            // Map latest address data (spend statuses & balances) to addresses
            .then((latestAddressData) =>
                mapLatestAddressDataAndBalances(provider)(latestAddressData, updatedTransactions),
            )
            .then((latestAddressData) => ({ addressData: latestAddressData, transactions: updatedTransactions }))
    );
};

/**
 *   Sync local account after a bundle is replayed.
 *   - Assign persistence to each tx object.
 *   - Update transfer object with tail transaction hash of new reattachment.
 *   - Add reattachment tail transaction to auto promotion queue.
 *   - Sync transaction hashes.
 *
 *   @method syncAccountAfterReattachment
 *   @param {array} reattachment
 *   @param {object} accountState
 *
 *   @returns {object}
 **/
export const syncAccountAfterReattachment = (reattachment, accountState) => ({
    ...accountState,
    transactions: [...accountState.transactions, ...reattachment],
});

/**
 *  Sync local account in case signed inputs were exposed to the network (and the network call failed)
 *
 *   @method syncAccountOnValueTransactionFailure
 *   @param {array} newTransactionObjects
 *   @param {object} accountState
 *
 *   @returns {object}
 **/
export const syncAccountOnValueTransactionFailure = (newTransactionObjects, accountState) => {
    const failedTransactions = map(newTransactionObjects, (transaction) => ({ ...transaction, broadcasted: false }));
    const addressData = markAddressesAsSpentSync([failedTransactions], accountState.addressData);

    return {
        ...accountState,
        addressData,
        transactions: [...accountState.transactions, ...failedTransactions],
    };
};

/**
 *  Sync account when a failed transaction was successfully stored and broadcast to the network
 *
 *   @method syncAccountOnSuccessfulRetryAttempt
 *   @param {array} newTransactionObjects
 *   @param {object} accountState
 *
 *   @returns {object}
 **/
export const syncAccountOnSuccessfulRetryAttempt = (newTransactionObjects, accountState) => {
    const bundleHash = get(newTransactionObjects, '[0].bundle');

    const updatedTransactions = map(accountState.transactions, (transaction) => {
        if (transaction.bundle === bundleHash) {
            const currentIndex = transaction.currentIndex;
            return assign({}, transaction, {
                ...find(newTransactionObjects, { currentIndex }),
                broadcasted: true,
            });
        }

        return transaction;
    });

    return {
        ...accountState,
        transactions: updatedTransactions,
    };
};

/**
 *  Sync local account in case signed inputs were exposed to the network (and the network call failed)
 *
 *   @method syncAccountOnValueTransactionFailure
 *   @param {array} newTransactionObjects
 *   @param {array} latestAddressData
 *   @param {object} accountState
 *
 *   @returns {object}
 **/
export const syncAccountDuringSnapshotTransition = (newTransactionObjects, latestAddressData, accountState) => {
    return {
        ...accountState,
        addressData: latestAddressData,
        transactions: [...accountState.transactions, ...newTransactionObjects],
    };
};<|MERGE_RESOLUTION|>--- conflicted
+++ resolved
@@ -3,81 +3,17 @@
 import get from 'lodash/get';
 import map from 'lodash/map';
 import find from 'lodash/find';
-import { isNodeSynced, findTransactionsAsync } from './extendedApi';
+import { findTransactionsAsync } from './extendedApi';
 import { syncTransactions, getTransactionsDiff } from './transfers';
+import { throwIfNodeNotSynced } from './utils';
 import {
-<<<<<<< HEAD
     mapLatestAddressDataAndBalances,
-=======
-    findTransactionObjectsAsync,
-    getLatestInclusionAsync,
-    getTransactionsObjectsAsync,
-    findTransactionsAsync,
-} from './extendedApi';
-import {
-    prepareForAutoPromotion,
-    syncTransfers,
-    getPendingTxTailsHashes,
-    getConfirmedTransactionHashes,
-    markTransfersConfirmed,
-    getBundleHashesForNewlyConfirmedTransactions,
-    getTransactionsDiff,
-    constructNormalisedBundles,
-    normaliseBundle,
-    mergeNewTransfers,
-    getOwnTransactionHashes,
-} from './transfers';
-import {
-    getAddressDataAndFormatBalance,
->>>>>>> c48f04ae
     getFullAddressHistory,
     markAddressesAsSpentSync,
     syncAddresses,
     formatAddressData,
     findSpendStatusesFromTransactions,
 } from './addresses';
-<<<<<<< HEAD
-import Errors from '../errors';
-=======
-import { EMPTY_HASH_TRYTES, throwIfNodeNotSynced } from './utils';
-
-/**
- *   Takes in account data fetched from ledger.
- *   Formats addresses as an object { index, spent, checksum, balance }.
- *   Accumulates total balance.
- *   Prepares transactions for auto promotion.
- *
- *   @method organiseAccountState
- *
- *   @returns {function(string, object): Promise<object>}
- **/
-const organiseAccountState = (provider) => (accountName, partialAccountData) => {
-    const organisedState = {
-        accountName,
-        transfers: partialAccountData.transfers,
-        balance: 0,
-        addresses: {},
-        unconfirmedBundleTails: {},
-        hashes: partialAccountData.hashes,
-    };
-
-    const { addresses, balances, wereSpent } = partialAccountData;
-
-    organisedState.addresses = formatAddressData(addresses, balances, wereSpent);
-
-    organisedState.balance = accumulateBalance(partialAccountData.balances);
-
-    const normalisedTransactionsList = map(organisedState.transfers, (tx) => tx);
-
-    return prepareForAutoPromotion(provider)(normalisedTransactionsList, organisedState.addresses, accountName).then(
-        (unconfirmedBundleTails) => {
-            organisedState.unconfirmedBundleTails = unconfirmedBundleTails;
-
-            return organisedState;
-        },
-    );
-};
->>>>>>> c48f04ae
 
 /**
  *   Gets information associated with a seed from the ledger.
@@ -99,22 +35,11 @@
         wereSpent: [],
     };
 
-<<<<<<< HEAD
     const existingTransactions = get(existingAccountState, 'transactions') || [];
     const existingTransactionsHashes = map(existingTransactions, (transaction) => transaction.hash);
 
-    return isNodeSynced(provider)
-        .then((isSynced) => {
-            if (!isSynced) {
-                throw new Error(Errors.NODE_NOT_SYNCED);
-            }
-
-            return getFullAddressHistory(provider)(seedStore, existingAccountState);
-        })
-=======
     return throwIfNodeNotSynced(provider)
         .then(() => getFullAddressHistory(provider)(seedStore))
->>>>>>> c48f04ae
         .then((history) => {
             data = { ...data, ...history };
 
@@ -160,34 +85,15 @@
     const thisStateCopy = cloneDeep(existingAccountState);
     const rescanAddresses = typeof seedStore === 'object';
 
-<<<<<<< HEAD
-    return (rescanAddresses
-        ? syncAddresses(provider)(seedStore, thisStateCopy.addressData, thisStateCopy.transactions)
-        : Promise.resolve(thisStateCopy.addressData)
-    )
-        .then((addressData) => {
-            thisStateCopy.addressData = addressData;
-=======
     return throwIfNodeNotSynced(provider)
         .then(
             () =>
                 rescanAddresses
-                    ? syncAddresses(provider)(
-                          seedStore,
-                          thisStateCopy.addresses,
-                          map(thisStateCopy.transfers, (tx) => tx),
-                      )
-                    : Promise.resolve(thisStateCopy.addresses),
+                    ? syncAddresses(provider)(seedStore, thisStateCopy.addressData, thisStateCopy.transactions)
+                    : Promise.resolve(thisStateCopy.addressData),
         )
-        .then((latestAddressData) => {
-            thisStateCopy.addresses = latestAddressData;
-
-            return findTransactionsAsync(provider)({ addresses: keys(thisStateCopy.addresses) });
-        })
-        .then((newHashes) => {
-            // Get difference of transaction hashes from local state and ledger state
-            const diff = getTransactionsDiff(thisStateCopy.hashes, newHashes);
->>>>>>> c48f04ae
+        .then((addressData) => {
+            thisStateCopy.addressData = addressData;
 
             return findTransactionsAsync(provider)({
                 addresses: map(thisStateCopy.addressData, (addressObject) => addressObject.address),
