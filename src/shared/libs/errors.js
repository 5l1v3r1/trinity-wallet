export default {
    CANNOT_TRANSITION_ADDRESSES_WITH_ZERO_BALANCE:
        'Cannot peform a snapshot transition if all addresses have zero balance.',
    ADDRESS_ALREADY_ATTACHED: 'Address already attached.',
    KEY_REUSE: 'Key reuse detected. One or more of the input addresses have been spent from.',
    NOT_ENOUGH_BALANCE: 'Insufficient balance to send the transfer.',
    ADDRESS_HAS_PENDING_TRANSFERS:
        'The input addresses have pending outgoing transfers. Confirm them before trying again.',
    FUNDS_AT_SPENT_ADDRESSES: 'Warning. Funds detected on a spent address.',
    CANNOT_SEND_TO_OWN_ADDRESS: 'Cannot send to an address used as an input in the bundle.',
    POW_FUNCTION_UNDEFINED: 'Proof of work function is undefined.',
    DIGEST_FUNCTION_UNDEFINED: 'Digest function is undefined.',
    BUNDLE_NO_LONGER_VALID: 'The bundle you are retrying is no longer valid.',
    PERSISTOR_UNDEFINED: 'Persistor is undefined.',
    ATTACH_TO_TANGLE_UNAVAILABLE: 'Remote Proof of Work is not available on the selected node.',
    COMMAND_UNKNOWN: (command) => `Command ${command} is unknown.`,
    TRANSACTION_ALREADY_CONFIRMED: 'The transaction you are retrying has already confirmed.',
    INCOMING_TRANSFERS: 'Incoming transfers to all selected input addresses.',
    NODE_NOT_SYNCED: 'The selected node is out of sync. Its view of the Tangle may be innacurate.',
    NODE_NOT_SYNCED_BY_TIMESTAMP:
        'The selected node is out of sync by timestamp. Its view of the Tangle may be innacurate.',
    UNSUPPORTED_NODE: 'The currently selected node uses an unsupported IRI version.',
    INVALID_BUNDLE: 'The bundle is invalid.',
    INVALID_BUNDLE_CONSTRUCTED_WITH_REMOTE_POW: 'Invalid bundle constructed with remote proof-of-work.',
    INVALID_BUNDLE_CONSTRUCTED_WITH_LOCAL_POW: 'Invalid bundle constructed with local proof-of-work.',
    INVALID_PARAMETERS: 'Invalid parameters.',
    ALREADY_SPENT_FROM_ADDRESSES: 'Addresses used in this bundle have already been spent from.',
    TRANSACTION_IS_INCONSISTENT: 'The transaction you are retrying is inconsistent.',
    ADDRESS_METADATA_LENGTH_MISMATCH: 'Address metadata length mismatch.',
    SOMETHING_WENT_WRONG_DURING_INPUT_SELECTION: 'Something went wrong during input selection.',
    NO_NODE_TO_RETRY: 'No nodes are available to retry the request.',
    NOT_ENOUGH_SYNCED_NODES: 'Not enough are in sync nodes to perform a quorum.',
    COULD_NOT_GET_QUORUM_FOR_LATEST_SOLID_SUBTANGLE_MILESTONE:
        'The nodes in quorum failed to agree on the state of the Tangle.',
    METHOD_NOT_SUPPORTED_FOR_QUORUM: 'Method not supported for quorum.',
    NOT_ENOUGH_QUORUM_NODES: 'Too few nodes added to conduct a quorum of the specified size.',
    EMPTY_ADDRESS_DATA: 'Empty address data.',
    INVALID_INPUT: 'Invalid input.',
    INVALID_TRANSFER: 'Invalid transfer.',
    INVALID_ADDRESS_DATA: 'Invalid address data.',
    INVALID_LAST_TRIT: 'Last address trit is not 0.',
    CANNOT_SWEEP_TO_SAME_ADDRESS: 'Cannot sweep to same address.',
    BALANCE_MISMATCH: 'Balance mismatch.',
    PROMOTIONS_LIMIT_REACHED: 'Promotions limit reached.',
    EMPTY_BUNDLE_PROVIDED: 'Empty bundle provided.',
    EMPTY_BUNDLES_PROVIDED: 'Empty bundles provided.',
    DETECTED_INPUT_WITH_ZERO_BALANCE: 'Detected input with zero balance.',
    NO_VALID_BUNDLES_CONSTRUCTED: 'No valid bundles constructed.',
    BUNDLE_NO_LONGER_FUNDED: 'The bundle you are retrying is no longer funded.',
    INVALID_BUNDLES_PROVIDED: 'Invalid bundles provided.',
    INVALID_TRANSACTIONS_PROVIDED: 'Invalid transactions provided.',
    INCLUSION_STATES_SIZE_MISMATCH: 'Inclusion states size mismatch.',
    INPUTS_THRESHOLD_CANNOT_BE_ZERO: 'Limit for input addresses cannot be zero.',
    CANNOT_FIND_INPUTS_WITH_PROVIDED_LIMIT: 'Cannot find input addresses with provided limit.',
    INSUFFICIENT_BALANCE: 'Insufficient balance to send a transaction with the specified amount.',
    INVALID_MAX_INPUTS_PROVIDED: 'Invalid max inputs provided.',
    NO_STORED_DATA_FOUND: 'No stored data found during migration.',
    MAX_INPUTS_EXCEEDED: (count, max) =>
        `Ledger does not support transactions with ${count} input addresses. The limit is ${max}.`,
    LEDGER_ZERO_VALUE: 'Cannot send 0 value transfers with a Ledger device.',
    LEDGER_DISCONNECTED: 'Ledger device disconnected.',
    LEDGER_CANCELLED: 'Transaction cancelled on Ledger device.',
    LEDGER_DENIED: 'Ledger transaction denied by user',
    LEDGER_INVALID_INDEX: 'Incorrect Ledger device connected or the Ledger mnemonic has changed.',
    REQUEST_TIMED_OUT: 'The node took too long to respond.',
    FOUND_INVALID_SEED_IN_KEYCHAIN: 'Found an invalid seed in the keychain.',
    MISSING_FROM_KEYCHAIN: (alias) => `Missing ${alias} from keychain.`,
    EXPORT_CANCELLED: 'Export cancelled',
<<<<<<< HEAD
    REQUEST_FAILED_WITH: (status) => `Request failed with status ${status}`,
=======
    MARKET_DATA_FAILURE: 'Could not fetch market data'
>>>>>>> a4b26197
};<|MERGE_RESOLUTION|>--- conflicted
+++ resolved
@@ -66,9 +66,6 @@
     FOUND_INVALID_SEED_IN_KEYCHAIN: 'Found an invalid seed in the keychain.',
     MISSING_FROM_KEYCHAIN: (alias) => `Missing ${alias} from keychain.`,
     EXPORT_CANCELLED: 'Export cancelled',
-<<<<<<< HEAD
     REQUEST_FAILED_WITH: (status) => `Request failed with status ${status}`,
-=======
     MARKET_DATA_FAILURE: 'Could not fetch market data'
->>>>>>> a4b26197
 };