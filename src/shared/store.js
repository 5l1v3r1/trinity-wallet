import { createStore, combineReducers, applyMiddleware, compose } from 'redux';
import { autoRehydrate, persistStore, getStoredState, purgeStoredState, createPersistor } from 'redux-persist';
import thunk from 'redux-thunk';
import logger from 'redux-logger';
import marketData from './reducers/marketData';
import wallet from './reducers/wallet';
import accounts from './reducers/accounts';
import app from './reducers/app';
import settings from './reducers/settings';
import seeds from './reducers/seeds';
import alerts from './reducers/alerts';
import home from './reducers/home';
import keychain from './reducers/keychain';
import polling from './reducers/polling';
import progress from './reducers/progress';
import ui from './reducers/ui';
<<<<<<< HEAD
import { ActionTypes } from './actions/settings';
=======
import deepLinks from './reducers/deepLinks';
import { ActionTypes } from './actions/app';
>>>>>>> 2388ac56

const isDevelopment = process.env.NODE_ENV === 'development';

const developmentMiddleware = [thunk, logger];
const productionMiddleware = [thunk];

const reducers = combineReducers({
    alerts,
    marketData,
    accounts,
    app,
    settings,
    seeds,
    home,
    keychain,
    polling,
    progress,
    ui,
<<<<<<< HEAD
    wallet,
=======
    deepLinks,
>>>>>>> 2388ac56
});

const rootReducer = (state, action) => {
    if (action.type === ActionTypes.WALLET_RESET) {
        state = undefined;
    }

    /* eslint-enable no-param-reassign */
    return reducers(state, action);
};

const middleware = isDevelopment ? developmentMiddleware : productionMiddleware;

const store = createStore(
    rootReducer,
    compose(
        applyMiddleware(...middleware),
        autoRehydrate(),
        typeof window !== 'undefined' && window.devToolsExtension ? window.devToolsExtension() : (f) => f,
    ),
);

export { persistStore, getStoredState, purgeStoredState, createPersistor };

export default store;<|MERGE_RESOLUTION|>--- conflicted
+++ resolved
@@ -14,12 +14,8 @@
 import polling from './reducers/polling';
 import progress from './reducers/progress';
 import ui from './reducers/ui';
-<<<<<<< HEAD
+import deepLinks from './reducers/deepLinks';
 import { ActionTypes } from './actions/settings';
-=======
-import deepLinks from './reducers/deepLinks';
-import { ActionTypes } from './actions/app';
->>>>>>> 2388ac56
 
 const isDevelopment = process.env.NODE_ENV === 'development';
 
@@ -38,11 +34,8 @@
     polling,
     progress,
     ui,
-<<<<<<< HEAD
     wallet,
-=======
     deepLinks,
->>>>>>> 2388ac56
 });
 
 const rootReducer = (state, action) => {
