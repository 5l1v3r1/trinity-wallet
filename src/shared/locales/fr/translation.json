--- conflicted
+++ resolved
@@ -7,15 +7,9 @@
         "back": "RETOUR",
         "done": "OK",
         "next": "SUIVANT",
-<<<<<<< HEAD
-        "apply": "",
-        "save": "",
-        "close": "",
-=======
         "apply": "APPLY",
         "save": "SAVE",
         "close": "CLOSE",
->>>>>>> 7ed80a33
         "manualCopy": "Notez la seed",
         "paperWallet": "Imprimez la copie papier",
         "copyToClipboard": "Ajoutez à un gestionnaire de mot de passe",
@@ -39,8 +33,7 @@
         "syncInProgressExplanation": "Veuillez attendre que la synchronisation soit terminée.",
         "somethingWentWrong": "Une erreur s'est produite",
         "somethingWentWrongExplanation": "Veuillez redémarrer l'application.",
-<<<<<<< HEAD
-        "node": ""
+        "node": "Node"
     },
     "addAdditionalSeed": {
         "seedInvalidChars": "La seed contient des caractères invalides",
@@ -49,15 +42,6 @@
         "seedTooShort": "La seed est trop courte",
         "seedTooShortExplanation":
             "Les seeds doivent comporter {{maxLength}} caractères. Votre seed comporte actuellement {{currentLength}} caractères. Veuillez réessayer.",
-=======
-        "node": "Node"
-    },
-    "addAdditionalSeed": {
-        "seedInvalidChars": "La seed contient des caractères invalides",
-        "seedInvalidCharsExplanation": "Les seeds ne peuvent être constituées que de lettres majuscules de A à Z et du chiffre 9. Votre seed comporte des caractères invalides. Veuillez réessayer.",
-        "seedTooShort": "La seed est trop courte",
-        "seedTooShortExplanation": "Les seeds doivent comporter {{maxLength}} caractères. Votre seed comporte actuellement {{currentLength}} caractères. Veuillez réessayer.",
->>>>>>> 7ed80a33
         "nameInUse": "Ce nom de compte est déjà utilisé",
         "nameInUseExplanation": "Veuillez utiliser un nom de compte unique pour votre seed.",
         "enterAccountName": "Veuillez saisir un nom de compte.",
@@ -79,12 +63,8 @@
         "passwordTooShort": "Le mot de passe est trop court",
         "passwordTooShortExplanation": "Votre mot de passe doit contenir au moins 12 caractères. Veuillez réessayer.",
         "oldPassword": "Impossible de réutiliser l'ancien mot de passe",
-<<<<<<< HEAD
         "oldPasswordExplanation":
             "Vous ne pouvez pas utiliser l’ancien mot de passe comme nouveau mot de passe. Veuillez réessayer avec un nouveau mot de passe.",
-=======
-        "oldPasswordExplanation": "Vous ne pouvez pas utiliser l’ancien mot de passe comme nouveau mot de passe. Veuillez réessayer avec un nouveau mot de passe.",
->>>>>>> 7ed80a33
         "ensureStrongPassword": "Veillez à utiliser un mot de passe fort d'au moins 12 caractères.",
         "currentPassword": "Mot de passe actuel",
         "newPassword": "Nouveau Mot de passe",
@@ -94,19 +74,14 @@
         "seedCleared": "Seed effacée",
         "seedClearedExplanation": "La seed a été effacée du presse-papier pour plus de sécurité.",
         "seedCopied": "Seed copiée dans le presse-papier",
-<<<<<<< HEAD
         "seedCopiedExplanation":
             "La seed sera effacée dès que vous aurez appuyé sur « OK » ou que 60 secondes se seront écoulées.",
-=======
-        "seedCopiedExplanation": "La seed sera effacée dès que vous aurez appuyé sur « OK » ou que 60 secondes se seront écoulées.",
->>>>>>> 7ed80a33
         "clickToCopy": "Cliquez sur le bouton ci-dessous et copiez vos graines dans un gestionnaire de mot de passe.",
         "doNotStore": "Ne stockez pas votre seed en texte en clair.",
         "copyToClipboard": "Copier dans le presse-papier"
     },
     "enterSeed": {
         "invalidCharacters": "La seed contient des caractères invalides",
-<<<<<<< HEAD
         "invalidCharactersExplanation":
             "Les seeds ne peuvent être constituées que de lettres majuscules de A à Z et du chiffre 9. Votre seed comporte des caractères invalides. Veuillez réessayer.",
         "seedTooShort": "La seed est trop courte",
@@ -114,12 +89,6 @@
             "Les seeds doivent comporter au moins {{maxLength}} caractères. Votre seed comporte actuellement {{currentLength}} caractères. Veuillez réessayer.",
         "seedExplanation":
             "Les seeds doivent comporter {{maxLength}} caractères et doivent contenir des majuscules de A à Z, ou le chiffre 9. Vous ne pouvez pas utiliser les seeds de plus de {{maxLength}} caractères.",
-=======
-        "invalidCharactersExplanation": "Les seeds ne peuvent être constituées que de lettres majuscules de A à Z et du chiffre 9. Votre seed comporte des caractères invalides. Veuillez réessayer.",
-        "seedTooShort": "La seed est trop courte",
-        "seedTooShortExplanation": "Les seeds doivent comporter au moins {{maxLength}} caractères. Votre seed comporte actuellement {{currentLength}} caractères. Veuillez réessayer.",
-        "seedExplanation": "Les seeds doivent comporter {{maxLength}} caractères et doivent contenir des majuscules de A à Z, ou le chiffre 9. Vous ne pouvez pas utiliser les seeds de plus de {{maxLength}} caractères.",
->>>>>>> 7ed80a33
         "neverShare": "NE PARTAGEZ JAMAIS VOTRE SEED"
     },
     "home": {
@@ -152,12 +121,8 @@
         "individualLetters": "Rajoutez de l'aléatoire en cliquant sur des lettres isolées."
     },
     "onboardingComplete": {
-<<<<<<< HEAD
         "walletReady":
             "Le wallet est maintenant paramétré et prêt à être utilisé. Si vous souhaitez effectuer des changements à l'avenir, rendez vous dans le menu Réglages."
-=======
-        "walletReady": "Le wallet est maintenant paramétré et prêt à être utilisé. Si vous souhaitez effectuer des changements à l'avenir, rendez vous dans le menu Réglages."
->>>>>>> 7ed80a33
     },
     "paperWallet": {
         "clickToPrint": "Cliquez sur le bouton ci-dessous pour imprimer une copie papier de votre seed.",
@@ -188,23 +153,15 @@
     },
     "send": {
         "invalidAddress": "Adresse invalide",
-<<<<<<< HEAD
         "invalidAddressExplanation1":
             "L'adresse doit comporter {{maxLength}} caractères et présenter un code de vérification.",
-=======
-        "invalidAddressExplanation1": "L'adresse doit comporter {{maxLength}} caractères et présenter un code de vérification.",
->>>>>>> 7ed80a33
         "invalidAddressExplanation2": "La Seed contient des caractères invalides.",
         "invalidAddressExplanation3": "La Seed contient un code de vérification invalide.",
         "notEnoughFunds": "Fonds insuffisants",
         "notEnoughFundsExplanation": "Vous n’avez pas assez de IOTA pour effectuer ce transfert.",
         "keyReuse": "Réutilisation de clé",
-<<<<<<< HEAD
         "keyReuseExplanation":
             "L’adresse vers laquelle vous souhaitez faire un envoi a déjà été utilisée. Veuillez essayer une autre adresse.",
-=======
-        "keyReuseExplanation": "L’adresse vers laquelle vous souhaitez faire un envoi a déjà été utilisée. Veuillez essayer une autre adresse.",
->>>>>>> 7ed80a33
         "recipientAddress": "Adresse du destinataire",
         "amount": "Montant",
         "max": "MAX",
@@ -217,7 +174,6 @@
     },
     "setPassword": {
         "passwordTooShort": "Le mot de passe est trop court",
-<<<<<<< HEAD
         "passwordTooShortExplanation":
             "Votre mot de passe doit comporter au moins {{minLength}} caractères. Il comporte actuellement {{currentLength}} caractères. Veuillez réessayer.",
         "passwordMismatch": "Les mots de passe ne correspondent pas",
@@ -226,23 +182,12 @@
         "nowWeNeedTo": "Maintenant nous devons paramétrer un mot de passe.",
         "anEncryptedCopy":
             "Une copie chiffrée de votre seed sera stockée sur votre appareil. Vous utiliserez ce mot de passe pour accéder à votre wallet à l’avenir.",
-=======
-        "passwordTooShortExplanation": "Votre mot de passe doit comporter au moins {{minLength}} caractères. Il comporte actuellement {{currentLength}} caractères. Veuillez réessayer.",
-        "passwordMismatch": "Les mots de passe ne correspondent pas",
-        "passwordMismatchExplanation": "Les mots de passe que vous avez saisis ne correspondent pas. Veuillez réessayer.",
-        "nowWeNeedTo": "Maintenant nous devons paramétrer un mot de passe.",
-        "anEncryptedCopy": "Une copie chiffrée de votre seed sera stockée sur votre appareil. Vous utiliserez ce mot de passe pour accéder à votre wallet à l’avenir.",
->>>>>>> 7ed80a33
         "ensure": "Veillez à utiliser un mot de passe fort d'au moins 12 caractères.",
         "retypePassword": "Confirmer le Mot de passe"
     },
     "setSeedName": {
-<<<<<<< HEAD
         "canUseMultipleSeeds":
             "Vous pouvez utiliser plusieurs seeds avec ce wallet. Chaque seed requiert un nom de compte.",
-=======
-        "canUseMultipleSeeds": "Vous pouvez utiliser plusieurs seeds avec ce wallet. Chaque seed requiert un nom de compte.",
->>>>>>> 7ed80a33
         "youCanAdd": "Vous pouvez ajouter plus de seeds dans le menu Réglages."
     },
     "settings": {
@@ -288,12 +233,8 @@
     "walletSetup": {
         "okay": "Okay. Paramétrons votre wallet !",
         "doYouAlreadyHaveASeed": "Est-ce que vous possédez une seed que vous souhaitez utiliser ?",
-<<<<<<< HEAD
         "seedExplanation":
             "La seed IOTA est comme un nom d'utilisateur et un mot de passe combinés en une chaîne de 81 caractères.",
-=======
-        "seedExplanation": "La seed IOTA est comme un nom d'utilisateur et un mot de passe combinés en une chaîne de 81 caractères.",
->>>>>>> 7ed80a33
         "explanation1": "Vous pouvez l’utiliser pour accéder à vos fonds de",
         "explanation2": " n’importe quel wallet ",
         "explanation3": ", sur",
@@ -307,12 +248,8 @@
         "reminder": "Vous serez tenté de passer des étapes mais nous vous demandons de suivre le processus complet."
     },
     "writeSeedDown": {
-<<<<<<< HEAD
         "yourSeedIs":
             "Votre Seed se lit de gauche à droite et comporte 81 caractères. Notez-la, ainsi que le code de vérification et",
-=======
-        "yourSeedIs": "Votre Seed se lit de gauche à droite et comporte 81 caractères. Notez-la, ainsi que le code de vérification et",
->>>>>>> 7ed80a33
         "tripleCheck": "vérifiez à plusieurs reprises",
         "thatTheyAreCorrect": "qu'ils sont corrects."
     },
@@ -323,47 +260,6 @@
         "addressCopiedExplanation": "L'adresse a été copiée dans le presse-papiers."
     },
     "accountManagement": {
-<<<<<<< HEAD
-        "viewSeed": "",
-        "viewAddresses": "",
-        "editAccountName": "",
-        "deleteAccount": "",
-        "addNewAccount": ""
-    },
-    "addCustomNode": {
-        "customNode": "",
-        "add": ""
-    },
-    "addNewAccount": {
-        "useExistingSeed": "",
-        "createNewSeed": ""
-    },
-    "advancedSettings": {
-        "selectNode": "",
-        "addCustomNode": "",
-        "manualSync": ""
-    },
-    "advancedThemeCustomisation": {
-        "background": "",
-        "frame": ""
-    },
-    "currencySelection": {
-        "currency": ""
-    },
-    "logoutConfirmationModal": {
-        "logoutConfirmation": ""
-    },
-    "qrScanner": {
-        "scan": ""
-    },
-    "unitInfoModal": {
-        "unitSystem": "",
-        "trillion": "",
-        "billion": "",
-        "million": "",
-        "thousand": "",
-        "one": ""
-=======
         "viewSeed": "View seed",
         "viewAddresses": "View addresses",
         "editAccountName": "Edit account name",
@@ -403,6 +299,5 @@
         "million": "Million",
         "thousand": "Thousand",
         "one": "One"
->>>>>>> 7ed80a33
     }
 }