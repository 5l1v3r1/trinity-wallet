--- conflicted
+++ resolved
@@ -16,18 +16,10 @@
         "keyReuse": "Réutilisation de clé",
         "keyReuseError": "Vous ne pouvez pas effectuer de transfert vers une adresse qui a déjà été débitée.",
         "invalidResponse": "Réponse non valide",
-<<<<<<< HEAD
         "invalidResponseExplanation": "Le serveur a renvoyé une réponse invalide.",
         "invalidResponsePollingExplanation": "Le serveur a retourné une réponse invalide lors de son interrogation.",
         "invalidResponseFetchingAccount": "Le serveur a renvoyé une réponse invalide lors de la récupération des informations de votre compte.",
         "invalidResponseSendingTransfer": "Le serveur a renvoyé une réponse invalide lors du transfert.",
-=======
-        "invalidResponseExplanation": "Le node a renvoyé une réponse invalide.",
-        "invalidResponsePollingExplanation": "Le node a retourné une réponse invalide lors de son interrogation.",
-        "invalidResponseFetchingAccount":
-            "Le node a renvoyé une réponse non valide lors de la récupération des informations de votre compte.",
-        "invalidResponseSendingTransfer": "Le node a renvoyé une réponse invalide lors du transfert.",
->>>>>>> a05451c6
         "seed": "Seed",
         "back": "RETOUR",
         "backLowercase": "Retour",
@@ -65,14 +57,8 @@
         "cannotPerformAction": "Impossible d’effectuer cette action",
         "cannotPerformActionExplanation": "Allez dans les réglages avancés pour réinitialiser le portefeuille.",
         "attachToTangleUnavailable": "La fonction Attacher au Tangle n'est pas disponible",
-<<<<<<< HEAD
         "attachToTangleUnavailableExplanation": "La fonction Attacher au Tangle n'est pas disponible pour le serveur sélectionné.",
         "wallet": "Portefeuille",
-=======
-        "attachToTangleUnavailableExplanation":
-            "La fonction Attacher au Tangle n'est pas disponible pour le node sélectionné.",
-        "wallet": "Wallet",
->>>>>>> a05451c6
         "sent": "Envoyé",
         "received": "Reçu",
         "sending": "Envoi en cours",
@@ -87,12 +73,7 @@
         "autopromoting": "Promotion automatique du transfert",
         "autopromotingExplanation": "Promotion de la transaction de hash {{hash}}",
         "cannotSendToOwn": "Envoi à votre propre adresse",
-<<<<<<< HEAD
         "cannotSendToOwnExplanation": "Vous ne pouvez pas effectuer un transfert de fonds vers vos propres adresses."
-=======
-        "cannotSendToOwnExplanation":
-            "Vous ne pouvez pas effectuer un transfert de fonds vers une autre de vos adresses."
->>>>>>> a05451c6
     },
     "addAdditionalSeed": {
         "seedInvalidChars": "La seed contient des caractères invalides",
@@ -230,12 +211,7 @@
         "invalidMessageExplanation": "Votre message contient des caractères invalides.",
         "send": "ENVOYER",
         "invalidAmount": "Montant saisi incorrect",
-<<<<<<< HEAD
         "invalidAmountExplanation": "Veuillez entrer un montant valide pour la transaction. Vous pouvez vous référer à l'explication des unités IOTA au bas de cette page si besoin.",
-=======
-        "invalidAmountExplanation":
-            "Veuillez entrer un montant de la transaction valide. Il peut être utile de voir l'explication des unités IOTA au bas de cette page.",
->>>>>>> a05451c6
         "maximumSelected": "Montant MAXIMAL sélectionné",
         "iotaUnits": "Explication des unités IOTA",
         "sendMax": "ENVOYER LE MAX"
@@ -304,15 +280,8 @@
     "walletSetup": {
         "okay": "Bien ! Configurons votre portefeuille !",
         "doYouAlreadyHaveASeed": "Détenez-vous déjà une seed que vous désirez utiliser ?",
-<<<<<<< HEAD
         "seedExplanation": "La seed IOTA est comme un nom d'utilisateur et un mot de passe combinés en une chaîne de 81 caractères.",
         "explanation": "<0><0>Vous pouvez l'utiliser pour accéder à vos fonds à partir de</0><1> n'importe quel portefeuille</1><2>, depuis</2><3> n'importe quel appareil</3><4>. Mais si vous perdez votre seed, vous perdez également vos IOTA.</4></0>",
-=======
-        "seedExplanation":
-            "La seed IOTA est comme un nom d'utilisateur et un mot de passe combinés en une chaîne de 81 caractères.",
-        "explanation":
-            "<0><0>Vous pouvez l'utiliser pour accéder à vos fonds à partir de</0><1> n'importe quel wallet</1><2>, depuis</2><3> n'importe quel appareil</3><4>. Mais si vous perdez votre seed, vous perdez également vos IOTA.</4></0>",
->>>>>>> a05451c6
         "keepSafe": "Merci de garder votre Seed en sécurité."
     },
     "welcome": {
@@ -407,7 +376,6 @@
     },
     "walletResetConfirmation": {
         "cannotUndo": "CETTE ACTION EST IRRÉVERSIBLE.",
-<<<<<<< HEAD
         "warning": "<0><0>Toutes vos données de portefeuille, y compris vos </0><1>seeds, mot de passe,</1><2> et</2><3>autres informations de compte</3><4> seront perdues.</4></0>"
     },
     "fingerprintSetup": {
@@ -417,43 +385,16 @@
         "fingerprintAuthEnabledExplanation": "Vous avez correctement activé l’authentification par empreinte digitale.",
         "fingerprintAuthDisabled": "Authentification par empreinte digitale désactivée",
         "fingerprintAuthDisabledExplanation": "Vous avez correctement désactivé l’authentification par empreinte digitale.",
-=======
-        "warning":
-            "<0><0>Toutes vos données de wallet, y compris vos </0><1>seeds, mot de passe,</1><2> et</2><3>autres informations de compte</3><4> seront perdues.</4></0>"
-    },
-    "fingerprintSetup": {
-        "instructionsEnable":
-            "Toucher le lecteur d’empreinte digitale de votre appareil pour activer l’authentification par empreintes digitales.",
-        "instructionsDisable":
-            "Toucher le lecteur d’empreinte digitale de votre appareil pour désactiver l’authentification par empreintes digitales.",
-        "fingerprintAuthEnabled": "Authentification par empreintes digitales activée",
-        "fingerprintAuthEnabledExplanation":
-            "Vous avez correctement activé l’authentification par empreintes digitales.",
-        "fingerprintAuthDisabled": "Authentification par empreintes digitales désactivée",
-        "fingerprintAuthDisabledExplanation":
-            "Vous avez correctement désactivé l’authentification par empreintes digitales.",
->>>>>>> a05451c6
         "fingerprintAuthFailed": "Échec de l’authentification par empreinte digitale",
         "fingerprintAuthFailedExplanation": "Échec de l'authentification par empreinte digitale. Veuillez réessayer.",
         "status": "Statut",
         "enabled": "Activé",
         "disabled": "Désactivé",
-<<<<<<< HEAD
         "fingerprintUnavailable": "Capteur d'empreinte digitale non disponible",
         "fingerprintUnavailableExplanation": "La reconnaissance d’empreinte digitale n'est pas supportée ou bien n'a pas été configurée dans les réglages de votre appareil.",
         "buttonInstructionsDisable": "Appuyez sur le bouton ci-dessous pour désactiver l’authentification par empreinte digitale.",
         "buttonInstructionsEnable": "Appuyez sur le bouton ci-dessous pour activer l’authentification par empreinte digitale.",
         "instructionsLogin": "Touchez le lecteur d’empreintes digitales pour vous connecter."
-=======
-        "fingerprintUnavailable": "Capteur d'empreintes digitales non disponible",
-        "fingerprintUnavailableExplanation":
-            "Votre appareil ne supporte pas de reconnaissance d’empreintes digitales ou il n’a pas été configuré dans les paramètres.",
-        "buttonInstructionsDisable":
-            "Appuyez sur le bouton ci-dessous pour désactiver l’authentification d’empreintes digitales.",
-        "buttonInstructionsEnable":
-            "Appuyez sur le bouton ci-dessous pour activer l’authentification d’empreintes digitales.",
-        "instructionsLogin": "Toucher le lecteur d’empreintes digitales pour ouvrir une session."
->>>>>>> a05451c6
     },
     "transferConfirmation": {
         "youAreAbout": "Vous êtes sur le point d’envoyer {{contents}} à l’adresse",
