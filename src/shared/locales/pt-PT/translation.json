--- conflicted
+++ resolved
@@ -142,9 +142,6 @@
         "amount": "Quantia",
         "button1": "ENVIAR",
         "button2": "GERAR NOVO ENDEREÇO",
-<<<<<<< HEAD
-        "button3": "TERMINAR SESSÃO"
-=======
         "button3": "TERMINAR SESSÃO",
         "changeMode": "Change mode",
         "minimal": "Minimal",
@@ -157,6 +154,5 @@
         "changePassword": "Change password",
         "advancedSettings": "Advanced settings",
         "logout": "Logout"
->>>>>>> 7678ecf3
     }
 }