{
    "global": {
        "invalidResponse": "Resposta inválida",
        "invalidResponseExplanation": "O servidor devolveu uma resposta inválida.",
        "invalidResponsePollingExplanation": "Falha ao aceder aos dados mais recentes da conta.",
        "seed": "Seed",
        "back": "ANTERIOR",
        "done": "CONCLUÍDO",
        "next": "SEGUINTE",
<<<<<<< HEAD
        "apply": "",
        "save": "",
        "close": "",
=======
        "apply": "APPLY",
        "save": "SAVE",
        "close": "CLOSE",
>>>>>>> 7ed80a33
        "manualCopy": "Anote a Seed",
        "paperWallet": "Imprima uma cópia em papel",
        "copyToClipboard": "Adicionar ao gestor de palavras-passe",
        "qr": "QR",
        "notAvailable": "Esta função não está disponível",
        "notAvailableExplanation": "Será adicionada numa etapa posterior.",
        "enterSeed": "Por favor, digite a sua Seed.",
        "mainWallet": "CONTA PRINCIPAL",
        "secondWallet": "SEGUNDA CONTA",
        "thirdWallet": "TERCEIRA CONTA",
        "fourthWallet": "QUARTA CONTA",
        "fifthWallet": "QUINTA CONTA",
        "sixthWallet": "SEXTA CONTA",
        "otherWallet": "OUTRA CONTA",
        "yes": "SIM",
        "no": "NÃO",
        "password": "Palavra-passe",
        "unrecognisedPassword": "Palavra-passe não reconhecida",
        "unrecognisedPasswordExplanation": "A palavra-passe não foi reconhecida. Por favor, tente novamente.",
        "syncInProgress": "Sincronizando",
        "syncInProgressExplanation": "Aguarde até que a sincronização seja concluída.",
        "somethingWentWrong": "Ocorreu um problema",
        "somethingWentWrongExplanation": "Por favor, reinicie a aplicação.",
<<<<<<< HEAD
        "node": ""
    },
    "addAdditionalSeed": {
        "seedInvalidChars": "A Seed contém caracteres inválidos",
        "seedInvalidCharsExplanation":
            "As Seeds só podem conter letras maiúsculas (A-Z) e o número 9. A sua Seed tem caracteres inválidos. Por favor, tente de novo.",
        "seedTooShort": "A Seed é demasiado curta",
        "seedTooShortExplanation":
            "As Seeds devem ter {{maxLength}} caracteres. Neste momento a sua Seed tem {{currentLength}} caracteres. Por favor, tente de novo.",
=======
        "node": "Node"
    },
    "addAdditionalSeed": {
        "seedInvalidChars": "A Seed contém caracteres inválidos",
        "seedInvalidCharsExplanation": "As Seeds só podem conter letras maiúsculas (A-Z) e o número 9. A sua Seed tem caracteres inválidos. Por favor, tente de novo.",
        "seedTooShort": "A Seed é demasiado curta",
        "seedTooShortExplanation": "As Seeds devem ter {{maxLength}} caracteres. Neste momento a sua Seed tem {{currentLength}} caracteres. Por favor, tente de novo.",
>>>>>>> 7ed80a33
        "nameInUse": "Este nome da conta já está a ser utilizado",
        "nameInUseExplanation": "Por favor, use um nome de conta exclusivo para a sua Seed.",
        "enterAccountName": "Entre um nome de conta.",
        "accountName": "Nome da Conta",
        "noNickname": "Não foi inserido nenhum nome de conta",
        "noNicknameExplanation": "Por favor, insira um nome de conta para a sua Seed.",
        "seedInUse": "Seed already in use",
        "seedInUseExplanation": "This seed is already linked to your wallet. Please use a different one."
    },
    "changePassword": {
        "oops": "Uups! Aconteceu algum problema",
        "oopsExplanation": "Ocorreram problemas ao atualizar a sua palavra-passe. Por favor tente de novo.",
        "passwordUpdated": "Palavra-passe atualizada",
        "passwordUpdatedExplanation": "A sua palavra-passe foi atualizada.",
        "incorrectPassword": "Palavra-passe incorreta",
        "incorrectPasswordExplanation": "A sua palavra-passe está incorreta. Por favor, tente de novo.",
        "passwordsDoNotMatch": "As palavras-passe não coincidem",
        "passwordsDoNotMatchExplanation": "As palavras-passe não coincidem. Por favor, tente de novo.",
        "passwordTooShort": "A palavra-passe é demasiado curta",
        "passwordTooShortExplanation": "A palavra-passe deve ter pelo menos 12 caracteres. Por favor, tente novamente.",
        "oldPassword": "Não é possível utilizar a palavra-passe antiga",
<<<<<<< HEAD
        "oldPasswordExplanation":
            "Não pode usar a sua palavra-passe antiga como a sua nova palavra-passe. Por favor tente de novo com uma palavra-passe nova.",
=======
        "oldPasswordExplanation": "Não pode usar a sua palavra-passe antiga como a sua nova palavra-passe. Por favor tente de novo com uma palavra-passe nova.",
>>>>>>> 7ed80a33
        "ensureStrongPassword": "Assegure-se de que utiliza uma palavra-passe segura, com pelo menos 12 caracteres.",
        "currentPassword": "Palavra-passe atual",
        "newPassword": "Nova Palavra-Passe",
        "confirmPassword": "Confirme a Nova Palavra-Passe"
    },
    "copyToClipboard": {
        "seedCleared": "Seed removida",
        "seedClearedExplanation": "Para sua segurança, a Seed foi removida da área de transferência.",
        "seedCopied": "A Seed foi copiada para a área de transferência",
        "seedCopiedExplanation": "A Seed será removida quando pressionar \"CONCLUÍDO\" ou decorridos 60 segundos.",
        "clickToCopy": "Clique no botão em baixo e copie a sua Seed para o gestor de palavras-passe.",
        "doNotStore": "Não grave a sua Seed num arquivo de texto não cifrado.",
        "copyToClipboard": "Copiar para área de transferência"
    },
    "enterSeed": {
        "invalidCharacters": "A Seed contém caracteres inválidos",
<<<<<<< HEAD
        "invalidCharactersExplanation":
            "As Seed só podem conter letras maíusculas (A-Z) e o número 9. A sua Seed tem caracteres inválidos. Por favor, tente de novo.",
        "seedTooShort": "A Seed é demasiado curta",
        "seedTooShortExplanation":
            "As Seeds devem ter {{maxLength}} caracteres. Neste momento a sua Seed tem {{currentLength}} caracteres. Por favor, tente de novo.",
        "seedExplanation":
            "As Seeds devem ter {{maxLength}} caracteres, letras maíusculas (A-Z) e o número 9. Não pode utilizar Seeds com mais de {{maxLength}} caracteres.",
=======
        "invalidCharactersExplanation": "As Seed só podem conter letras maíusculas (A-Z) e o número 9. A sua Seed tem caracteres inválidos. Por favor, tente de novo.",
        "seedTooShort": "A Seed é demasiado curta",
        "seedTooShortExplanation": "As Seeds devem ter {{maxLength}} caracteres. Neste momento a sua Seed tem {{currentLength}} caracteres. Por favor, tente de novo.",
        "seedExplanation": "As Seeds devem ter {{maxLength}} caracteres, letras maíusculas (A-Z) e o número 9. Não pode utilizar Seeds com mais de {{maxLength}} caracteres.",
>>>>>>> 7ed80a33
        "neverShare": "NUNCA PARTILHE A SUA SEED COM NINGUÉM"
    },
    "home": {
        "balance": "SALDO",
        "send": "ENVIAR",
        "receive": "RECEBER",
        "history": "HISTÓRICO",
        "settings": "CONFIGURAÇÕES"
    },
    "languageSetup": {
        "language": "Idioma"
    },
    "login": {
        "emptyPassword": "Palavra-passe vazia",
        "emptyPasswordExplanation": "Deve inserir uma palavra-passe para iniciar a sessão, Por favor, tente de novo.",
        "enterPassword": "Por favor, insira a sua palavra-passe.",
        "useSeed": "USAR A SEED",
        "login": "INICIAR SESSÃO",
        "selectDifferentNode": "Do you want to select a different node?"
    },
    "loading": {
        "loadingFirstTime": "A carregar a Seed pela primeira vez.",
        "thisMayTake": "Isto pode demorar algum tempo.",
        "youMayNotice": "Pode notar um abrandamento do seu dispositivo."
    },
    "newSeedSetup": {
        "seedNotGenerated": "Não foi gerada a Seed",
        "seedNotGeneratedExplanation": "Por favor pressione o botão \"Gerar Nova Seed\".",
        "pressForNewSeed": "PRESSIONE PARA OBTER NOVA SEED",
        "individualLetters": "Digite letras individuais para tornar o processo mais aleatório."
    },
    "onboardingComplete": {
<<<<<<< HEAD
        "walletReady":
            "A carteira está configurada e pronta para ser utilizada. Se posteriormente necessitar de efetuar alterações, utilize o menu \"Configurações\"."
=======
        "walletReady": "A carteira está configurada e pronta para ser utilizada. Se posteriormente necessitar de efetuar alterações, utilize o menu \"Configurações\"."
>>>>>>> 7ed80a33
    },
    "paperWallet": {
        "clickToPrint": "Prima o botão em baixo para imprimir uma cópia em papel da sua Seed.",
        "storeSafely": "Guarde-a em local seguro.",
        "neverShare": "Nunca partilhe a sua Seed com ninguém.",
        "iotaLogo": "Logótipo IOTA",
        "printWallet": "IMPRIMIR CARTEIRA DE PAPEL"
    },
    "receive": {
        "addressCopied": "Endereço copiado",
        "addressCopiedExplanation": "O seu endereço foi copiado para a área de transferência.",
        "generateNewAddress": "GERAR NOVO ENDEREÇO",
        "message": "Mensagem opcional",
        "removeMessage": "REMOVER MENSAGEM"
    },
    "saveYourSeed": {
        "seedCleared": "Seed removida",
        "seedClearedExplanation": "Para sua segurança, a Seed foi removida da área de transferência.",
        "mustSaveYourSeed": "Deverá guardar a sua Seed com ",
        "atLeastOne": "pelo menos uma ",
        "ofTheOptions": "das opções listadas em baixo."
    },
    "seedReentry": {
        "incorrectSeed": "Seed incorreta",
        "incorrectSeedExplanation": "A Seed que introduziu está incorreta. Por favor, tente novamente.",
        "thisIsACheck": "Isto é uma verificação para certificar-se que gravou a sua Seed.",
        "ifYouHaveNotSaved": "Se não gravou a sua Seed, por favor volte para o ecrã anterior e grave-a."
    },
    "send": {
        "invalidAddress": "Endereço inválido",
        "invalidAddressExplanation1": "O endereço deve ter {{maxLength}} caracteres e o código de verificação.",
        "invalidAddressExplanation2": "O endereço contém caracteres inválidos.",
        "invalidAddressExplanation3": "O endereço contém um código de verificação incorreto.",
        "notEnoughFunds": "Fundos insuficientes",
        "notEnoughFundsExplanation": "Não contém fundos suficientes para realizar esta transferência.",
        "keyReuse": "Reutilização da chave",
<<<<<<< HEAD
        "keyReuseExplanation":
            "Está a tentar enviar para um endereço que já foi utilizado. Por favor, tente outro endereço.",
=======
        "keyReuseExplanation": "Está a tentar enviar para um endereço que já foi utilizado. Por favor, tente outro endereço.",
>>>>>>> 7ed80a33
        "recipientAddress": "Endereço do destinatário",
        "amount": "Quantia",
        "max": "MAX",
        "message": "Mensagem",
        "send": "ENVIAR",
        "invalidAmount": "Incorrect amount entered",
        "invalidAmountExplanation": "Please enter a numerical value for the transaction amount.",
        "maximumSelected": "Selecionado o montante MÁXIMO",
        "iotaUnits": "Unidades IOTA"
    },
    "setPassword": {
        "passwordTooShort": "A palavra-passe é demasiado curta",
<<<<<<< HEAD
        "passwordTooShortExplanation":
            "A sua palavra-passe deve ter pelo menos {MIN_PASSWORD_LENGTH} caracteres. Neste momento tem {this. state. password. length} caracteres. Por favor tente de novo.",
        "passwordMismatch": "As palavras-passe não coincidem",
        "passwordMismatchExplanation": "As palavras-passe que inseriu não coincidem. Por favor tente de novo.",
        "nowWeNeedTo": "Agora precisamos de gerar uma palavra-passe.",
        "anEncryptedCopy":
            "Um cópia cifrada da sua Seed será guardada no seu dispositivo. Utilizará esta palavra-passe para aceder, futuramente, à sua carteira.",
=======
        "passwordTooShortExplanation": "A sua palavra-passe deve ter pelo menos {MIN_PASSWORD_LENGTH} caracteres. Neste momento tem {this. state. password. length} caracteres. Por favor tente de novo.",
        "passwordMismatch": "As palavras-passe não coincidem",
        "passwordMismatchExplanation": "As palavras-passe que inseriu não coincidem. Por favor tente de novo.",
        "nowWeNeedTo": "Agora precisamos de gerar uma palavra-passe.",
        "anEncryptedCopy": "Um cópia cifrada da sua Seed será guardada no seu dispositivo. Utilizará esta palavra-passe para aceder, futuramente, à sua carteira.",
>>>>>>> 7ed80a33
        "ensure": "Assegure-se de que utiliza uma palavra-passe segura, com pelo menos 12 caracteres.",
        "retypePassword": "Digite de novo a password"
    },
    "setSeedName": {
        "canUseMultipleSeeds": "Pode utilizar várias Seeds nesta carteira. Cada Seed requere um nome de conta.",
        "youCanAdd": "Pode adicionar mais Seeds no menu de configuração."
    },
    "settings": {
        "transferSending": "A realizar a sua transferência",
        "transferSendingExplanation": "Por favor aguarde enquanto a sua transferência está a ser realizada.",
        "generatingAddress": "A gerar endereço próprio",
        "generatingAddressExplanation": "Por favor aguarde enquanto o seu endereço está a ser gerado.",
        "mode": "Modo",
        "theme": "Tema",
        "currency": "Moeda",
        "language": "Idioma",
        "addNewSeed": "Adicionar nova Seed",
        "twoFA": "Autenticação 2-FA",
        "changePassword": "Alterar a palavra-passe",
        "advanced": "Configurações avançadas",
        "logout": "Terminar sessão",
        "reset": "Reiniciar completamente a carteira",
        "syncingComplete": "Syncing complete",
        "syncingCompleteExplanation": "Your account has synced successfully.",
        "nicknameChanged": "Account name changed",
        "nicknameChangedExplanation": "Your account name has been changed.",
        "accountDeleted": "Account deleted",
        "accountDeletedExplanation": "Your account has been removed from the wallet.",
        "cannotPerformAction": "Cannot perform action",
        "cannotPerformActionExplanation": "Go to advanced settings to reset the wallet.",
        "poorConnection": "Poor connection",
        "poorConnectionExplanation": "Failed to change currency due to a poor connection."
    },
    "resetWalletConfirmation": {
        "thisAction": "Esta ação não pode ser anulada.",
        "warning1": "Toda a informação da sua carteira, incluindo",
        "warning2": " Seeds, palavra-passe, ",
        "warning3": "e",
        "warning4": " outras informações da conta",
        "warning5": " serão perdidas.",
        "areYouSure": "Tem a certeza que deseja continuar?"
    },
    "resetWalletRequirePassword": {
        "enterPassword": "Enter your password to reset the wallet.",
        "cancel": "CANCELAR",
        "reset": "RECONFIGURAR COMPLETAMENTE"
    },
    "walletSetup": {
        "okay": "Ok. Vamos configurar a sua carteira!",
        "doYouAlreadyHaveASeed": "Já possui uma Seed que gostaria de utilizar?",
<<<<<<< HEAD
        "seedExplanation":
            "A Seed IOTA, uma sequência especial de 81 caracteres, é tudo quanto necessita para aceder à sua conta.",
=======
        "seedExplanation": "A Seed IOTA, uma sequência especial de 81 caracteres, é tudo quanto necessita para aceder à sua conta.",
>>>>>>> 7ed80a33
        "explanation1": "Poderá usá-la para aceder aos seus fundos a partir",
        "explanation2": " de qualquer carteira ",
        "explanation3": ", em",
        "explanation4": " qualquer dispositivo",
        "explanation5": ". Mas se perder a sua Seed, também perderá os seus IOTA.",
        "keepSafe": "Por favor, mantenha a sua Seed protegida e segura."
    },
    "welcome": {
        "thankYou": "Obrigado por descarregar a carteira IOTA.",
        "weWillSpend": "Vamos configurar a sua carteira.",
        "reminder": "Poderá sentir-se tentado a ignorar alguns passos, mas aconselhamos que siga o processo completo."
    },
    "writeSeedDown": {
<<<<<<< HEAD
        "yourSeedIs":
            "A sua Seed tem 81 caracteres, lidos da esquerda para a direita. Anote a sua Seed e o Código de Verificação e",
=======
        "yourSeedIs": "A sua Seed tem 81 caracteres, lidos da esquerda para a direita. Anote a sua Seed e o Código de Verificação e",
>>>>>>> 7ed80a33
        "tripleCheck": "verifique várias vezes",
        "thatTheyAreCorrect": "se eles estão corretos."
    },
    "history": {
        "bundleHashCopied": "Bundle hash copied",
        "bundleHashCopiedExplanation": "The bundle hash has been copied to the clipboard.",
        "addressCopied": "Endereço copiado",
        "addressCopiedExplanation": "O seu endereço foi copiado para a área de transferência."
    },
    "accountManagement": {
<<<<<<< HEAD
        "viewSeed": "",
        "viewAddresses": "",
        "editAccountName": "",
        "deleteAccount": "",
        "addNewAccount": ""
    },
    "addCustomNode": {
        "customNode": "",
        "add": ""
    },
    "addNewAccount": {
        "useExistingSeed": "",
        "createNewSeed": ""
    },
    "advancedSettings": {
        "selectNode": "",
        "addCustomNode": "",
        "manualSync": ""
    },
    "advancedThemeCustomisation": {
        "background": "",
        "frame": ""
    },
    "currencySelection": {
        "currency": ""
    },
    "logoutConfirmationModal": {
        "logoutConfirmation": ""
    },
    "qrScanner": {
        "scan": ""
    },
    "unitInfoModal": {
        "unitSystem": "",
        "trillion": "",
        "billion": "",
        "million": "",
        "thousand": "",
        "one": ""
=======
        "viewSeed": "View seed",
        "viewAddresses": "View addresses",
        "editAccountName": "Edit account name",
        "deleteAccount": "Delete account",
        "addNewAccount": "Add new account"
    },
    "addCustomNode": {
        "customNode": "Custom node",
        "add": "Add"
    },
    "addNewAccount": {
        "useExistingSeed": "Use existing seed",
        "createNewSeed": "Create new seed"
    },
    "advancedSettings": {
        "selectNode": "Select node",
        "addCustomNode": "Add custom node",
        "manualSync": "Manual sync"
    },
    "advancedThemeCustomisation": {
        "background": "Background",
        "frame": "Frame"
    },
    "currencySelection": {
        "currency": "Currency"
    },
    "logoutConfirmationModal": {
        "logoutConfirmation": "Are you sure you want to log out?"
    },
    "qrScanner": {
        "scan": "Scan your QR code"
    },
    "unitInfoModal": {
        "unitSystem": "UNIT SYSTEM",
        "trillion": "Trillion",
        "billion": "Billion",
        "million": "Million",
        "thousand": "Thousand",
        "one": "One"
>>>>>>> 7ed80a33
    }
}<|MERGE_RESOLUTION|>--- conflicted
+++ resolved
@@ -7,15 +7,9 @@
         "back": "ANTERIOR",
         "done": "CONCLUÍDO",
         "next": "SEGUINTE",
-<<<<<<< HEAD
-        "apply": "",
-        "save": "",
-        "close": "",
-=======
         "apply": "APPLY",
         "save": "SAVE",
         "close": "CLOSE",
->>>>>>> 7ed80a33
         "manualCopy": "Anote a Seed",
         "paperWallet": "Imprima uma cópia em papel",
         "copyToClipboard": "Adicionar ao gestor de palavras-passe",
@@ -39,8 +33,7 @@
         "syncInProgressExplanation": "Aguarde até que a sincronização seja concluída.",
         "somethingWentWrong": "Ocorreu um problema",
         "somethingWentWrongExplanation": "Por favor, reinicie a aplicação.",
-<<<<<<< HEAD
-        "node": ""
+        "node": "Node"
     },
     "addAdditionalSeed": {
         "seedInvalidChars": "A Seed contém caracteres inválidos",
@@ -49,15 +42,6 @@
         "seedTooShort": "A Seed é demasiado curta",
         "seedTooShortExplanation":
             "As Seeds devem ter {{maxLength}} caracteres. Neste momento a sua Seed tem {{currentLength}} caracteres. Por favor, tente de novo.",
-=======
-        "node": "Node"
-    },
-    "addAdditionalSeed": {
-        "seedInvalidChars": "A Seed contém caracteres inválidos",
-        "seedInvalidCharsExplanation": "As Seeds só podem conter letras maiúsculas (A-Z) e o número 9. A sua Seed tem caracteres inválidos. Por favor, tente de novo.",
-        "seedTooShort": "A Seed é demasiado curta",
-        "seedTooShortExplanation": "As Seeds devem ter {{maxLength}} caracteres. Neste momento a sua Seed tem {{currentLength}} caracteres. Por favor, tente de novo.",
->>>>>>> 7ed80a33
         "nameInUse": "Este nome da conta já está a ser utilizado",
         "nameInUseExplanation": "Por favor, use um nome de conta exclusivo para a sua Seed.",
         "enterAccountName": "Entre um nome de conta.",
@@ -79,12 +63,8 @@
         "passwordTooShort": "A palavra-passe é demasiado curta",
         "passwordTooShortExplanation": "A palavra-passe deve ter pelo menos 12 caracteres. Por favor, tente novamente.",
         "oldPassword": "Não é possível utilizar a palavra-passe antiga",
-<<<<<<< HEAD
         "oldPasswordExplanation":
             "Não pode usar a sua palavra-passe antiga como a sua nova palavra-passe. Por favor tente de novo com uma palavra-passe nova.",
-=======
-        "oldPasswordExplanation": "Não pode usar a sua palavra-passe antiga como a sua nova palavra-passe. Por favor tente de novo com uma palavra-passe nova.",
->>>>>>> 7ed80a33
         "ensureStrongPassword": "Assegure-se de que utiliza uma palavra-passe segura, com pelo menos 12 caracteres.",
         "currentPassword": "Palavra-passe atual",
         "newPassword": "Nova Palavra-Passe",
@@ -101,7 +81,6 @@
     },
     "enterSeed": {
         "invalidCharacters": "A Seed contém caracteres inválidos",
-<<<<<<< HEAD
         "invalidCharactersExplanation":
             "As Seed só podem conter letras maíusculas (A-Z) e o número 9. A sua Seed tem caracteres inválidos. Por favor, tente de novo.",
         "seedTooShort": "A Seed é demasiado curta",
@@ -109,12 +88,6 @@
             "As Seeds devem ter {{maxLength}} caracteres. Neste momento a sua Seed tem {{currentLength}} caracteres. Por favor, tente de novo.",
         "seedExplanation":
             "As Seeds devem ter {{maxLength}} caracteres, letras maíusculas (A-Z) e o número 9. Não pode utilizar Seeds com mais de {{maxLength}} caracteres.",
-=======
-        "invalidCharactersExplanation": "As Seed só podem conter letras maíusculas (A-Z) e o número 9. A sua Seed tem caracteres inválidos. Por favor, tente de novo.",
-        "seedTooShort": "A Seed é demasiado curta",
-        "seedTooShortExplanation": "As Seeds devem ter {{maxLength}} caracteres. Neste momento a sua Seed tem {{currentLength}} caracteres. Por favor, tente de novo.",
-        "seedExplanation": "As Seeds devem ter {{maxLength}} caracteres, letras maíusculas (A-Z) e o número 9. Não pode utilizar Seeds com mais de {{maxLength}} caracteres.",
->>>>>>> 7ed80a33
         "neverShare": "NUNCA PARTILHE A SUA SEED COM NINGUÉM"
     },
     "home": {
@@ -147,12 +120,8 @@
         "individualLetters": "Digite letras individuais para tornar o processo mais aleatório."
     },
     "onboardingComplete": {
-<<<<<<< HEAD
         "walletReady":
             "A carteira está configurada e pronta para ser utilizada. Se posteriormente necessitar de efetuar alterações, utilize o menu \"Configurações\"."
-=======
-        "walletReady": "A carteira está configurada e pronta para ser utilizada. Se posteriormente necessitar de efetuar alterações, utilize o menu \"Configurações\"."
->>>>>>> 7ed80a33
     },
     "paperWallet": {
         "clickToPrint": "Prima o botão em baixo para imprimir uma cópia em papel da sua Seed.",
@@ -189,12 +158,8 @@
         "notEnoughFunds": "Fundos insuficientes",
         "notEnoughFundsExplanation": "Não contém fundos suficientes para realizar esta transferência.",
         "keyReuse": "Reutilização da chave",
-<<<<<<< HEAD
         "keyReuseExplanation":
             "Está a tentar enviar para um endereço que já foi utilizado. Por favor, tente outro endereço.",
-=======
-        "keyReuseExplanation": "Está a tentar enviar para um endereço que já foi utilizado. Por favor, tente outro endereço.",
->>>>>>> 7ed80a33
         "recipientAddress": "Endereço do destinatário",
         "amount": "Quantia",
         "max": "MAX",
@@ -207,7 +172,6 @@
     },
     "setPassword": {
         "passwordTooShort": "A palavra-passe é demasiado curta",
-<<<<<<< HEAD
         "passwordTooShortExplanation":
             "A sua palavra-passe deve ter pelo menos {MIN_PASSWORD_LENGTH} caracteres. Neste momento tem {this. state. password. length} caracteres. Por favor tente de novo.",
         "passwordMismatch": "As palavras-passe não coincidem",
@@ -215,13 +179,6 @@
         "nowWeNeedTo": "Agora precisamos de gerar uma palavra-passe.",
         "anEncryptedCopy":
             "Um cópia cifrada da sua Seed será guardada no seu dispositivo. Utilizará esta palavra-passe para aceder, futuramente, à sua carteira.",
-=======
-        "passwordTooShortExplanation": "A sua palavra-passe deve ter pelo menos {MIN_PASSWORD_LENGTH} caracteres. Neste momento tem {this. state. password. length} caracteres. Por favor tente de novo.",
-        "passwordMismatch": "As palavras-passe não coincidem",
-        "passwordMismatchExplanation": "As palavras-passe que inseriu não coincidem. Por favor tente de novo.",
-        "nowWeNeedTo": "Agora precisamos de gerar uma palavra-passe.",
-        "anEncryptedCopy": "Um cópia cifrada da sua Seed será guardada no seu dispositivo. Utilizará esta palavra-passe para aceder, futuramente, à sua carteira.",
->>>>>>> 7ed80a33
         "ensure": "Assegure-se de que utiliza uma palavra-passe segura, com pelo menos 12 caracteres.",
         "retypePassword": "Digite de novo a password"
     },
@@ -272,12 +229,8 @@
     "walletSetup": {
         "okay": "Ok. Vamos configurar a sua carteira!",
         "doYouAlreadyHaveASeed": "Já possui uma Seed que gostaria de utilizar?",
-<<<<<<< HEAD
         "seedExplanation":
             "A Seed IOTA, uma sequência especial de 81 caracteres, é tudo quanto necessita para aceder à sua conta.",
-=======
-        "seedExplanation": "A Seed IOTA, uma sequência especial de 81 caracteres, é tudo quanto necessita para aceder à sua conta.",
->>>>>>> 7ed80a33
         "explanation1": "Poderá usá-la para aceder aos seus fundos a partir",
         "explanation2": " de qualquer carteira ",
         "explanation3": ", em",
@@ -291,12 +244,8 @@
         "reminder": "Poderá sentir-se tentado a ignorar alguns passos, mas aconselhamos que siga o processo completo."
     },
     "writeSeedDown": {
-<<<<<<< HEAD
         "yourSeedIs":
             "A sua Seed tem 81 caracteres, lidos da esquerda para a direita. Anote a sua Seed e o Código de Verificação e",
-=======
-        "yourSeedIs": "A sua Seed tem 81 caracteres, lidos da esquerda para a direita. Anote a sua Seed e o Código de Verificação e",
->>>>>>> 7ed80a33
         "tripleCheck": "verifique várias vezes",
         "thatTheyAreCorrect": "se eles estão corretos."
     },
@@ -307,47 +256,6 @@
         "addressCopiedExplanation": "O seu endereço foi copiado para a área de transferência."
     },
     "accountManagement": {
-<<<<<<< HEAD
-        "viewSeed": "",
-        "viewAddresses": "",
-        "editAccountName": "",
-        "deleteAccount": "",
-        "addNewAccount": ""
-    },
-    "addCustomNode": {
-        "customNode": "",
-        "add": ""
-    },
-    "addNewAccount": {
-        "useExistingSeed": "",
-        "createNewSeed": ""
-    },
-    "advancedSettings": {
-        "selectNode": "",
-        "addCustomNode": "",
-        "manualSync": ""
-    },
-    "advancedThemeCustomisation": {
-        "background": "",
-        "frame": ""
-    },
-    "currencySelection": {
-        "currency": ""
-    },
-    "logoutConfirmationModal": {
-        "logoutConfirmation": ""
-    },
-    "qrScanner": {
-        "scan": ""
-    },
-    "unitInfoModal": {
-        "unitSystem": "",
-        "trillion": "",
-        "billion": "",
-        "million": "",
-        "thousand": "",
-        "one": ""
-=======
         "viewSeed": "View seed",
         "viewAddresses": "View addresses",
         "editAccountName": "Edit account name",
@@ -387,6 +295,5 @@
         "million": "Million",
         "thousand": "Thousand",
         "one": "One"
->>>>>>> 7ed80a33
     }
 }