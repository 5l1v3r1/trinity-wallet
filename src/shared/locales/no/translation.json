--- conflicted
+++ resolved
@@ -57,14 +57,8 @@
         "passwordTooShort": "Passordet er for kort",
         "passwordTooShortExplanation": "Passordet ditt må være minst 12 tegn. Prøv igjen.",
         "oldPassword": "Kan ikke angi gammelt passord",
-<<<<<<< HEAD
-        "oldPasswordExplanation":
-            "Du kan ikke bruke det gamle passordet som ditt nye passord. Prøv på nytt med et nytt passord.",
-        "ensureStrongPassword": "Sikre du bruk et sterkt passord minst 12 tegn.",
-=======
         "oldPasswordExplanation": "Du kan ikke bruke det gamle passordet som ditt nye passord. Prøv på nytt med et nytt passord.",
         "ensureStrongPassword": "Sjekk at du bruker et sterkt passord med minst 12 tegn.",
->>>>>>> 1d283676
         "currentPassword": "Nåværende passord",
         "newPassword": "Nytt passord",
         "confirmPassword": "Bekreft nytt passord"
