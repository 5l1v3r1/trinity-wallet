--- conflicted
+++ resolved
@@ -32,12 +32,7 @@
         "seedInvalidCharsExplanation":
             "Hovednøkkelen kan bare bestå av bokstavene A-Z og tallet 9. Din hovednøkkel inneholder ugyldige tegn. Prøv på nytt.",
         "seedTooShort": "Nøkkelen er for kort",
-<<<<<<< HEAD
         "seedTooShortExplanation": "Seeds must be {{maxLength}} characters long. Your seed is currently {{currentLength}} characters long. Please try again.",
-=======
-        "seedTooShortExplanation":
-            "Nøkkelen må være minst 60 tegn (ideelt 81 tegn). Din nøkkel er {seed.length} tegn. Prøv på nytt.",
->>>>>>> 2f71bb9d
         "nameInUse": "Kallenavnet er allerede i bruk",
         "nameInUseExplanation": "Bruk et unikt kallenavn for din nøkkel.",
         "enterAccountName": "Angi et kontonavn.",
@@ -77,15 +72,8 @@
         "invalidCharactersExplanation":
             "Hovednøkkelen kan bare bestå av bokstavene A-Z og tallet 9. Din hovednøkkel inneholder ugyldige tegn. Prøv på nytt.",
         "seedTooShort": "Nøkkelen er for kort",
-<<<<<<< HEAD
         "seedTooShortExplanation": "Seeds must be {{maxLength}} characters long. Your seed is currently {{currentLength}} characters long. Please try again.",
         "seedExplanation": "Seeds should be {{maxLength}} characters long, and should contain capital letters A-Z, or the number 9. You cannot use seeds longer than {{maxLength}} characters.",
-=======
-        "seedTooShortExplanation":
-            "Nøkkelen må være minst 60 tegn (ideelt 81 tegn). Din nøkkel er {seed.length} tegn. Prøv på nytt.",
-        "seedExplanation":
-            "Masternøkkel skal ha 81 tegn og inneholde bokstavene A-Z eller tallet 9. Du kan ikke bruke mer enn 81 tegn.",
->>>>>>> 2f71bb9d
         "neverShare": "OPPGI ALDRI DIN MASTERNØKKEL TIL ANDRE"
     },
     "home": {
