{
    "global": {
        "send": "보내기",
        "cancel": "취소",
        "continue?": "정말로 계속하시겠어요?",
        "noTransactions": "최근 내역 없음",
        "refresh": "새로고침",
        "balanceError": "잔고 부족",
        "balanceErrorMessage": "잔고가 부족하여 거래를 완료할 수 없습니다.",
        "transferError": "전송 오류",
        "transferErrorMessage": "전송 중에 오류가 발생했습니다. 다시 시도해주세요.",
        "transferSent": "전송 완료",
        "transferSentMessage": "전송 요청을 탱글로 보냈습니다.",
        "messageSent": "메시지 전송함",
        "messageSentMessage": "메시지를 탱글로 전송했습니다.",
        "keyReuse": "이미 사용한 주소로 보내는 중",
        "keyReuseError": "출금에 사용한 기록이 있는 주소로는 전송할 수 없습니다.",
        "invalidResponse": "노드 오류",
        "invalidResponseExplanation": "노드가 오류를 보냈습니다. 노드를 변경해 보세요.",
        "invalidResponsePollingExplanation": "노드에 연결하는 도중에 오류가 발생했습니다. 노드를 변경해 보세요.",
        "invalidResponseFetchingAccount":
            "계정 정보를 불러오는 도중에 노드에서 오류가 발생했습니다. 노드를 변경해 보세요.",
        "invalidResponseSendingTransfer": "거래를 보내는 도중에 노드에서 오류가 발생했습니다. 노드를 변경해 보세요.",
        "nodeOutOfSync": "노드가 동기화되지 않음",
        "nodeOutOfSyncExplanation": "노드가 동기화되어있지 않습니다. 노드를 바꾸거나 다시 시도해보세요.",
        "thisNodeOutOfSync": "노드가 동기화되어있지 않습니다. 노드를 바꾸거나 다시 시도해보세요.",
        "seed": "시드",
        "checksum": "체크섬",
        "back": "뒤로",
        "goBack": "뒤로가기",
        "goBackStep": "뒤로가기",
        "backLowercase": "뒤로",
        "done": "완료",
        "doneLowercase": "완료",
        "prev": "이전",
        "next": "다음",
        "nextLowerCase": "다음",
        "apply": "적용",
        "save": "저장",
        "close": "닫기",
        "continue": "계속",
        "enable": "활성화",
        "disable": "비활성화",
        "enabled": "활성화됨",
        "disabled": "비활성화됨",
        "manualCopy": "시드 기록하기",
        "paperWallet": "종이에 인쇄하기",
        "addToPasswordManager": "비밀번호 관리자에 입력하기",
        "shareSeed": "시드 보내기",
        "proceed": "계속",
        "qr": "QR",
        "notAvailable": "현재 사용할 수 없는 기능",
        "notAvailableExplanation": "이 기능은 추후에 추가될 예정입니다.",
        "enterSeed": "시드를 입력하세요.",
        "mainWallet": "주 계정",
        "secondWallet": "두 번째 계정",
        "thirdWallet": "세 번째 계정",
        "fourthWallet": "네 번째 계정",
        "fifthWallet": "다섯 번째 계정",
        "sixthWallet": "여섯 번째 계정",
        "otherWallet": "기타 계정",
        "yes": "네",
        "no": "아니오",
        "yesLowerCase": "네",
        "noLowerCase": "아니오",
        "okay": "확인",
        "okayLowercase": "확인",
        "password": "비밀번호",
        "passwordOrFingerprint": "비밀번호 또는 지문",
        "unrecognisedPassword": "잘못된 비밀번호",
        "unrecognisedPasswordExplanation": "비밀번호가 맞지 않습니다. 다시 시도해주세요.",
        "syncInProgress": "동기화 진행 중",
        "syncInProgressExplanation": "동기화가 완료될 때까지 기다려 주세요.",
        "somethingWentWrong": "알 수 없는 오류",
        "somethingWentWrongRestart": "앱을 다시 실행해 주세요.",
        "somethingWentWrongTryAgain": "다시 시도해 주세요.",
        "node": "노드",
        "cannotPerformAction": "작업을 수행할 수 없음",
        "cannotPerformActionExplanation": "고급 설정에서 지갑을 초기화하세요.",
        "attachToTangleUnavailable": "원격 작업증명을 사용할 수 없음",
        "attachToTangleUnavailableExplanation":
            "현재 선택한 노드에서는 원격 작업증명을 할 수 없습니다. 노드를 변경하거나 고급 설정에서 작업증명 주체를 기기로 변경하세요.",
        "attachToTangleUnavailableExplanationShort": "현재 선택한 노드에서는 원격 작업증명을 할 수 없습니다.",
        "wallet": "지갑",
        "sent": "보냄",
        "received": "받음",
        "sending": "보내는 중",
        "receiving": "받는 중",
        "confirmed": "확인됨",
        "pending": "처리 중",
        "bundleHash": "번들 해시",
        "addresses": "주소",
        "reattach": "다시 어태치",
        "promote": "프로모트",
        "retry": "재시도",
        "rebroadcast": "재송출",
        "pressBackAgain": "앱을 닫으려면 뒤로가기를 다시 누르세요.",
        "reattached": "트랜잭션이 다시 어태치됨",
        "reattachedExplanation": "다음의 트랜잭션 해시가 다시 어태치되었습니다: {{hash}}",
        "promotingTransaction": "트랜잭션 프로모트 중",
        "autopromoting": "거래 자동 프로모트 중",
        "autopromotingExplanation": "다음의 트랜잭션 해시를 프로모트합니다: {{hash}}",
        "rebroadcasted": "트랜잭션이 다시 송출됨",
        "rebroadcastedExplanation": "다음의 트랜잭션 해시가 다시 송출되었습니다: {{hash}}",
        "rebroadcastError": "트랜잭션을 재송출할 수 없음",
        "rebroadcastErrorExplanation": "트랜잭션을 재송출하는 중에 오류가 발생했습니다. 다시 시도해 주세요.",
        "promoted": "트랜잭션이 프로모트됨",
        "promotedExplanation": "다음의 트랜잭션 해시가 프로모트되었습니다: {{hash}}",
<<<<<<< HEAD
        "autopromotionError": "트랜잭션 자동 프로모션 사용 불가",
        "autopromotionErrorExplanation":
            "Remote Proof of Work is not available on your selected node. Please change node and reenable auto-promotion.",
=======
        "autopromotionError": "트랜잭션 자동 프로모트 사용 불가",
        "autopromotionErrorExplanation": "현재 선택한 노드에서는 원격 작업증명을 할 수 없습니다. 노드를 변경한 후 자동 프로모트를 다시 선택해 주세요.",
>>>>>>> fdb7f56c
        "promotionError": "트랜잭션을 프로모트할 수 없음",
        "promotionErrorExplanation": "트랜잭션을 프로모트하는 중에 오류가 발생했습니다. 다시 시도해 주세요.",
        "noLongerValid": "프로모트하려는 번들이 더 이상 유효하지 않습니다.",
        "transactionAlreadyConfirmed": "이미 승인된 트랜잭션",
        "transactionAlreadyConfirmedExplanation": "이미 승인된 트랜잭션은 프로모트할 수 없습니다.",
        "cannotSendToOwn": "내 주소로 보내는 중",
        "cannotSendToOwnExplanation": "내 주소로는 IOTA를 보낼 수 없습니다.",
        "pleaseWait": "잠시 기다려 주세요",
        "pleaseWaitEllipses": "잠시 기다려 주세요...",
        "pleaseWaitExplanation": "트리니티가 다른 작업을 수행하는 중입니다. 잠시 후 다시 시도해 주세요.",
        "pleaseWaitTransferExplanation":
            "현재 잔액이 다른 거래에 사용되고 있습니다. 진행중인 거래가 승인된 후 다시 시도해 주세요.",
        "pleaseWaitIncomingTransferExplanation": "아직 받는 중인 거래가 있습니다. 거래가 승인될 때까지 기다려 주세요.",
        "snapshotTransitionInProgress": "스냅샷 이전 진행 중",
        "snapshotTransitionInProgressExplanation": "스냅샷 이전 작업이 완료될 때까지 기다려 주세요.",
        "checkForUpdates": "업데이트 확인",
        "account": "계정",
        "enterPasswordToAccessSettings": "계정 설정을 수정하려면 비밀번호를 입력해 주세요.",
        "enterYourPassword": "비밀번호 입력",
        "changeNode": "노드 변경",
        "addCustomNode": "커스텀 노드 추가",
        "nodeChanged": "노드 변경됨",
        "nodeChangedExplanation": "노드가 성공적으로 변경되었습니다.",
        "nodeMustUseHTTPS": "잘못된 노드 (HTTPS를 사용하지 않음)",
        "nodeMustUseHTTPSExplanation": "HTTPS를 사용하는 커스텀 노드만 사용 가능합니다.",
        "nodeDuplicated": "중복된 노드",
        "nodeDuplicatedExplanation": "해당 노드는 이미 등록되어 있습니다.",
        "nodeAutoChanged": "노드 자동 변경됨",
        "nodeAutoChangedExplanation": "선택한 노드에 연결할 수 없어 새로운 노드인 {{- nodeAddress}}에 연결합니다.",
        "fingerprintOnSend": "지문을 인식하여 전송 승인",
        "masterKey": "IOTA 시드는 지갑에 있어 마스터키와 같은 역할을 합니다.",
        "seedThief": "만일 다른 사람이 시드를 손에 넣게 된다면 IOTA를 훔칠 수 있습니다.",
        "googlePlayServicesNotAvailable": "Google 플레이 서비스를 이용할 수 없음",
        "couldNotVerifyDeviceIntegrity": "Google 플레이 서비스를 사용할 수 없어 기기의 무결성을 확인하지 못했습니다.",
        "clear": "지우기",
        "noNetworkConnection": "네트워크에 연결되지 않음",
        "noNetworkConnectionExplanation": "인터넷 연결이 오프라인 상태입니다.",
        "spentAddressExplanation": "경고: 이미 사용한 주소에 잔고가 있습니다",
        "discordInformation":
            "동일한 주소에서 한 번 이상 전송하는 행위는 위험합니다. 디스코드 #help 채널로 오셔서 대처 방안에 대해 알아보세요.",
        "androidInsecureClipboardWarning": "안드로이드는 클립보드의 보안성이 떨어집니다.",
        "androidCopyPasteWarning": "안드로이드 기기에서는 시드를 클립보드에 복사하지 말아주세요.",
        "willNotCopyPasteSeed": "시드를 클립보드에 복사하지 않겠습니다",
        "mustBeStoredAppropriately": "안전하게 보관해 주세요.",
<<<<<<< HEAD
        "deviceMayBecomeUnresponsive": "Your device may become unresponsive for a while",
        "isYourBalanceCorrect": "Is your balance correct?",
        "ifYourBalanceIsNotCorrect":
            "If your balance is not correct, it is likely that you are using a pre-snapshot seed.",
        "headToAdvancedSettingsForTransition": "Head to Advanced Settings and perform a Snapshot Transition."
=======
        "deviceMayBecomeUnresponsive": "기기가 잠시 느려질 수 있습니다",
        "isYourBalanceCorrect": "이 잔액이 옳습니까?",
        "ifYourBalanceIsNotCorrect": "잔액이 옳지 않다면 스냅샷 전의 시드를 사용중일 수 있습니다.",
        "headToAdvancedSettingsForTransition": "고급 설정에서 스냅샷 이전을 수행해 주세요."
>>>>>>> fdb7f56c
    },
    "addAdditionalSeed": {
        "seedInvalidChars": "유효하지 않은 문자가 포함되어 있음",
        "seedInvalidCharsExplanation":
            "시드는 A부터 Z까지의 대문자와 숫자 9만 포함할 수 있습니다. 입력하신 시드에는 잘못된 문자가 포함되어 있습니다. 다시 시도해 주세요.",
        "seedTooShort": "시드가 너무 짧음",
        "seedTooShortExplanation":
            "시드는 {{maxLength}}글자로 구성되어야 합니다. 입력하신 시드는 {{currentLength}}글자로 구성되어 있습니다. 다시 시도해 주세요.",
        "nameInUse": "계정 이름 중복",
        "nameInUseExplanation": "계정 이름은 다른 시드와 중복되지 말아야 합니다.",
        "enterAccountName": "계정 이름을 입력해 주세요.",
        "accountName": "계정 이름",
        "noNickname": "계정 이름이 등록되지 않음",
        "noNicknameExplanation": "해당 시드에 사용할 계정 이름을 입력해 주세요.",
        "seedInUse": "이미 등록된 시드",
        "seedInUseExplanation": "이미 지갑에 등록된 시드입니다. 다른 시드를 입력해 주세요."
    },
    "changePassword": {
        "oops": "앗! 오류가 발생했습니다",
        "oopsExplanation": "비밀번호 변경 도중 오류가 발생했습니다. 다시 시도해 주세요.",
        "passwordUpdated": "비밀번호 변경됨",
        "passwordUpdatedExplanation": "비밀번호가 성공적으로 변경되었습니다.",
        "incorrectPassword": "잘못된 비밀번호",
        "incorrectPasswordExplanation": "입력하신 현재 비밀번호가 잘못되었습니다. 다시 시도해 주세요.",
        "passwordsDoNotMatch": "비밀번호가 일치하지 않음",
        "passwordsDoNotMatchExplanation": "비밀번호가 일치하지 않습니다. 다시 시도해 주세요.",
        "passwordTooShort": "비밀번호가 너무 짧음",
        "passwordTooShortExplanation": "비밀번호는 최소 12글자로 구성되어야 합니다. 다시 시도해 주세요.",
        "oldPassword": "이전 비밀번호 재사용 불가",
        "oldPasswordExplanation":
            "이전 비밀번호를 새 비밀번호로 사용할 수 없습니다. 새로운 비밀번호로 다시 시도해 주세요.",
        "ensureStrongPassword": "최소 12글자로 구성된 비밀번호를 사용해 주세요.",
        "currentPassword": "현재 비밀번호",
        "newPassword": "새 비밀번호",
        "confirmPassword": "새 비밀번호 확인",
        "passwordTooWeak": "너무 약한 비밀번호",
        "passwordTooWeakReason":
            "비밀번호가 너무 약합니다. 여러 단어의 조합을 사용하고, 흔한 문장, 이름, 날짜 등은 피해 주세요.",
        "reasonRow": "연속되는 키의 입력은 추측하기 쉽습니다",
        "reasonPattern": "반복되는 짧은 패턴은 추측하기 쉽습니다",
        "reasonNames": "흔한 이름은 추측하기 쉽습니다",
        "reasonRepeats": "'aaa'와 같이 반복되는 문자는 추측해내기 쉽습니다",
        "reasonRepeats2": "'abcabcabc'는 'abc'와 비교해 보안성이 크게 낫지 않습니다",
        "reasonSequence": "abc나 54321과 같은 연속되는 문자는 추측하기 쉽습니다",
        "reasonYears": "최근 년도는 추측하기 쉽습니다",
        "reasonDates": "날짜는 추측하기 쉬운 경우가 많습니다",
        "reasonTop10": "가장 흔한 비밀번호 10가지 안에 포함됩니다",
        "reasonTop100": "가장 흔한 비밀번호 100가지 안에 포함됩니다",
        "reasonCommon": "매우 흔한 비밀번호입니다",
        "reasonSimilar": "가장 흔한 비밀번호들과 유사합니다",
        "reasonWord": "단일 단어 암호는 추측하기 쉽습니다."
    },
    "copyToClipboard": {
        "seedCleared": "클립보드에서 시드 삭제함",
        "seedClearedExplanation": "보안을 위해 클립보드에서 시드가 삭제되었습니다.",
        "seedCopied": "시드가 클립보드에 복사됨",
        "seedCopiedExplanation": "'완료'를 누르거나 60초가 지나면 시드가 삭제됩니다.",
        "clickToCopy": "아래 버튼을 눌러 시드를 복사해서 비밀번호 관리자에 저장해 주세요.",
        "clickToSecurelyShare": "아래 버튼을 눌러 시드를 안전하게 비밀번호 관리자에 저장하세요.",
        "doNotStore": "시드는 반드시 암호화하여 저장해야 합니다.",
        "copyToClipboard": "시드 복사",
        "shareSeed": "안전한 비밀번호 관리자로 시드를 내보내세요.",
        "storeEncrypted": "시드는 비밀번호 관리자를 사용해 암호화하여 저장하세요.",
        "doNotOpen": "작업 수행중에 다른 앱을 실행하지 마세요.",
        "tapConfirm": "확인하셨으면 아래의 박스에 체크해 주세요.",
        "passwordManagerCheckbox": "비밀번호 관리자에 시드를 저장하겠습니다.",
        "copy": "복사하기",
        "noPasswordManagers": "지원되는 비밀번호 관리자가 설치되어있지 않습니다",
        "noPasswordManagersExplanation":
            "기기에서 지원되는 비밀번호 관리자를 찾지 못했습니다. Keepass2Android를 설치해 주세요.",
        "followTutorialToSecurelyShareSeed":
            "시드를 비밀번호 관리자에 저장하시기 전에 아래의 안내문을 읽어보셔야 합니다."
    },
    "enterSeed": {
        "invalidCharacters": "시드에 잘못된 문자 포함됨",
        "invalidCharactersExplanation":
            "시드는 A부터 Z까지의 대문자와 숫자 9만 포함할 수 있습니다. 입력하신 시드에는 잘못된 문자가 포함되어 있습니다. 다시 시도해 주세요.",
        "seedTooShort": "시드가 너무 짧음",
        "seedTooShortExplanation":
            "시드는 {{maxLength}}글자로 구성되어야 합니다. 입력하신 시드는 {{currentLength}}글자로 구성되어 있습니다. 다시 시도해 주세요.",
        "seedExplanation":
            "시드는 {{maxLength}}글자로 구성되며, A부터 Z까지의 대문자와 숫자 9만 포함할 수 있습니다. {{maxLength}}자보다 더 긴 시드는 사용할 수 없습니다.",
        "neverShare": "절대로 다른 사람에게 시드를 알려주지 마세요."
    },
    "home": {
        "balance": "잔액",
        "send": "보내기",
        "receive": "받기",
        "history": "거래 기록",
        "settings": "설정"
    },
    "languageSetup": {
        "language": "언어",
        "letsGetStarted": "시작합시다."
    },
    "login": {
        "emptyPassword": "비밀번호 입력",
        "emptyPasswordExplanation": "비밀번호를 입력해야 로그인할 수 있습니다. 다시 시도해 주십시오.",
        "enterPassword": "비밀번호를 입력해 주십시오.",
        "useSeed": "시드 사용하기",
        "login": "로그인",
        "selectDifferentNode": "다른 노드를 선택하시겠습니까?",
        "setNode": "노드 선택",
        "cannotConnect": "IOTA 노드에 연결할 수 없습니다."
    },
    "loading": {
        "loadingFirstTime": "처음으로 시드를 불러오는 중입니다.",
        "thisMayTake": "시간이 조금 걸릴 수 있습니다.",
        "doNotMinimise": "앱을 최소화하거나 종료하지 말아 주십시오.",
        "youMayNotice": "기기가 느려질 수도 있습니다.",
        "takingAWhile": "생각보다 시간이 오래 걸리는군요..."
    },
    "newSeedSetup": {
        "generatedSeed": "생성된 시드",
        "seedNotGenerated": "시드가 생성되지 않았습니다",
        "seedNotGeneratedExplanation": "새 시드를 생성해 주십시오.",
        "pressForNewSeed": "새 시드",
        "generateSuccess": "시드 생성에 성공했습니다.",
        "individualLetters": "개별 문자를 눌러 해당 문자를 무작위로 바꿀 수 있습니다.",
        "individualLetterCount": "각각의 문자를 {{letterCount}}번 더 눌러서 무작위로 변경하세요.",
        "whatIsASeed": "시드가 뭐죠?"
    },
    "onboardingComplete": {
        "allDone": "끝났습니다!",
        "openYourWallet": "내 지갑 열기",
        "walletReady": "지갑 설정이 완료되었습니다. 추후 변경 사항이 있다면 설정 메뉴를 확인하세요."
    },
    "paperWallet": {
        "clickToPrint": "아래 버튼을 누르면 시드를 프린터로 인쇄합니다.",
        "storeSafely": "안전하게 보관하세요.",
        "neverShare": "절대로 다른 사람에게 시드를 알려줘서는 안 됩니다.",
        "iotaLogo": "IOTA 로고",
        "printWallet": "종이 지갑 인쇄",
        "print": "인쇄하기",
        "paperConvenience": "시드를 종이에 인쇄해 놓으면 편리하게 보관할 수 있습니다.",
        "publicInsecure": "하지만 공용 와이파이를 통해 인쇄하거나 공용 프린터를 사용해 인쇄하는 것은 위험합니다.",
        "tapCheckboxes": "확인하셨으면 아래의 박스에 체크해 주세요.",
        "wifiCheckbox": "공용 와이파이를 통해 인쇄하지 않겠습니다.",
        "printerCheckbox": "공용 프린터를 사용해 인쇄하지 않겠습니다."
    },
    "receive": {
        "copyAddress": "주소 복사",
        "addressCopied": "주소가 복사됨",
        "addressCopiedExplanation": "주소가 클립보드에 복사되었습니다.",
        "generateNewAddress": "새 주소",
        "message": "메시지 (선택)",
        "removeMessage": "메시지 삭제하기",
        "noAddresses": "주소 없음",
        "spent": "이미 사용함"
    },
    "saveYourSeed": {
        "saveYourSeed": "시드 저장하기",
        "seedCleared": "시드 삭제됨",
        "mostSecure": "안전함",
        "leastSecure": "덜 안전함",
        "paperWallet": "종이 지갑",
        "writeYourSeedDown": "시드 기록하기",
        "printYourSeed": "시드 인쇄하기",
        "digitalCopy": "암호화하여 저장",
        "seedClearedExplanation": "보안을 위해 클립보드에서 시드가 삭제되었습니다.",
        "iHaveBackedUpMySeed": "시드를 저장했습니다",
        "letsWriteDownYourSeed": "시드를 종이에 기록하세요",
        "youCanHighlightCharacters": "9글자 단위로 강조해서 볼 수 있습니다",
        "printBlankWallet": "빈 지갑 인쇄하기",
        "whatIsCheksum": "모든 시드에는 3글자로 구성된 체크섬이 존재합니다",
        "iHavesavedMySeed": "시드를 저장하였습니다",
        "checksumExplanation": "지갑에 시드를 추가할 때 보여지는 체크섬이 기록한 체크섬과 일치하는지를 확인해 주세요",
        "mustSaveYourSeed":
            "<0><0>반드시 아래 나열된 방법 중 </0><1>하나 이상</1><2>을 사용하여 시드를 기록해야 합니다.</2></0>"
    },
    "seedReentry": {
        "pleaseConfirmYourSeed": "시드를 확인해 주세요",
        "trinityWillNeverAskToReenter":
            "지갑이나 앱을 초기화하지 않았다면 트리니티는 절대로 시드 입력을 요구하지 않습니다.",
        "enterYourSeed": "시드를 입력해 주세요",
        "incorrectSeed": "잘못된 시드",
        "incorrectSeedExplanation": "입력하신 시드가 잘못되었습니다. 다시 시도해 주세요.",
        "thisIsACheck": "시드를 따로 저장하였는지 한번 더 확인하겠습니다.",
        "ifYouHaveNotSaved": "시드를 따로 저장해 두지 않았다면 뒤로 돌아가 저장해 주십시오.",
        "enterSeedBelow": "시드를 입력해서 정확하게 저장하였는지 확인해 주세요"
    },
    "send": {
        "invalidAddress": "잘못된 주소",
        "invalidAddressExplanation1": "주소는 {{maxLength}}글자로 구성되어야 하며, 체크섬을 포함해야 합니다.",
        "invalidAddressExplanation2": "주소에 유효하지 않은 문자가 포함되어 있습니다.",
        "invalidAddressExplanation3": "주소에 유효하지 않은 체크섬이 포함되어 있습니다.",
        "invalidAddressExplanationGeneric": "주소는 90글자로 구성되며, A부터 Z까지의 대문자와 숫자 9만 포함합니다.",
        "notEnoughFunds": "잔고 부족",
        "notEnoughFundsExplanation": "IOTA 잔고가 부족하여 거래를 완료할 수 없습니다.",
        "keyReuse": "키 재사용",
        "keyReuseExplanation": "입력하신 주소는 이미 사용된 주소입니다. 다른 주소를 사용해 주십시오.",
        "recipientAddress": "받는 주소",
        "amount": "금액",
        "max": "최대",
        "message": "메시지",
        "invalidMessage": "잘못된 메시지",
        "invalidMessageExplanation": "메시지에 유효하지 않은 문자가 포함되어 있습니다.",
        "invalidMessageTooLong": "메시지가 너무 김",
        "invalidMessageTooLongExplanation": "메시지가 최대 길이(1093자)를 초과하였습니다.",
        "send": "보내기",
        "invalidAmount": "잘못된 금액",
        "invalidAmountExplanation": "유효한 거래 금액을 입력해 주세요. 아래의 IOTA 단위 체계를 참고하시면 좋습니다.",
        "maximumSelected": "최대액수 선택함",
        "iotaUnits": "IOTA 단위 체계",
        "sendMax": "최대 금액",
        "totalTime": "총 소요시간",
        "addressPasteDetected": "주소 붙여넣기가 확인됨",
<<<<<<< HEAD
        "addressPasteExplanation":
            "It looks like you have pasted an address. Make sure that the address matches the one you want to send to."
=======
        "addressPasteExplanation": "받을 주소를 붙여넣은 것으로 보입니다. 붙여넣는 주소가 보내고자 하는 주소와 일치하는지 다시 한번 확인해 주세요."
>>>>>>> fdb7f56c
    },
    "setPassword": {
        "choosePassword": "비밀번호 설정하기",
        "passwordTooShort": "비밀번호가 너무 짧음",
        "passwordTooShortExplanation":
            "비밀번호는 최소 {{minLength}}글자로 구성되어야 합니다. 입력하신 비밀번호는 {{currentLength}}글자로 구성되어 있습니다. 다시 시도해 주십시오.",
        "passwordMismatch": "비밀번호가 일치하지 않음",
        "passwordMismatchExplanation": "비밀번호가 일치하지 않습니다. 다시 시도해 주세요.",
        "nowWeNeedTo": "이제 비밀번호를 설정해야 합니다.",
        "anEncryptedCopy": "기기에 암호화된 시드가 저장됩니다. 입력하신 비밀번호가 있어야 지갑을 사용할 수 있습니다.",
        "ensure": "최소 12글자로 구성된 비밀번호를 사용해야 합니다.",
        "retypePassword": "비밀번호 다시 입력"
    },
    "setSeedName": {
        "letsAddName": "이름을 지정해 주세요",
        "canUseMultipleSeeds":
            "하나의 지갑에 여러 개의 시드를 등록하여 사용할 수 있습니다. 각각의 시드는 계정 이름이 필요합니다.",
        "youCanAdd": "설정 메뉴에서 시드를 추가할 수 있습니다."
    },
    "modeSelection": {
        "expert": "전문가",
        "standard": "기본",
        "expertModeExplanation": "전문가 모드에서는 프로모트 및 다시 어태치를 직접 실행할 수 있습니다.",
        "modesExplanation":
            "전문가 모드는 탱글에 익숙한 사용자만 사용하시길 권장합니다. 탱글에 익숙하지 않으면 사용하기 어려울 수 있습니다."
    },
    "settings": {
        "transferSending": "거래 전송중",
        "transferSendingExplanation": "거래가 전송 완료될 때까지 기다려 주세요.",
        "generatingAddress": "받는 주소 생성 중",
        "generatingAddressExplanation": "주소가 생성 완료될 때까지 기다려 주세요.",
        "mode": "모드",
        "theme": "테마",
        "currency": "통화",
        "cannotChangeNode": "노드를 변경할 수 없습니다",
        "cannotChangeNodeWhileSending": "전송중에는 노드를 변경할 수 없습니다.",
        "language": "언어",
        "accountManagement": "계정 관리",
        "addNewSeed": "새 시드 추가",
        "twoFA": "2단계 인증",
        "changePassword": "비밀번호 변경",
        "advanced": "고급 설정",
        "logout": "로그아웃",
        "reset": "지갑 초기화",
        "syncingComplete": "동기화 완료",
        "syncingCompleteExplanation": "계정이 성공적으로 동기화되었습니다.",
        "nicknameChanged": "계정 이름 변경됨",
        "nicknameChangedExplanation": "계정 이름이 변경되었습니다.",
        "accountDeleted": "계정 삭제됨",
        "accountDeletedExplanation": "지갑에서 계정이 삭제되었습니다.",
        "cannotPerformAction": "작업을 수행할 수 없음",
        "cannotPerformActionExplanation": "지갑을 초기화를 하려면 고급 설정으로 이동하세요.",
        "poorConnection": "연결 상태 불량",
        "poorConnectionExplanation": "연결 상태가 불량하여 화폐단위를 수정하지 못했습니다.",
        "hide": "숨기기",
        "hideOthers": "나머지 숨기기",
        "show": "보기",
        "showAll": "전부 펼치기",
        "quit": "나가기",
        "edit": "수정",
        "cut": "잘라내기",
        "copy": "복사",
        "paste": "붙여넣기",
        "selectAll": "전체 선택",
        "securitySettings": "보안 설정",
        "fingerprint": "생체 인증",
        "couldNotFetchRates": "환율을 불러올 수 없습니다.",
        "couldNotFetchRatesExplanation": "{{currency}} 환율을 불러오는 데에 문제가 생겼습니다.",
        "fetchedConversionRates": "환율 불러옴",
        "fetchedConversionRatesExplanation": "{{currency}} 환율을 불러왔습니다.",
        "undo": "취소",
        "redo": "다시 실행",
        "aboutTrinity": "Trinity 정보",
        "lockScreenTimeout": "자동 잠금 시간 (분)",
        "autoNodeSwitching": "노드에 연결이 불가능할 경우 자동으로 다른 노드에 연결 시도",
        "nodeChangeSuccess": "노드 변경 완료",
        "nodeChangeSuccessNoRemotePow": "{{node}} 로 노드를 변경했습니다. 이 노드는 원격 작업증명을 지원하지 않습니다.",
        "nodeChangeSuccessExplanation": "{{node}} 로 노드를 변경했습니다.",
        "nodeChangeError": "노드 변경 중 오류가 발생했습니다.",
        "nodeChangeErrorExplanation": "노드 변경 중 오류가 발생했습니다. 다시 시도해 주세요."
    },
    "resetWalletRequirePassword": {
        "enterPassword": "지갑을 초기화하려면 비밀번호를 입력하세요.",
        "cancel": "취소",
        "reset": "초기화"
    },
    "walletSetup": {
        "creatingSeed": "시드 만들기",
        "okay": "좋습니다. 이제 지갑을 만들어 봅시다!",
        "doYouAlreadyHaveASeed": "이미 사용하고자 하는 시드를 가지고 있습니까?",
        "doYouNeedASeed": "새 시드가 필요하신가요?",
<<<<<<< HEAD
        "seedExplanation":
            "IOTA의 시드는 81글자로 구성되며, 계정에 있어 아이디와 비밀번호를 합친 것과 같은 역할을 합니다.",
        "noIHaveOne": "아니요, 이미 가지고 있습니다",
=======
        "seedExplanation": "IOTA의 시드는 81글자로 구성되며, 계정에 있어 아이디와 비밀번호를 합친 것과 같은 역할을 합니다.",
        "noIHaveOne": "아니요, 이미 있습니다",
>>>>>>> fdb7f56c
        "yesINeedASeed": "네, 시드가 필요합니다",
        "explanation":
            "<0><0>이 시드를 이용하여 </0><1>어느 지갑에서나</1><2>, </2><3>어느 기기에서나</3><4> 가지고 있는 자산에 접근할 수 있습니다. 그러나 이 시드를 잃어버릴 경우 이 시드에 담긴 IOTA 또한 잃게 됩니다.</4></0>",
        "keepSafe": "시드는 반드시 안전히 보관해야 합니다.",
        "hint": "<0><0>힌트:</0> IOTA를 처음 사용하신다면 \"아니오\"를 누르세요.</0>"
    },
    "welcome": {
        "thankYou": "트리니티를 다운로드해 주셔서 감사합니다.",
        "weWillSpend": "지갑을 만드는 데에는 몇 분 정도 걸릴 예정입니다.",
        "reminder": "건너뛰고 싶은 과정들이 있을 수 있지만, 반드시 모든 과정을 따라 주시길 바랍니다."
    },
    "writeSeedDown": {
        "yourSeedIs": "시드는 {{maxSeedLength}}글자로 구성되며, 왼쪽에서 오른쪽으로 읽습니다.",
<<<<<<< HEAD
        "writeDownYourSeed":
            "<0>시드와 체크섬을 기록하고, 정확히 기록하였는지 최소 </0><1>세 번 이상 확인하세요.</1><2></2>"
=======
        "writeDownYourSeed": "<0>시드와 체크섬을 기록하고, 정확히 기록하였는지 최소 </0><1>세 번 이상 확인</1><2>하세요.</2>"
>>>>>>> fdb7f56c
    },
    "history": {
        "bundleHashCopied": "번들 해시 복사함",
        "bundleHashCopiedExplanation": "번들 해시를 클립보드에 복사하였습니다.",
        "addressCopied": "주소 복사함",
        "addressCopiedExplanation": "주소를 클립보드에 복사했습니다.",
        "messageCopied": "메시지 복사함",
        "messageCopiedExplanation": "메시지를 클립보드에 복사했습니다.",
        "send": "보냄",
        "receive": "받음"
    },
    "accountManagement": {
        "viewSeed": "시드 보기",
        "viewAddresses": "주소 보기",
        "editAccountName": "계정 이름 변경",
        "deleteAccount": "계정 삭제",
        "addNewAccount": "새 계정 추가"
    },
    "addCustomNode": {
        "customNodeAdded": "커스텀 노드 추가됨",
        "customNodeCouldNotBeAdded": "커스텀 노드를 추가할 수 없습니다.",
        "customNodeAddedSuccessfully": "커스텀 노드를 추가했습니다.",
        "customNode": "커스텀 노드",
        "invalidNodeResponse": "노드가 잘못된 응답을 보냈습니다.",
        "httpNodeError": "트리니티 모바일 앱은 https 노드만 지원합니다.",
        "add": "추가",
        "nodeFieldEmpty": "입력한 텍스트가 없습니다.",
        "nodeFieldEmptyExplanation": "커스텀 노드를 입력해 주세요."
    },
    "addNewAccount": {
        "useExistingSeed": "기존 시드 사용",
        "createNewSeed": "새 시드 만들기"
    },
    "advancedSettings": {
        "selectNode": "노드 선택",
        "addCustomNode": "커스텀 노드 추가",
        "manualSync": "수동 동기화",
        "snapshotTransition": "스냅샷 이전",
        "pow": "작업증명",
<<<<<<< HEAD
        "autoPromotion": "Auto-promotion",
        "autoPromotionExplanation":
            "Auto-promotion helps to confirm your transactions on the Tangle. Enable this setting if you are having difficulty getting your transactions to confirm.",
        "autoPromotionPoW": "Auto-promotion is only possible on nodes that support remote Proof of Work."
=======
        "autoPromotion": "자동 프로모트",
        "autoPromotionExplanation": "자동 프로모트를 사용하면 트랜잭션이 승인되는데에 도움이 됩니다. 트랜잭션이 잘 승인되지 않는다면 이 기능을 사용해 보세요.",
        "autoPromotionPoW": "자동 프로모트는 원격 작업증명을 지원하는 노드에서만 사용 가능합니다."
>>>>>>> fdb7f56c
    },
    "advancedThemeCustomisation": {
        "background": "배경",
        "frame": "테두리"
    },
    "themeCustomisation": {
        "theme": "테마"
    },
    "currencySelection": {
        "currency": "통화"
    },
    "logoutConfirmationModal": {
        "logoutConfirmation": "정말로 로그아웃 하시겠습니까?"
    },
    "qrScanner": {
        "scan": "QR 코드 스캔"
    },
    "unitInfoModal": {
        "unitSystem": "단위",
        "trillion": "조",
        "billion": "십억",
        "million": "백만",
        "thousand": "천",
        "one": "일"
    },
    "usedAddressModal": {
        "cantSpendFullBalanceQuestion": "왜 거래에 잔고를 전부 사용할 수 없죠?",
        "spentAddressExplanation":
            "이미 사용한 하나 이상의 주소에 잔고가 있습니다. IOTA 상에서의 주소 재사용은 보안상 위험하므로, 지갑 차원에서 하나의 주소를 두 번 이상 사용하는 것을 금지하고 있습니다.",
        "discordInformation": "IOTA 디스코드의 #help 채널을 통해 도움을 받을 수 있습니다."
    },
    "deleteAccount": {
        "areYouSure": "<0></0><1>정말로 다음 계정을 삭제하시겠습니까? </1><2></2><3>{{accountName}}</3>",
        "yourSeedWillBeRemoved": "등록된 시드 및 거래 내역이 전부 제거됩니다.",
        "thisAction": "이 작업은 되돌릴 수 없습니다.",
        "enterPassword": "계정을 삭제하기 위해 암호를 입력해 주세요."
    },
    "manualSync": {
        "outOfSync": "거래 내역이 동기화되지 않았습니까?",
        "pressToSync": "아래 버튼을 눌러 계정을 동기화할 수 있습니다.",
        "thisMayTake": "시간이 조금 걸릴 수 있습니다. 기기가 느려질 수도 있습니다.",
        "doNotClose": "동기화 중 앱을 최소화할 경우 동기화가 취소됩니다.",
        "syncAccount": "계정 동기화",
        "syncingYourAccount": "계정을 동기화 중입니다."
    },
    "useExistingSeed": {
        "title": "시드와 계정 이름을 입력하십시오.",
        "incorrectFormat": "잘못된 시드 형식",
        "validSeedExplanation": "유효한 시드는 대문자 A-Z와 숫자 9만을 사용한 81자의 문자열 형태를 갖습니다."
    },
    "viewSeed": {
        "enterPassword": "시드를 보기 위해 암호를 입력해 주세요.",
        "viewSeed": "시드 보기",
        "hideSeed": "시드 숨기기"
    },
    "saveSeedConfirmation": {
        "didSaveSeed": "시드를 저장하셨나요?",
        "alreadyHave": "시드를 저장했습니다",
        "reenterSeed": "다음 단계에서 시드를 다시 입력하셔야 합니다.",
<<<<<<< HEAD
        "reenterSeedWarning":
            "기기가 고장났을 때 기존에 별도로 저장해 둔 시드가 없다면, 지갑에 저장한 IOTA를 모두 잃게 됩니다.",
=======
        "reenterSeedWarning": "기기가 고장났을 때 기존에 별도로 저장해 둔 시드가 없다면 지갑에 저장한 IOTA를 모두 잃게 됩니다.",
>>>>>>> fdb7f56c
        "pleaseConfirm": "시드를 안전하게 저장하였는지 확인해 주세요."
    },
    "walletResetConfirmation": {
        "cannotUndo": "이 작업은 되돌릴 수 없습니다.",
        "warning": "<0><0></0><1>시드와 비밀번호</1><2>를 비롯한 </2><3>모든 계정 정보가</3><4> 삭제됩니다.</4></0>"
    },
    "fingerprintSetup": {
        "instructionsEnable": "지문 인증을 활성화하려면 손가락을 지문 센서 위에 올리세요",
        "instructionsDisable": "지문 인증을 비활성화하려면 손가락을 지문 센서 위에 올리세요",
        "fingerprintAuthEnabled": "생체 인증 활성화됨",
        "fingerprintAuthEnabledExplanation": "생체 인증을 활성화했습니다.",
        "fingerprintAuthDisabled": "생체 인증 비활성화",
        "fingerprintAuthDisabledExplanation": "생체 인증을 비활성화했습니다.",
        "fingerprintAuthFailed": "생체 인증 실패",
        "fingerprintAuthFailedExplanation": "지문 인증이 실패했습니다. 다시 시도해 주세요.",
        "status": "상태",
        "fingerprintUnavailable": "생체 인증을 사용할 수 없음",
<<<<<<< HEAD
        "fingerprintUnavailableExplanation":
            "본 기기는 생체 인증을 사용할 수 없거나, 사용하지 않도록 설정되어 있습니다.",
=======
        "fingerprintUnavailableExplanation": "본 기기는 생체 인증을 사용할 수 없거나 사용하지 않도록 설정되어 있습니다.",
>>>>>>> fdb7f56c
        "buttonInstructionsDisable": "아래 버튼을 눌러 지문 인증을 비활성화할 수 있습니다.",
        "buttonInstructionsEnable": "아래 버튼을 눌러 지문 인증을 활성화할 수 있습니다.",
        "buttonInstructionsDisableIPhoneX": "아래 버튼을 눌러 Face ID를 비활성할 수 있습니다.",
        "buttonInstructionsEnableIPhoneX": "아래 버튼을 눌러 Face ID를 활성할 수 있습니다.",
        "instructionsLogin": "로그인하려면 손가락을 지문 센서 위에 올리세요"
    },
    "transferConfirmation": {
        "youAreAbout": "아래의 주소로 {{contents}}를 보내려고 합니다.",
        "aMessage": "메시지"
    },
    "twoFA": {
        "wrongCode": "잘못된 코드",
        "wrongCodeExplanation": "입력한 코드가 옳지 않습니다.",
        "emptyCode": "코드 미입력",
        "emptyCodeExplanation": "코드를 입력하고 다시 시도해 주세요.",
        "keyCopied": "키를 클립보드에 복사함",
        "keyCopiedExplanation": "OTP 키가 클립보드에 복사되었습니다.",
        "addKey": "OTP 앱에 이 키를 추가하세요",
        "key": "키",
        "twoFAEnabled": "OTP 인증 활성화됨",
        "twoFAEnabledExplanation": "OTP 인증을 활성화했습니다.",
        "twoFADisabled": "OTP 인증 비활성화",
        "twoFADisabledExplanation": "OTP 인증을 비활성화했습니다.",
        "enterCode": "OTP 코드를 입력하십시오",
        "code": "코드",
        "twoFaToken": "OTP 토큰"
    },
    "chart": {
        "mcap": "시가총액",
        "change": "전일대비",
        "volume": "거래량 (24시간)",
        "currentValue": "현재 호가",
        "error": "Error fetching chart data"
    },
    "rootDetection": {
        "warning": "경고",
        "appearsRooted": "본 기기는 루팅이 되어 있습니다.",
        "securityRisk": "루팅은 기기 보안에 중대한 위협이 될 수 있습니다.",
        "continueDepsiteRisk": "그래도 이대로 진행하시겠습니까?"
    },
    "pow": {
        "feeless": "IOTA에서는 수수료 없는 거래를 하기 위해 약간의 작업증명을 수행해야 합니다.",
        "localOrRemote": "이러한 작업증명은 기기에서 직접 이루어지거나, 연결된 노드 측에서 수행할 수 있습니다.",
        "local": "기기",
        "remote": "노드",
        "powUpdated": "작업증명 설정",
        "powUpdatedExplanation": "작업증명 설정이 저장되었습니다.",
        "noWebGLSupport": "WebGL 미지원",
        "noWebGLSupportExplanation": "사용하시는 컴퓨터는 WebGL을 지원하지 않습니다. 노드 작업증명을 사용해 주십시오."
    },
    "autoPromotion": {
        "autoPromotionUpdated": "자동 프로모트 설정",
        "autoPromotionUpdatedExplanation": "자동 프로모트 설정이 저장되었습니다."
    },
    "progressSteps": {
        "checkingNodeHealth": "노드 상태 확인중",
        "validatingReceiveAddress": "받는 주소 확인 중",
        "syncingAccount": "계정 동기화중",
        "preparingInputs": "출금 트랜잭션 준비중",
        "preparingTransfers": "전송 준비중",
        "gettingTransactionsToApprove": "승인할 트랜잭션을 받아오는 중",
        "proofOfWork": "작업 증명 수행중",
        "broadcasting": "송출중"
    },
    "snapshotTransition": {
        "cannotCompleteTransition": "스냅샷 이전을 완료할 수 없음",
        "cannotCompleteTransitionExplanation": "스냅샷 이전을 수행하기 위해서는 잔액이 0보다 커야 합니다.",
        "transitionComplete": "스냅샷 이전 완료",
        "transitionCompleteExplanation": "스냅샷 이전이 성공적으로 완료되었습니다.",
        "detectedBalance": "감지된 잔고: {{amount}} {{unit}}",
        "isThisCorrect": "정확합니까?",
        "snapshotExplanation": "탱글의 용량을 줄이기 위해 종종 스냅샷이 일어납니다.",
        "hasSnapshotTakenPlace":
            "최근에 스냅샷이 일어난 적이 있습니까? 그렇다면 아래 버튼을 눌러 이전을 시작할 수 있습니다.",
        "transition": "이전",
        "transitioning": "스냅샷 이전 수행 중",
        "generatingAndDetecting": "주소를 생성하고 잔고를 찾는 중",
        "attaching": "주소를 탱글에 어태치하는 중."
    },
    "deepLink": {
        "autofill": "자동 완성 성공",
        "autofillExplanation": "링크를 통해 트랜잭션 데이터가 자동 완성 되었습니다."
    },
    "updates": {
        "errorRetrievingUpdateData": "업데이트를 받아오는 중 오류 발생",
        "errorRetrievingUpdateDataExplanation":
            "업데이트 데이터를 받아오는 중 오류가 발생하였습니다. 다시 시도해 주세요.",
        "noUpdatesAvailable": "사용 가능한 업데이트 없음",
        "noUpdatesAvailableExplanation": "IOTA 트리니티 데스크탑 지갑의 최신 버전을 사용하고 있습니다!",
        "newVersionAvailable": "새 버전 이용 가능",
        "newVersionAvailableExplanation":
            "<strong>트리니티</strong> 버전 <strong>{{version}}</strong>을 사용할 수 있습니다. 업데이트를 하기 전에 내역을 자세히 읽고 다운로드 출처를 확인해 주십시오:",
        "downloadRelease": "새 버전 다운로드",
        "skipUpdate": "업데이트 건너뛰기"
    },
    "notificationLog": {
        "errorLog": "오류 로그"
    },
    "terms": {
        "termsAndConditions": "이용 약관",
        "accept": "동의합니다"
    },
    "privacyPolicy": {
        "privacyPolicy": "개인정보 정책",
        "agree": "동의합니다"
    }
}<|MERGE_RESOLUTION|>--- conflicted
+++ resolved
@@ -18,8 +18,7 @@
         "invalidResponse": "노드 오류",
         "invalidResponseExplanation": "노드가 오류를 보냈습니다. 노드를 변경해 보세요.",
         "invalidResponsePollingExplanation": "노드에 연결하는 도중에 오류가 발생했습니다. 노드를 변경해 보세요.",
-        "invalidResponseFetchingAccount":
-            "계정 정보를 불러오는 도중에 노드에서 오류가 발생했습니다. 노드를 변경해 보세요.",
+        "invalidResponseFetchingAccount": "계정 정보를 불러오는 도중에 노드에서 오류가 발생했습니다. 노드를 변경해 보세요.",
         "invalidResponseSendingTransfer": "거래를 보내는 도중에 노드에서 오류가 발생했습니다. 노드를 변경해 보세요.",
         "nodeOutOfSync": "노드가 동기화되지 않음",
         "nodeOutOfSyncExplanation": "노드가 동기화되어있지 않습니다. 노드를 바꾸거나 다시 시도해보세요.",
@@ -78,8 +77,7 @@
         "cannotPerformAction": "작업을 수행할 수 없음",
         "cannotPerformActionExplanation": "고급 설정에서 지갑을 초기화하세요.",
         "attachToTangleUnavailable": "원격 작업증명을 사용할 수 없음",
-        "attachToTangleUnavailableExplanation":
-            "현재 선택한 노드에서는 원격 작업증명을 할 수 없습니다. 노드를 변경하거나 고급 설정에서 작업증명 주체를 기기로 변경하세요.",
+        "attachToTangleUnavailableExplanation": "현재 선택한 노드에서는 원격 작업증명을 할 수 없습니다. 노드를 변경하거나 고급 설정에서 작업증명 주체를 기기로 변경하세요.",
         "attachToTangleUnavailableExplanationShort": "현재 선택한 노드에서는 원격 작업증명을 할 수 없습니다.",
         "wallet": "지갑",
         "sent": "보냄",
@@ -106,14 +104,8 @@
         "rebroadcastErrorExplanation": "트랜잭션을 재송출하는 중에 오류가 발생했습니다. 다시 시도해 주세요.",
         "promoted": "트랜잭션이 프로모트됨",
         "promotedExplanation": "다음의 트랜잭션 해시가 프로모트되었습니다: {{hash}}",
-<<<<<<< HEAD
-        "autopromotionError": "트랜잭션 자동 프로모션 사용 불가",
-        "autopromotionErrorExplanation":
-            "Remote Proof of Work is not available on your selected node. Please change node and reenable auto-promotion.",
-=======
         "autopromotionError": "트랜잭션 자동 프로모트 사용 불가",
         "autopromotionErrorExplanation": "현재 선택한 노드에서는 원격 작업증명을 할 수 없습니다. 노드를 변경한 후 자동 프로모트를 다시 선택해 주세요.",
->>>>>>> fdb7f56c
         "promotionError": "트랜잭션을 프로모트할 수 없음",
         "promotionErrorExplanation": "트랜잭션을 프로모트하는 중에 오류가 발생했습니다. 다시 시도해 주세요.",
         "noLongerValid": "프로모트하려는 번들이 더 이상 유효하지 않습니다.",
@@ -124,8 +116,7 @@
         "pleaseWait": "잠시 기다려 주세요",
         "pleaseWaitEllipses": "잠시 기다려 주세요...",
         "pleaseWaitExplanation": "트리니티가 다른 작업을 수행하는 중입니다. 잠시 후 다시 시도해 주세요.",
-        "pleaseWaitTransferExplanation":
-            "현재 잔액이 다른 거래에 사용되고 있습니다. 진행중인 거래가 승인된 후 다시 시도해 주세요.",
+        "pleaseWaitTransferExplanation": "현재 잔액이 다른 거래에 사용되고 있습니다. 진행중인 거래가 승인된 후 다시 시도해 주세요.",
         "pleaseWaitIncomingTransferExplanation": "아직 받는 중인 거래가 있습니다. 거래가 승인될 때까지 기다려 주세요.",
         "snapshotTransitionInProgress": "스냅샷 이전 진행 중",
         "snapshotTransitionInProgressExplanation": "스냅샷 이전 작업이 완료될 때까지 기다려 주세요.",
@@ -152,32 +143,21 @@
         "noNetworkConnection": "네트워크에 연결되지 않음",
         "noNetworkConnectionExplanation": "인터넷 연결이 오프라인 상태입니다.",
         "spentAddressExplanation": "경고: 이미 사용한 주소에 잔고가 있습니다",
-        "discordInformation":
-            "동일한 주소에서 한 번 이상 전송하는 행위는 위험합니다. 디스코드 #help 채널로 오셔서 대처 방안에 대해 알아보세요.",
+        "discordInformation": "동일한 주소에서 한 번 이상 전송하는 행위는 위험합니다. 디스코드 #help 채널로 오셔서 대처 방안에 대해 알아보세요.",
         "androidInsecureClipboardWarning": "안드로이드는 클립보드의 보안성이 떨어집니다.",
         "androidCopyPasteWarning": "안드로이드 기기에서는 시드를 클립보드에 복사하지 말아주세요.",
         "willNotCopyPasteSeed": "시드를 클립보드에 복사하지 않겠습니다",
         "mustBeStoredAppropriately": "안전하게 보관해 주세요.",
-<<<<<<< HEAD
-        "deviceMayBecomeUnresponsive": "Your device may become unresponsive for a while",
-        "isYourBalanceCorrect": "Is your balance correct?",
-        "ifYourBalanceIsNotCorrect":
-            "If your balance is not correct, it is likely that you are using a pre-snapshot seed.",
-        "headToAdvancedSettingsForTransition": "Head to Advanced Settings and perform a Snapshot Transition."
-=======
         "deviceMayBecomeUnresponsive": "기기가 잠시 느려질 수 있습니다",
         "isYourBalanceCorrect": "이 잔액이 옳습니까?",
         "ifYourBalanceIsNotCorrect": "잔액이 옳지 않다면 스냅샷 전의 시드를 사용중일 수 있습니다.",
         "headToAdvancedSettingsForTransition": "고급 설정에서 스냅샷 이전을 수행해 주세요."
->>>>>>> fdb7f56c
     },
     "addAdditionalSeed": {
         "seedInvalidChars": "유효하지 않은 문자가 포함되어 있음",
-        "seedInvalidCharsExplanation":
-            "시드는 A부터 Z까지의 대문자와 숫자 9만 포함할 수 있습니다. 입력하신 시드에는 잘못된 문자가 포함되어 있습니다. 다시 시도해 주세요.",
+        "seedInvalidCharsExplanation": "시드는 A부터 Z까지의 대문자와 숫자 9만 포함할 수 있습니다. 입력하신 시드에는 잘못된 문자가 포함되어 있습니다. 다시 시도해 주세요.",
         "seedTooShort": "시드가 너무 짧음",
-        "seedTooShortExplanation":
-            "시드는 {{maxLength}}글자로 구성되어야 합니다. 입력하신 시드는 {{currentLength}}글자로 구성되어 있습니다. 다시 시도해 주세요.",
+        "seedTooShortExplanation": "시드는 {{maxLength}}글자로 구성되어야 합니다. 입력하신 시드는 {{currentLength}}글자로 구성되어 있습니다. 다시 시도해 주세요.",
         "nameInUse": "계정 이름 중복",
         "nameInUseExplanation": "계정 이름은 다른 시드와 중복되지 말아야 합니다.",
         "enterAccountName": "계정 이름을 입력해 주세요.",
@@ -199,15 +179,13 @@
         "passwordTooShort": "비밀번호가 너무 짧음",
         "passwordTooShortExplanation": "비밀번호는 최소 12글자로 구성되어야 합니다. 다시 시도해 주세요.",
         "oldPassword": "이전 비밀번호 재사용 불가",
-        "oldPasswordExplanation":
-            "이전 비밀번호를 새 비밀번호로 사용할 수 없습니다. 새로운 비밀번호로 다시 시도해 주세요.",
+        "oldPasswordExplanation": "이전 비밀번호를 새 비밀번호로 사용할 수 없습니다. 새로운 비밀번호로 다시 시도해 주세요.",
         "ensureStrongPassword": "최소 12글자로 구성된 비밀번호를 사용해 주세요.",
         "currentPassword": "현재 비밀번호",
         "newPassword": "새 비밀번호",
         "confirmPassword": "새 비밀번호 확인",
         "passwordTooWeak": "너무 약한 비밀번호",
-        "passwordTooWeakReason":
-            "비밀번호가 너무 약합니다. 여러 단어의 조합을 사용하고, 흔한 문장, 이름, 날짜 등은 피해 주세요.",
+        "passwordTooWeakReason": "비밀번호가 너무 약합니다. 여러 단어의 조합을 사용하고, 흔한 문장, 이름, 날짜 등은 피해 주세요.",
         "reasonRow": "연속되는 키의 입력은 추측하기 쉽습니다",
         "reasonPattern": "반복되는 짧은 패턴은 추측하기 쉽습니다",
         "reasonNames": "흔한 이름은 추측하기 쉽습니다",
@@ -238,20 +216,15 @@
         "passwordManagerCheckbox": "비밀번호 관리자에 시드를 저장하겠습니다.",
         "copy": "복사하기",
         "noPasswordManagers": "지원되는 비밀번호 관리자가 설치되어있지 않습니다",
-        "noPasswordManagersExplanation":
-            "기기에서 지원되는 비밀번호 관리자를 찾지 못했습니다. Keepass2Android를 설치해 주세요.",
-        "followTutorialToSecurelyShareSeed":
-            "시드를 비밀번호 관리자에 저장하시기 전에 아래의 안내문을 읽어보셔야 합니다."
+        "noPasswordManagersExplanation": "기기에서 지원되는 비밀번호 관리자를 찾지 못했습니다. Keepass2Android를 설치해 주세요.",
+        "followTutorialToSecurelyShareSeed": "시드를 비밀번호 관리자에 저장하시기 전에 아래의 안내문을 읽어보셔야 합니다."
     },
     "enterSeed": {
         "invalidCharacters": "시드에 잘못된 문자 포함됨",
-        "invalidCharactersExplanation":
-            "시드는 A부터 Z까지의 대문자와 숫자 9만 포함할 수 있습니다. 입력하신 시드에는 잘못된 문자가 포함되어 있습니다. 다시 시도해 주세요.",
+        "invalidCharactersExplanation": "시드는 A부터 Z까지의 대문자와 숫자 9만 포함할 수 있습니다. 입력하신 시드에는 잘못된 문자가 포함되어 있습니다. 다시 시도해 주세요.",
         "seedTooShort": "시드가 너무 짧음",
-        "seedTooShortExplanation":
-            "시드는 {{maxLength}}글자로 구성되어야 합니다. 입력하신 시드는 {{currentLength}}글자로 구성되어 있습니다. 다시 시도해 주세요.",
-        "seedExplanation":
-            "시드는 {{maxLength}}글자로 구성되며, A부터 Z까지의 대문자와 숫자 9만 포함할 수 있습니다. {{maxLength}}자보다 더 긴 시드는 사용할 수 없습니다.",
+        "seedTooShortExplanation": "시드는 {{maxLength}}글자로 구성되어야 합니다. 입력하신 시드는 {{currentLength}}글자로 구성되어 있습니다. 다시 시도해 주세요.",
+        "seedExplanation": "시드는 {{maxLength}}글자로 구성되며, A부터 Z까지의 대문자와 숫자 9만 포함할 수 있습니다. {{maxLength}}자보다 더 긴 시드는 사용할 수 없습니다.",
         "neverShare": "절대로 다른 사람에게 시드를 알려주지 마세요."
     },
     "home": {
@@ -337,13 +310,11 @@
         "whatIsCheksum": "모든 시드에는 3글자로 구성된 체크섬이 존재합니다",
         "iHavesavedMySeed": "시드를 저장하였습니다",
         "checksumExplanation": "지갑에 시드를 추가할 때 보여지는 체크섬이 기록한 체크섬과 일치하는지를 확인해 주세요",
-        "mustSaveYourSeed":
-            "<0><0>반드시 아래 나열된 방법 중 </0><1>하나 이상</1><2>을 사용하여 시드를 기록해야 합니다.</2></0>"
+        "mustSaveYourSeed": "<0><0>반드시 아래 나열된 방법 중 </0><1>하나 이상</1><2>을 사용하여 시드를 기록해야 합니다.</2></0>"
     },
     "seedReentry": {
         "pleaseConfirmYourSeed": "시드를 확인해 주세요",
-        "trinityWillNeverAskToReenter":
-            "지갑이나 앱을 초기화하지 않았다면 트리니티는 절대로 시드 입력을 요구하지 않습니다.",
+        "trinityWillNeverAskToReenter": "지갑이나 앱을 초기화하지 않았다면 트리니티는 절대로 시드 입력을 요구하지 않습니다.",
         "enterYourSeed": "시드를 입력해 주세요",
         "incorrectSeed": "잘못된 시드",
         "incorrectSeedExplanation": "입력하신 시드가 잘못되었습니다. 다시 시도해 주세요.",
@@ -377,18 +348,12 @@
         "sendMax": "최대 금액",
         "totalTime": "총 소요시간",
         "addressPasteDetected": "주소 붙여넣기가 확인됨",
-<<<<<<< HEAD
-        "addressPasteExplanation":
-            "It looks like you have pasted an address. Make sure that the address matches the one you want to send to."
-=======
         "addressPasteExplanation": "받을 주소를 붙여넣은 것으로 보입니다. 붙여넣는 주소가 보내고자 하는 주소와 일치하는지 다시 한번 확인해 주세요."
->>>>>>> fdb7f56c
     },
     "setPassword": {
         "choosePassword": "비밀번호 설정하기",
         "passwordTooShort": "비밀번호가 너무 짧음",
-        "passwordTooShortExplanation":
-            "비밀번호는 최소 {{minLength}}글자로 구성되어야 합니다. 입력하신 비밀번호는 {{currentLength}}글자로 구성되어 있습니다. 다시 시도해 주십시오.",
+        "passwordTooShortExplanation": "비밀번호는 최소 {{minLength}}글자로 구성되어야 합니다. 입력하신 비밀번호는 {{currentLength}}글자로 구성되어 있습니다. 다시 시도해 주십시오.",
         "passwordMismatch": "비밀번호가 일치하지 않음",
         "passwordMismatchExplanation": "비밀번호가 일치하지 않습니다. 다시 시도해 주세요.",
         "nowWeNeedTo": "이제 비밀번호를 설정해야 합니다.",
@@ -398,16 +363,14 @@
     },
     "setSeedName": {
         "letsAddName": "이름을 지정해 주세요",
-        "canUseMultipleSeeds":
-            "하나의 지갑에 여러 개의 시드를 등록하여 사용할 수 있습니다. 각각의 시드는 계정 이름이 필요합니다.",
+        "canUseMultipleSeeds": "하나의 지갑에 여러 개의 시드를 등록하여 사용할 수 있습니다. 각각의 시드는 계정 이름이 필요합니다.",
         "youCanAdd": "설정 메뉴에서 시드를 추가할 수 있습니다."
     },
     "modeSelection": {
         "expert": "전문가",
         "standard": "기본",
         "expertModeExplanation": "전문가 모드에서는 프로모트 및 다시 어태치를 직접 실행할 수 있습니다.",
-        "modesExplanation":
-            "전문가 모드는 탱글에 익숙한 사용자만 사용하시길 권장합니다. 탱글에 익숙하지 않으면 사용하기 어려울 수 있습니다."
+        "modesExplanation": "전문가 모드는 탱글에 익숙한 사용자만 사용하시길 권장합니다. 탱글에 익숙하지 않으면 사용하기 어려울 수 있습니다."
     },
     "settings": {
         "transferSending": "거래 전송중",
@@ -474,17 +437,10 @@
         "okay": "좋습니다. 이제 지갑을 만들어 봅시다!",
         "doYouAlreadyHaveASeed": "이미 사용하고자 하는 시드를 가지고 있습니까?",
         "doYouNeedASeed": "새 시드가 필요하신가요?",
-<<<<<<< HEAD
-        "seedExplanation":
-            "IOTA의 시드는 81글자로 구성되며, 계정에 있어 아이디와 비밀번호를 합친 것과 같은 역할을 합니다.",
-        "noIHaveOne": "아니요, 이미 가지고 있습니다",
-=======
         "seedExplanation": "IOTA의 시드는 81글자로 구성되며, 계정에 있어 아이디와 비밀번호를 합친 것과 같은 역할을 합니다.",
         "noIHaveOne": "아니요, 이미 있습니다",
->>>>>>> fdb7f56c
         "yesINeedASeed": "네, 시드가 필요합니다",
-        "explanation":
-            "<0><0>이 시드를 이용하여 </0><1>어느 지갑에서나</1><2>, </2><3>어느 기기에서나</3><4> 가지고 있는 자산에 접근할 수 있습니다. 그러나 이 시드를 잃어버릴 경우 이 시드에 담긴 IOTA 또한 잃게 됩니다.</4></0>",
+        "explanation": "<0><0>이 시드를 이용하여 </0><1>어느 지갑에서나</1><2>, </2><3>어느 기기에서나</3><4> 가지고 있는 자산에 접근할 수 있습니다. 그러나 이 시드를 잃어버릴 경우 이 시드에 담긴 IOTA 또한 잃게 됩니다.</4></0>",
         "keepSafe": "시드는 반드시 안전히 보관해야 합니다.",
         "hint": "<0><0>힌트:</0> IOTA를 처음 사용하신다면 \"아니오\"를 누르세요.</0>"
     },
@@ -495,12 +451,7 @@
     },
     "writeSeedDown": {
         "yourSeedIs": "시드는 {{maxSeedLength}}글자로 구성되며, 왼쪽에서 오른쪽으로 읽습니다.",
-<<<<<<< HEAD
-        "writeDownYourSeed":
-            "<0>시드와 체크섬을 기록하고, 정확히 기록하였는지 최소 </0><1>세 번 이상 확인하세요.</1><2></2>"
-=======
         "writeDownYourSeed": "<0>시드와 체크섬을 기록하고, 정확히 기록하였는지 최소 </0><1>세 번 이상 확인</1><2>하세요.</2>"
->>>>>>> fdb7f56c
     },
     "history": {
         "bundleHashCopied": "번들 해시 복사함",
@@ -540,16 +491,9 @@
         "manualSync": "수동 동기화",
         "snapshotTransition": "스냅샷 이전",
         "pow": "작업증명",
-<<<<<<< HEAD
-        "autoPromotion": "Auto-promotion",
-        "autoPromotionExplanation":
-            "Auto-promotion helps to confirm your transactions on the Tangle. Enable this setting if you are having difficulty getting your transactions to confirm.",
-        "autoPromotionPoW": "Auto-promotion is only possible on nodes that support remote Proof of Work."
-=======
         "autoPromotion": "자동 프로모트",
         "autoPromotionExplanation": "자동 프로모트를 사용하면 트랜잭션이 승인되는데에 도움이 됩니다. 트랜잭션이 잘 승인되지 않는다면 이 기능을 사용해 보세요.",
         "autoPromotionPoW": "자동 프로모트는 원격 작업증명을 지원하는 노드에서만 사용 가능합니다."
->>>>>>> fdb7f56c
     },
     "advancedThemeCustomisation": {
         "background": "배경",
@@ -577,8 +521,7 @@
     },
     "usedAddressModal": {
         "cantSpendFullBalanceQuestion": "왜 거래에 잔고를 전부 사용할 수 없죠?",
-        "spentAddressExplanation":
-            "이미 사용한 하나 이상의 주소에 잔고가 있습니다. IOTA 상에서의 주소 재사용은 보안상 위험하므로, 지갑 차원에서 하나의 주소를 두 번 이상 사용하는 것을 금지하고 있습니다.",
+        "spentAddressExplanation": "이미 사용한 하나 이상의 주소에 잔고가 있습니다. IOTA 상에서의 주소 재사용은 보안상 위험하므로, 지갑 차원에서 하나의 주소를 두 번 이상 사용하는 것을 금지하고 있습니다.",
         "discordInformation": "IOTA 디스코드의 #help 채널을 통해 도움을 받을 수 있습니다."
     },
     "deleteAccount": {
@@ -609,12 +552,7 @@
         "didSaveSeed": "시드를 저장하셨나요?",
         "alreadyHave": "시드를 저장했습니다",
         "reenterSeed": "다음 단계에서 시드를 다시 입력하셔야 합니다.",
-<<<<<<< HEAD
-        "reenterSeedWarning":
-            "기기가 고장났을 때 기존에 별도로 저장해 둔 시드가 없다면, 지갑에 저장한 IOTA를 모두 잃게 됩니다.",
-=======
         "reenterSeedWarning": "기기가 고장났을 때 기존에 별도로 저장해 둔 시드가 없다면 지갑에 저장한 IOTA를 모두 잃게 됩니다.",
->>>>>>> fdb7f56c
         "pleaseConfirm": "시드를 안전하게 저장하였는지 확인해 주세요."
     },
     "walletResetConfirmation": {
@@ -632,12 +570,7 @@
         "fingerprintAuthFailedExplanation": "지문 인증이 실패했습니다. 다시 시도해 주세요.",
         "status": "상태",
         "fingerprintUnavailable": "생체 인증을 사용할 수 없음",
-<<<<<<< HEAD
-        "fingerprintUnavailableExplanation":
-            "본 기기는 생체 인증을 사용할 수 없거나, 사용하지 않도록 설정되어 있습니다.",
-=======
         "fingerprintUnavailableExplanation": "본 기기는 생체 인증을 사용할 수 없거나 사용하지 않도록 설정되어 있습니다.",
->>>>>>> fdb7f56c
         "buttonInstructionsDisable": "아래 버튼을 눌러 지문 인증을 비활성화할 수 있습니다.",
         "buttonInstructionsEnable": "아래 버튼을 눌러 지문 인증을 활성화할 수 있습니다.",
         "buttonInstructionsDisableIPhoneX": "아래 버튼을 눌러 Face ID를 비활성할 수 있습니다.",
@@ -710,8 +643,7 @@
         "detectedBalance": "감지된 잔고: {{amount}} {{unit}}",
         "isThisCorrect": "정확합니까?",
         "snapshotExplanation": "탱글의 용량을 줄이기 위해 종종 스냅샷이 일어납니다.",
-        "hasSnapshotTakenPlace":
-            "최근에 스냅샷이 일어난 적이 있습니까? 그렇다면 아래 버튼을 눌러 이전을 시작할 수 있습니다.",
+        "hasSnapshotTakenPlace": "최근에 스냅샷이 일어난 적이 있습니까? 그렇다면 아래 버튼을 눌러 이전을 시작할 수 있습니다.",
         "transition": "이전",
         "transitioning": "스냅샷 이전 수행 중",
         "generatingAndDetecting": "주소를 생성하고 잔고를 찾는 중",
@@ -723,13 +655,11 @@
     },
     "updates": {
         "errorRetrievingUpdateData": "업데이트를 받아오는 중 오류 발생",
-        "errorRetrievingUpdateDataExplanation":
-            "업데이트 데이터를 받아오는 중 오류가 발생하였습니다. 다시 시도해 주세요.",
+        "errorRetrievingUpdateDataExplanation": "업데이트 데이터를 받아오는 중 오류가 발생하였습니다. 다시 시도해 주세요.",
         "noUpdatesAvailable": "사용 가능한 업데이트 없음",
         "noUpdatesAvailableExplanation": "IOTA 트리니티 데스크탑 지갑의 최신 버전을 사용하고 있습니다!",
         "newVersionAvailable": "새 버전 이용 가능",
-        "newVersionAvailableExplanation":
-            "<strong>트리니티</strong> 버전 <strong>{{version}}</strong>을 사용할 수 있습니다. 업데이트를 하기 전에 내역을 자세히 읽고 다운로드 출처를 확인해 주십시오:",
+        "newVersionAvailableExplanation": "<strong>트리니티</strong> 버전 <strong>{{version}}</strong>을 사용할 수 있습니다. 업데이트를 하기 전에 내역을 자세히 읽고 다운로드 출처를 확인해 주십시오:",
         "downloadRelease": "새 버전 다운로드",
         "skipUpdate": "업데이트 건너뛰기"
     },
