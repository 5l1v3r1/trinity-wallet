{
    "global": {
        "send": "भेजे",
        "cancel": "रद्द",
        "continue?": "क्या तुम वाकई जारी रखना चाहते हो?",
        "noTransactions": "कोई लेने दें विवरण नहीं मिला",
        "refresh": "रिफ्रेश",
        "balanceError": "अपर्याप्त बैलेंस",
        "balanceErrorMessage": "आपके पास प्रर्याप्त IOTA नहीं है इस ट्रान्सेक्शन के लिए.",
        "transferError": "स्थानांतरण त्रुटि",
        "transferErrorMessage": "ट्रांसफर करते समय कुछ गड़बड़ हो गई । कृपया पुन: प्रयास करें ।",
        "transferSent": "ट्रांसफर पूर्ण हुवा",
        "transferSentMessage": "ट्रांसफर के लिए Tangle को भेजा गया",
        "messageSent": "संदेश भेज दिया गया है",
        "messageSentMessage": "ट्रांसफर के लिए Tangle को भेजा गया",
        "keyReuse": "पहले से खर्च एड्रेस पर भेजा जा रहा है",
        "keyReuseError": "आप उस पते पर नहीं भेज सकते हैं जो पहले से ही खर्च किया गया है",
<<<<<<< HEAD
        "invalidResponse": "Node error",
        "invalidResponseExplanation": "The node returned an error. Try changing node.",
        "invalidResponsePollingExplanation": "The node returned an error while polling. Try changing node.",
        "invalidResponseFetchingAccount":
            "The node returned an error while fetching your account information. Try changing node.",
        "invalidResponseSendingTransfer": "The node returned an error while sending the transfer. Try changing node.",
        "nodeOutOfSync": "Node out of sync",
        "nodeOutOfSyncExplanation": "Your currently selected node is out of sync. Please change node or try again.",
        "thisNodeOutOfSync": "This node is out of sync. Please change node or try again.",
=======
        "invalidResponse": "नोड त्रुटि",
        "invalidResponseExplanation": "नोड ने कोई त्रुटि लौटाई । नोड बदलने का प्रयास करें ।",
        "invalidResponsePollingExplanation": "पोलिंग करते समय नोड ने कोई त्रुटि लौटाई । नोड बदलने का प्रयास करें ।",
        "invalidResponseFetchingAccount": "आपके खाते की जानकारी लाते समय नोड ने एक अमान्य प्रतिक्रिया दिया । नोड बदलने का प्रयास करें ।",
        "invalidResponseSendingTransfer": "पोलिंग करते समय नोड ने कोई त्रुटि लौटाई । नोड बदलने का प्रयास करें ।",
        "nodeOutOfSync": "नोड सिंक से बाहर",
        "nodeOutOfSyncExplanation": "आपका वर्तमान में चयनित नोड सिंक से बाहर है । कृपया नोड बदलें या पुन: प्रयास करें ।",
        "thisNodeOutOfSync": "आपका वर्तमान में चयनित नोड सिंक से बाहर है । कृपया नोड बदलें या पुन: प्रयास करें ।",
>>>>>>> fdb7f56c
        "seed": "सीड",
        "checksum": "चेकसम",
        "back": "वापस",
        "goBack": "पीछे जाएं",
        "goBackStep": "एक कदम वापस जाओ",
        "backLowercase": "वापस जाएँ।",
        "done": "संपन्न",
        "doneLowercase": "हो गया",
        "prev": "पीछे",
        "next": "आगे बढ़े",
        "nextLowerCase": "अगला",
        "apply": "लागू करें",
        "save": "सेव करें",
        "close": "बंद करें",
        "continue": "जारी रखें",
        "enable": "सक्षम करें",
        "disable": "अक्षम करें",
        "enabled": "सक्षम किया गया",
        "disabled": "अक्षम कर दिया गया",
        "manualCopy": "सीड नीचे लिखें",
        "paperWallet": "काग़ज़ की प्रतिलिपि मुद्रित करें",
        "addToPasswordManager": "पासवर्ड मैनेजर में जोड़े",
        "shareSeed": "सीड साझा करे",
        "proceed": "आगे बढ़ें",
        "qr": "QR",
        "notAvailable": "यह फ़ंक्शन उपलब्ध नहीं है",
        "notAvailableExplanation": "इसे बाद के चरण में जोड़ा जाएगा ।",
        "enterSeed": "कृपया अपना सीड दर्ज करे",
        "mainWallet": "मुख्य अकाउंट",
        "secondWallet": "पहला अकॉउंट",
        "thirdWallet": "दूसरा अकॉउंट",
        "fourthWallet": "तीसरा अकाउंट",
        "fifthWallet": "चौथा अकाउंट",
        "sixthWallet": "पांचवा अकाउंट",
        "otherWallet": "अन्य अकॉउंट",
        "yes": "हाँ",
        "no": "नहीं",
        "yesLowerCase": "हाँ",
        "noLowerCase": "नहीं",
        "okay": "ठीक",
        "okayLowercase": "ठीक है",
        "password": "पासवर्ड",
        "passwordOrFingerprint": "पासवर्ड या अंगूठे का चिन्ह",
        "unrecognisedPassword": "पासवर्ड मेल नहीं खाया",
        "unrecognisedPasswordExplanation": "पासवर्ड की पहचान नहीं की गई । कृपया पुन: प्रयास करें ।",
        "syncInProgress": "सिंक्रनाइज़ेशन प्रगति पर है",
        "syncInProgressExplanation": "सिंकिंग पूर्ण होने तक कृपया प्रतीक्षा करें ।",
        "somethingWentWrong": "कुछ गलत हो गया",
        "somethingWentWrongRestart": "कृपया वॉलेट रीस्टार्ट करें",
        "somethingWentWrongTryAgain": "कृपया फिर से प्रयास करें।",
        "node": "नोड",
        "cannotPerformAction": "कार्रवाई नहीं कर सकते",
        "cannotPerformActionExplanation": "वॉलेट रीसेट करने के लिए एडवांस सेटिंग पर जाएं ।",
<<<<<<< HEAD
        "attachToTangleUnavailable": "Remote Proof of Work is unavailable",
        "attachToTangleUnavailableExplanation":
            "Remote Proof of Work is not available on your selected node. Either change node or set Proof of Work to Local in Advanced Settings.",
        "attachToTangleUnavailableExplanationShort": "Remote Proof of Work is not available on your selected node.",
=======
        "attachToTangleUnavailable": "कार्य का दूरस्थ प्रमाण उपलब्ध नहीं है",
        "attachToTangleUnavailableExplanation": "कार्य का दूरस्थ प्रमाण आपके चयनित नोड पर उपलब्ध नहीं है । या तो नोड बदलें या कार्य का प्रमाण स्थानीय में उंनत सेटिंग्स में सेट करें ।",
        "attachToTangleUnavailableExplanationShort": "आपके चुने हुए नोड के लिए \"टैंगल से अटैच\" उपलब्ध नहीं है",
>>>>>>> fdb7f56c
        "wallet": "वॉलेट",
        "sent": "भेजे गए",
        "received": "प्राप्त हुआ",
        "sending": "भेज रहे है",
        "receiving": "प्राप्त हो रहा है",
        "confirmed": "पुष्टि करें",
        "pending": "लंबित",
        "bundleHash": "बंडल हैश",
        "addresses": "पता",
        "reattach": "पुनः अटैच",
        "promote": "प्रमोट",
        "retry": "पुन: प्रयास करें",
        "rebroadcast": "पुनः ब्रॉडकास्ट",
        "pressBackAgain": "एप बंद करने के लिए वापस फिर से दबाएं",
        "reattached": "ट्रान्सेक्शन को सफलतापूर्वक री अटैच किया गया |",
        "reattachedExplanation": "हैश {{hash}} ट्रांजेक्शन को री अटैच कर रहे है",
        "promotingTransaction": "प्रोमोटिंग ट्रांसफर",
        "autopromoting": "ऑटोप्रोमोटिंग ट्रांसफर",
        "autopromotingExplanation": "हैश {{hash}} ट्रांजेक्शन को प्रमोट कर रहे है",
<<<<<<< HEAD
        "rebroadcasted": "Successfully rebroadcasted transaction",
        "rebroadcastedExplanation": "Rebroadcasted transaction with hash {{hash}}",
        "rebroadcastError": "Could not rebroadcast transaction",
        "rebroadcastErrorExplanation": "Something went wrong while rebroadcasting your transaction. Please try again.",
        "promoted": "Successfully promoted transaction",
        "promotedExplanation": "Promoted transaction with hash {{hash}}",
        "autopromotionError": "Could not auto-promote transaction",
        "autopromotionErrorExplanation":
            "Remote Proof of Work is not available on your selected node. Please change node and reenable auto-promotion.",
        "promotionError": "Could not promote transaction",
        "promotionErrorExplanation": "Something went wrong while promoting your transaction. Please try again.",
=======
        "rebroadcasted": "ट्रान्सेक्शन को सफलतापूर्वक री ब्रॉडकास्ट किया गया |",
        "rebroadcastedExplanation": "हैश {{hash}} ट्रांजेक्शन को प्रमोट कर रहे है",
        "rebroadcastError": "ट्रांसैक्शन को प्रोमोट नहीं कर सकते",
        "rebroadcastErrorExplanation": "ट्रांसफर करते समय कुछ गड़बड़ हो गई । कृपया पुन: प्रयास करें ।",
        "promoted": "ट्रान्सेक्शन को सफलतापूर्वक प्रोमोट किया गया |",
        "promotedExplanation": "हैश {{hash}} ट्रांजेक्शन को प्रमोट कर रहे है",
        "autopromotionError": "ट्रांसैक्शन को प्रोमोट नहीं कर सकते",
        "autopromotionErrorExplanation": "PoW आपके चयनित नोड पर उपलब्ध नहीं है । कृपया नोड बदलें और ऑटो प्रमोशन को पुनः सक्षम करें ।",
        "promotionError": "ट्रांसैक्शन को प्रोमोट नहीं कर सकते",
        "promotionErrorExplanation": "ट्रांसफर करते समय कुछ गड़बड़ हो गई । कृपया पुन: प्रयास करें ।",
>>>>>>> fdb7f56c
        "noLongerValid": "जिस बंडल को आप प्रोमोट करने का प्रयास कर रहे है वह अब मान्य नहीं है",
        "transactionAlreadyConfirmed": "ट्रान्सेक्शन की पहले ही पुष्टि हो गयी है",
        "transactionAlreadyConfirmedExplanation": "जिस ट्रान्सेक्शन को बढ़ावा देने के लिए आप प्रयास कर रहे है उसकी पहले से ही पुष्टि जा चुकी है ।",
        "cannotSendToOwn": "स्वयं के पते पर भेजा जा रहा है",
        "cannotSendToOwnExplanation": "आप स्वयं के किसी पते पर मूल्य हस्तांतरण नहीं कर सकते",
        "pleaseWait": "कृपया प्रतीक्षा करें",
        "pleaseWaitEllipses": "कृपया प्रतीक्षा करें...",
        "pleaseWaitExplanation": "ट्रिनिटी एक और काम कर रहा है । कृपया प्रतीक्षा करें और पुन: प्रयास करे ।",
<<<<<<< HEAD
        "pleaseWaitTransferExplanation":
            "आपका उपलब्ध बैलेंस वर्तमान में अंय स्थानांतरण में उपयोग किया जा रहा है । पुन: प्रयास करने से पहले पुष्टि करने के लिए कृपया प्रतीक्षा करें ।",
        "pleaseWaitIncomingTransferExplanation":
            "You have incoming transfers. Please wait for them to confirm before trying again.",
        "snapshotTransitionInProgress": "स्नैपशॉट प्रगति में",
        "snapshotTransitionInProgressExplanation": "इस प्रक्रिया के पूर्ण होने तक कृपया प्रतीक्षा करें ।",
        "checkForUpdates": "Check for Updates",
        "account": "Account",
        "enterPasswordToAccessSettings": "Enter your password to access account settings",
        "enterYourPassword": "Enter your password",
        "changeNode": "Change Node",
        "addCustomNode": "Add Custom Node",
        "nodeChanged": "Node changed",
        "nodeChangedExplanation": "The node has been changed successfully.",
        "nodeMustUseHTTPS": "Invalid node (non HTTPS)",
        "nodeMustUseHTTPSExplanation": "Only custom nodes using HTTPS are allowed.",
        "nodeDuplicated": "Duplicated node",
        "nodeDuplicatedExplanation": "The custom node is already listed.",
        "nodeAutoChanged": "Auto-switched node",
        "nodeAutoChangedExplanation": "Switched to new node {{- nodeAddress}} as selected node is offline.",
        "fingerprintOnSend": "Touch fingerprint reader to authorise the transfer",
        "masterKey": "Your IOTA seed is the master key to your funds.",
        "seedThief": "If someone else has your seed they can steal your IOTA.",
        "googlePlayServicesNotAvailable": "Google Play Services not available",
        "couldNotVerifyDeviceIntegrity":
            "Could not verify device integrity because Google Play Services are not available.",
        "clear": "CLEAR",
        "noNetworkConnection": "No network connection",
        "noNetworkConnectionExplanation": "Your internet connection appears to be offline.",
        "spentAddressExplanation": "WARNING: Funds on spent addresses",
        "discordInformation":
            "Sending from the same address more than once is dangerous. Please head to the #help channel on Discord to find out what you can do.",
        "androidInsecureClipboardWarning": "Android does not provide a secure clipboard.",
        "androidCopyPasteWarning": "Never copy/paste your seed on an Android device.",
        "willNotCopyPasteSeed": "I will not copy/paste my seed",
        "mustBeStoredAppropriately": "It must be stored appropriately.",
        "deviceMayBecomeUnresponsive": "Your device may become unresponsive for a while",
        "isYourBalanceCorrect": "Is your balance correct?",
        "ifYourBalanceIsNotCorrect":
            "If your balance is not correct, it is likely that you are using a pre-snapshot seed.",
        "headToAdvancedSettingsForTransition": "Head to Advanced Settings and perform a Snapshot Transition."
=======
        "pleaseWaitTransferExplanation": "आपका उपलब्ध बैलेंस वर्तमान में अंय स्थानांतरण में उपयोग किया जा रहा है । पुन: प्रयास करने से पहले पुष्टि करने के लिए कृपया प्रतीक्षा करें ।",
        "pleaseWaitIncomingTransferExplanation": "आपके एड्रेस में एक ट्रान्सेक्शन लंबित है | उसे कन्फर्म होने तक प्रतीक्षा करे |",
        "snapshotTransitionInProgress": "स्नैपशॉट प्रगति में",
        "snapshotTransitionInProgressExplanation": "इस प्रक्रिया के पूर्ण होने तक कृपया प्रतीक्षा करें ।",
        "checkForUpdates": "अपडेट के लिए जाँचें",
        "account": "अकाउंट",
        "enterPasswordToAccessSettings": "खाता सेटिंग एक्सेस करने के लिए अपना पासवर्ड दर्ज करें",
        "enterYourPassword": "आपका पासवर्ड डालें",
        "changeNode": "नोड बदलें",
        "addCustomNode": "कस्टम नोड जोड़ें",
        "nodeChanged": "नोड परिवर्तित",
        "nodeChangedExplanation": "पासवर्ड सफलतापूर्वक बदल दिया गया है|",
        "nodeMustUseHTTPS": "नोड मान्य नहीं है (Non HTTPS)",
        "nodeMustUseHTTPSExplanation": "केवल HTTPS का उपयोग कर कस्टम नोड्स की अनुमति है ।",
        "nodeDuplicated": "डुप्लिकेट नोड",
        "nodeDuplicatedExplanation": "कस्टम नोड पहले से ही सूचीबद्ध है ।",
        "nodeAutoChanged": "स्वत:-स्विच नोड",
        "nodeAutoChangedExplanation": "नए नोड चुने, {{- nodeAddress}} चयनित नोड ऑफ़लाइन है ।",
        "fingerprintOnSend": "ट्रांसफर को प्रमाणित करने के लिए फ़िंगरप्रिंट रीडर स्पर्श करें",
        "masterKey": "अपके IOTA सीड अपने फण्ड के लिए मुख्य कुंजी है ।",
        "seedThief": "अगर किसी और के पास आपका सीड है तो वे आपकी IOTA चुरा सकते हैं ।",
        "googlePlayServicesNotAvailable": "Google Play सेवाएं उपलब्ध नहीं",
        "couldNotVerifyDeviceIntegrity": "डिवाइस अक्षतता सत्यापित नहीं कर सका क्योंकि Google Play सेवाएं उपलब्ध नहीं हैं ।",
        "clear": "क्लियर",
        "noNetworkConnection": "नेटवर्क कनेक्शन नहीं है",
        "noNetworkConnectionExplanation": "लगता है इंटरनेट कनेक्शन ऑफलाइन है।",
        "spentAddressExplanation": "चेतावनी: पहले से उपयोग एड्रेस पर बैलेंस",
        "discordInformation": "एक ही पते से एक से अधिक बार भेजना खतरनाक है । आप क्या कर सकते हैं पता लगाने के लिए कलह पर #help चैनल के लिए सिर कृपया ।",
        "androidInsecureClipboardWarning": "एंड्रॉयड एक सुरक्षित क्लिपबोर्ड प्रदान नहीं करता है ।",
        "androidCopyPasteWarning": "एक Android डिवाइस पर अपने सीड कभी भी कॉपी पेस्ट न करे |",
        "willNotCopyPasteSeed": "मैं अपने सीड को कॉपी पेस्ट नहीं करूंगा",
        "mustBeStoredAppropriately": "यह उचित रूप से संग्रहीत किया जाना चाहिए ।",
        "deviceMayBecomeUnresponsive": "आपका डिवाइस कुछ समय के लिए अनुत्तरदायी हो सकता है",
        "isYourBalanceCorrect": "क्या आपका बैलेंस सही है?",
        "ifYourBalanceIsNotCorrect": "यदि आपका बैलेंस सही नहीं है, तो संभव है कि आप पूर्व-स्नैपशॉट सीड का उपयोग कर रहे हों ।",
        "headToAdvancedSettingsForTransition": "एडवांस सेटिंग के लिए आगे बढ़े और स्नैपशॉट ट्रांजिट करे"
>>>>>>> fdb7f56c
    },
    "addAdditionalSeed": {
        "seedInvalidChars": "सीड में अवैध वर्ण हैं।",
        "seedInvalidCharsExplanation":
            "सीड केवल कैपिटल अक्षर A-Z और संख्या 9 से मिलकर बना सकते हैं । आपके बीज में अमांय वर्ण हैं । कृपया पुन: प्रयास करें ।",
        "seedTooShort": "सीड बहुत छोटा है",
        "seedTooShortExplanation":
            "आपका सीड कम से कम {{maxLength}} वर्ण होना चाहिए। यह वर्तमान में {{currentLength}} वर्ण लंबा है कृपया पुन: प्रयास करें।",
        "nameInUse": "खाता पहले से ही उपयोग में है",
        "nameInUseExplanation": "कृपया अपने सीड के लिए एक खाता नाम दर्ज करें",
        "enterAccountName": "खाता नाम दर्ज करें।",
        "accountName": "अकाउंट नाम",
        "noNickname": "अपने अकाउंट नाम दर्ज नहीं किया",
        "noNicknameExplanation": "कृपया अपने सीड के लिए एक खाता नाम दर्ज करें",
        "seedInUse": "सीड पहले से उपयोग में है!",
        "seedInUseExplanation": "यह सीड पहले से ही आपके वॉलेट से जुड़ा हुआ है। कृपया एक अलग एक का उपयोग करें।"
    },
    "changePassword": {
        "oops": "ओफ्फोह! कुछ गलती हो गई।",
        "oopsExplanation": "ट्रांसफर करते समय कुछ गड़बड़ हो गई । कृपया पुन: प्रयास करें ।",
        "passwordUpdated": "पासवर्ड अपडेट किया गया",
        "passwordUpdatedExplanation": "आपका पासवर्ड सफलतापूर्वक अपडेट किया गया है",
        "incorrectPassword": "गलत पासवर्ड",
        "incorrectPasswordExplanation": "आपका वर्तमान पासवर्ड गलत है कृपया पुन: प्रयास करें।",
        "passwordsDoNotMatch": "पासवर्ड मेल नहीं खाते",
        "passwordsDoNotMatchExplanation": "पासवर्ड मेल नहीं खाते. कृपया पासवर्ड फिर से दर्ज करें.",
        "passwordTooShort": "पासवर्ड बहुत छोटा है",
        "passwordTooShortExplanation": "Your password must be at least 8 characters. Please try again.",
        "oldPassword": "पुराना पासवर्ड सेट नहीं कर सकता",
        "oldPasswordExplanation":
            "आप अपने नए पासवर्ड के रूप में पुराने पासवर्ड का उपयोग नहीं कर सकते। कृपया एक नया पासवर्ड के साथ फिर से प्रयास करें।",
        "ensureStrongPassword": "सुनिश्चित करें कि आप एक मजबूत पासवर्ड का उपयोग करे, जिसमे कम से कम 12 वर्ण हो ।",
        "currentPassword": "वर्तमान पासवर्ड",
        "newPassword": "नया पासवर्ड",
        "confirmPassword": "नए पासवर्ड की पुष्टि करें",
<<<<<<< HEAD
        "passwordTooWeak": "Password too weak",
        "passwordTooWeakReason":
            "Your password is too weak. Use a combination of words, and avoid common phrases, names or dates",
        "reasonRow": "Straight rows of keys are easy to guess",
        "reasonPattern": "Short patterns of keys are easy to guess",
        "reasonNames": "Common names and surnames are easy to guess",
        "reasonRepeats": "Repeats like 'aaa' are easy to guess",
        "reasonRepeats2": "Repeats like 'abcabcabc' are only slightly harder to guess than 'abc'",
        "reasonSequence": "Sequences like abc or 54321 are easy to guess",
        "reasonYears": "Recent years are easy to guess",
        "reasonDates": "Dates are often easy to guess",
        "reasonTop10": "This is a top 10 common password",
        "reasonTop100": "This is a top 100 common password",
        "reasonCommon": "This is a very common password",
        "reasonSimilar": "This is similar to a commonly-used password",
        "reasonWord": "A single word is easy to guess"
=======
        "passwordTooWeak": "पासवर्ड बहुत कमज़ोर",
        "passwordTooWeakReason": "आपका पासवर्ड बहुत कमज़ोर है । शब्दों के संयोजन का उपयोग करें, और सामांय वाक्यांशों, नामों या दिनांकों से बचें",
        "reasonRow": "चाबी की सीधी पंक्तियाँ अनुमान लगाना आसान है",
        "reasonPattern": "Keys के लघु पैटर्न अनुमान लगाने के लिए आसान हैं",
        "reasonNames": "आम नाम और उपनाम का अनुमान लगाना आसान है",
        "reasonRepeats": "' एएए ' की तरह दोहराता है अनुमान लगाना आसान",
        "reasonRepeats2": "'Abcabcabc' जैसे दोहराना 'abc' से अनुमान लगाने के लिए थोड़ा कठिन है",
        "reasonSequence": "एबीसी या 54321 जैसे अनुक्रम अनुमान लगाना आसान है",
        "reasonYears": "हाल के वर्षों का अनुमान लगाना आसान है",
        "reasonDates": "तिथियाँ अक्सर अनुमान करने के लिए आसान हैं",
        "reasonTop10": "यह एक शीर्ष 10 आम पासवर्ड है",
        "reasonTop100": "यह एक शीर्ष 100 आम पासवर्ड है",
        "reasonCommon": "यह एक आम पासवर्ड है",
        "reasonSimilar": "यह आमतौर पर उपयोग किए जाने वाले पासवर्ड के समान होता है",
        "reasonWord": "शब्द का अनुमान लगाना आसान है"
>>>>>>> fdb7f56c
    },
    "copyToClipboard": {
        "seedCleared": "सीड हटाया गया",
        "seedClearedExplanation": "आपकी सुरक्षा के लिए सीड को क्लिपबोर्ड से मिटा कर दिया गया है ।",
        "seedCopied": "क्लिपबोर्ड पर प्रतिलिपि बनाई गई",
        "seedCopiedExplanation": "\"सम्पन्न\" को दबाने के 60 सेकंड बाद सीड स्वतः मिट जायेगा ।",
        "clickToCopy": "नीचे बटन पर क्लिक करें और एक पासवर्ड मैनेजर को अपने सीड की कॉपी करे।",
        "clickToSecurelyShare": "नीचे बटन पर क्लिक करें और एक पासवर्ड मैनेजर को अपने सीड की कॉपी करे।",
        "doNotStore": "अपने सीड को सीधे शब्दों में संग्रहीत न करें",
        "copyToClipboard": "सीड कॉपी करे",
        "shareSeed": "अपने सीड को एक सुरक्षित पासवर्ड मैनेजर में साझा करें",
<<<<<<< HEAD
        "storeEncrypted": "Store your seed encrypted in a password manager.",
        "doNotOpen": "Do not open any other apps during this process.",
        "tapConfirm": "Please tap the checkbox below to confirm.",
        "passwordManagerCheckbox": "I will store my seed in a password manager",
        "copy": "COPY",
        "noPasswordManagers": "No supported password managers installed",
        "noPasswordManagersExplanation":
            "No supported password managers were found on your device. Please install Keepass2Android.",
        "followTutorialToSecurelyShareSeed":
            "If you wish to store your seed in a password manager, you must follow a tutorial from the following link"
=======
        "storeEncrypted": "एन्क्रिप्ट कर पासवर्ड मैनेजर में अपने सीड को स्टोर करे",
        "doNotOpen": "इस प्रक्रिया के दौरान किसी भी अन्य एप्लीकेशन न खोले।",
        "tapConfirm": "कृपया पुष्टि करने के लिए नीचे चेकबॉक्स टैप करें ।",
        "passwordManagerCheckbox": "मैं अपने सीड को पासवर्ड मैनेजर में स्टोर करूंगा",
        "copy": "प्रतिलिपि",
        "noPasswordManagers": "कोई समर्थित पासवर्ड प्रबंधक स्थापित नहीं",
        "noPasswordManagersExplanation": "आपके डिवाइस पर कोई समर्थित पासवर्ड प्रबंधक नहीं मिले । कृपया Keepass2Android स्थापित करें ।",
        "followTutorialToSecurelyShareSeed": "आप एक पासवर्ड प्रबंधक में अपने सीड स्टोर करना चाहते हैं, तो आप निम्न लिंक से एक ट्यूटोरियल का पालन करना होगा"
>>>>>>> fdb7f56c
    },
    "enterSeed": {
        "invalidCharacters": "सीड में अवैध वर्ण हैं।",
        "invalidCharactersExplanation":
            "सीड केवल कैपिटल अक्षर A-Z और संख्या 9 से मिलकर बना सकते हैं । आपके बीज में अमांय वर्ण हैं । कृपया पुन: प्रयास करें ।",
        "seedTooShort": "सीड बहुत छोटा है",
        "seedTooShortExplanation":
            "आपका पासवर्ड कम से कम {{maxLength}} वर्ण होना चाहिए। यह वर्तमान में {{currentLength}} वर्ण लंबा है कृपया पुन: प्रयास करें।",
        "seedExplanation":
            "सीड {{maxLength}} वर्ण लंबा होना चाहिए, और इसमें कैपिटल अक्षर A-Z या 9 नंबर होना चाहिए। आप {{maxLength}} वर्णों से अधिक लम्बे seed का उपयोग नहीं कर सकते।",
        "neverShare": "कभी किसी के साथ अपने सीड साझा नहीं करें"
    },
    "home": {
        "balance": "बैलेंस",
        "send": "भेजे",
        "receive": "रिसीव",
        "history": "विवरण",
        "settings": "सेटिंग्स"
    },
    "languageSetup": {
        "language": "भाषा ",
        "letsGetStarted": "आओ शुरू करें"
    },
    "login": {
        "emptyPassword": "खाली पासवर्ड",
        "emptyPasswordExplanation": "लॉग इन करने के लिए आपको एक पासवर्ड दर्ज करना होगा। कृपया फिर से प्रयास करें |",
        "enterPassword": "कृपया अपना पासवर्ड डालें",
        "useSeed": "बीज का प्रयोग करे",
        "login": "लॉग इन करें",
        "selectDifferentNode": "क्या आप एक अलग नोड का चयन करना चाहते हैं?",
        "setNode": "नोड सेट करें",
        "cannotConnect": "IOTA नोड से कनेक्ट नहीं कर सकता ।"
    },
    "loading": {
        "loadingFirstTime": "पहली बार के लिए seed लोड हो रहा है ।",
        "thisMayTake": "इसमें कुछ समय लग सकता है ।",
        "doNotMinimise": "एप्लिकेशन को बंद न करे ।",
        "youMayNotice": "आप अपने डिवाइस धीमा देख सकते हैं ।",
        "takingAWhile": "कुछ समय ले सकता है"
    },
    "newSeedSetup": {
        "generatedSeed": "सीड बनाये",
        "seedNotGenerated": "सीड जेनेरेट नहीं हुआ है",
        "seedNotGeneratedExplanation": "कृपया एक नया सीड जेनेरेट करें ।",
        "pressForNewSeed": "नए सीड के लिए प्रेस के लिए दबाये",
        "generateSuccess": "सफलतापूर्वक नए सीड बन गए",
        "individualLetters": "अलग अलग लेटर को दबाये, ताकि आपका सीड अद्वितीय बन सके",
        "individualLetterCount": "उन्हें यादृच्छिक बनाने के लिए {{letterCount}} अधिक व्यक्तिगत अक्षर दबाएं।",
        "whatIsASeed": "सीड क्या है?"
    },
    "onboardingComplete": {
<<<<<<< HEAD
        "allDone": "All Done!",
        "openYourWallet": "Open your wallet",
        "walletReady":
            "वॉलेट अब सेट है और उपयोग करने के लिए तैयार है । यदि आप भविष्य में कोई परिवर्तन करने की जरूरत है, सेटिंग्स मेनू में देखो ।"
=======
        "allDone": "सब हो गया",
        "openYourWallet": "अपना वॉलेट खोलें",
        "walletReady": "वॉलेट अब सेट है और उपयोग करने के लिए तैयार है । यदि आप भविष्य में कोई परिवर्तन करने की जरूरत है, सेटिंग्स मेनू में देखो ।"
>>>>>>> fdb7f56c
    },
    "paperWallet": {
        "clickToPrint": "अपने सीड की एक काग़ज़ की प्रतिलिपि मुद्रित करने के लिए नीचे बटन क्लिक करें ।",
        "storeSafely": "इसे सुरक्षित रूप से संग्रहीत करे।",
        "neverShare": "कभी किसी के साथ अपने सीड का साझा न करे ।",
        "iotaLogo": "IOTA लोगो",
        "printWallet": "काग़ज़ वॉलेट प्रिंट करें",
        "print": "प्रिंट",
        "paperConvenience": "अपने सीड की एक कागज प्रति प्रिंट एक सुविधाजनक तरीका है सहेजने के लिए |",
        "publicInsecure": "लेकिन सार्वजनिक वाईफ़ाई या एक सार्वजनिक प्रिंटर पर मुद्रण असुरक्षित है ।",
        "tapCheckboxes": "कृपया पुष्टि करने के लिए नीचे चेकबॉक्स टैप करें ।",
        "wifiCheckbox": "मैं किसी सार्वजनिक प्रिंटर पर प्रिंट नहीं करूंगा",
        "printerCheckbox": "मैं किसी सार्वजनिक प्रिंटर पर प्रिंट नहीं करूंगा"
    },
    "receive": {
        "copyAddress": "पता कॉपी करें",
        "addressCopied": "पता प्रतिलिपि बनाई गई",
        "addressCopiedExplanation": "आपका पता क्लिपबोर्ड पर कॉपी किया गया है।",
        "generateNewAddress": "नया एड्रेस",
        "message": "वैकल्पिक संदेश",
        "removeMessage": "संदेश हटाए",
        "noAddresses": "कोई पता नहीं",
        "spent": "खर्च"
    },
    "saveYourSeed": {
        "saveYourSeed": "अपने सीड का बैक अप लें",
        "seedCleared": "सीड हटाया गया",
        "mostSecure": "सबसे सुरक्षित",
        "leastSecure": "सबसे कम सुरक्षित",
        "paperWallet": "पेपर वॉलेट",
        "writeYourSeedDown": "सीड लिखें",
        "printYourSeed": "अपना सीड प्रिंट करें",
        "digitalCopy": "डिजिटल कॉपी",
        "seedClearedExplanation": "आपकी सुरक्षा के लिए सीड को क्लिपबोर्ड से मिटा कर दिया गया है ।",
        "iHaveBackedUpMySeed": "मैंने अपना सीड सहेज लिया है",
<<<<<<< HEAD
        "letsWriteDownYourSeed": "Lets write down your seed",
        "youCanHighlightCharacters": "You can highlight 9 characters at a time",
        "printBlankWallet": "Print a blank wallet",
        "whatIsCheksum": "Every seed has a corresponding 3 character checksum",
        "iHavesavedMySeed": "I've saved my seed",
        "checksumExplanation":
            "Whenever you add a seed to your wallet, you should ensure that the wallet-generated checksum matches the one you have written down.",
        "mustSaveYourSeed":
            "<0> <0> आपको </0> <1> के साथ अपने सीड को नीचे सूचीबद्ध विकल्पों में से कम एक </1> <2> से बचाना होगा । </2> </0>"
    },
    "seedReentry": {
        "pleaseConfirmYourSeed": "Please confirm your seed",
        "trinityWillNeverAskToReenter":
            "Trinity will never ask you to re-enter this seed unless you reset your wallet or the app.",
        "enterYourSeed": "Enter your seed",
=======
        "letsWriteDownYourSeed": "अपने सीड लिख लेवे",
        "youCanHighlightCharacters": "आप एक बार में 9 वर्णों को हाइलाइट कर सकते हैं",
        "printBlankWallet": "खाली वॉलेट प्रिंट करे",
        "whatIsCheksum": "हर सीड एक के 3 वर्ण checksum है",
        "iHavesavedMySeed": "मैंने अपना सीड सहेज लिया है",
        "checksumExplanation": "जब भी आप अपने वॉलेट में कोई बीज जोड़ते हैं, तो आपको यह सुनिश्चित करना चाहिए कि वॉलेट जेनरेट किया गया checksum आपके द्वारा लिखे गए एक से मेल खाता है ।",
        "mustSaveYourSeed": "<0> <0> आपको </0> <1> के साथ अपने सीड को नीचे सूचीबद्ध विकल्पों में से कम एक </1> <2> से बचाना होगा । </2> </0>"
    },
    "seedReentry": {
        "pleaseConfirmYourSeed": "कृपया अपने सीड की पुष्टि करें।",
        "trinityWillNeverAskToReenter": "जब तक आप अपने वॉलेट और एप्लीकेशन को रिसेट नहीं करेंगे, ट्रिनिटी आपको दोबारा सीड नहीं पूछेगा",
        "enterYourSeed": "अपना सीड डालें",
>>>>>>> fdb7f56c
        "incorrectSeed": "गलत सीड",
        "incorrectSeedExplanation": "आपके द्वारा दर्ज किया गया सीड गलत है । कृपया पुन: प्रयास करें ।",
        "thisIsACheck": "यह सुनिश्चित करने के लिए यह एक जांच है कि आपने अपना बीज सहेजा है",
        "ifYouHaveNotSaved": "यदि आप अपने सीड कहीं नहीं सहेजा है, कृपया वापस जाओ और सीड को सहेज लो।",
        "enterSeedBelow": "आप इसे सही ढंग से बैकअप ले लिया है, इसकी पुष्टि करने के लिए नीचे अपने नए बनाए सीड दर्ज करें"
    },
    "send": {
        "invalidAddress": "अवैध पता",
        "invalidAddressExplanation1": "पता {{maxLength}} वर्ण लंबा होना चाहिए और एक checksum होना चाहिए ।",
        "invalidAddressExplanation2": "एड्रेस में अवैध वर्ण हैं।",
        "invalidAddressExplanation3": "एड्रेस में अवैध checksum हैं।",
        "invalidAddressExplanationGeneric": "सही पते 90 वर्णों का होना चाहिए और इनमें केवल A-Z या 9 होना चाहिए ।",
        "notEnoughFunds": "अपर्याप्त राशि",
        "notEnoughFundsExplanation": "आपके पास प्रर्याप्त IOTA नहीं है इस ट्रान्सेक्शन के लिए.",
        "keyReuse": "कुंजी पुनः प्रयोग",
        "keyReuseExplanation":
            "जिस पते पर आप भेजने का प्रयास कर रहे हैं, उसका उपयोग पहले ही किया जा चुका है। कृपया दूसरे पते का प्रयास करें |",
        "recipientAddress": "प्राप्तकर्ता का पता",
        "amount": "राशि",
        "max": "अधिकतम",
        "message": "संदेश",
        "invalidMessage": "अमान्य संदेश",
        "invalidMessageExplanation": "एड्रेस में अवैध वर्ण हैं।",
        "invalidMessageTooLong": "संदेश बहुत लंबा है",
        "invalidMessageTooLongExplanation": "मैसेज की लम्बाई अधिकतम मान्य (१०९३) से ज्यादा है |",
        "send": "भेजें",
        "invalidAmount": "गलत राशि दर्ज की गई",
        "invalidAmountExplanation":
            "कृपया कोई मान्य हस्तांतरण राशि दर्ज करें । यह इस पृष्ठ के तल पर IOTA इकाई विवरण देखने के लिए सहायक हो सकता है ।",
        "maximumSelected": "अधिकतम चयनित राशि",
        "iotaUnits": "IOTA इकाइयों को समझाया गया है",
        "sendMax": "अधिकतम भेजें",
<<<<<<< HEAD
        "totalTime": "Total time",
        "addressPasteDetected": "Address paste detected",
        "addressPasteExplanation":
            "It looks like you have pasted an address. Make sure that the address matches the one you want to send to."
=======
        "totalTime": "कुल समय",
        "addressPasteDetected": "एड्रेस पेस्ट डेटेक्टेड",
        "addressPasteExplanation": "ऐसा लगता है कि आपने एक एड्रेस पेस्ट किया है । सुनिश्चित करें कि एड्रेस उस एक से मेल खाता है जिसे आप भेजना चाहते हैं ।"
>>>>>>> fdb7f56c
    },
    "setPassword": {
        "choosePassword": "नया पासवर्ड दर्ज करें।",
        "passwordTooShort": "पासवर्ड बहुत छोटा है",
        "passwordTooShortExplanation":
            "आपका पासवर्ड कम से कम {{minLength}} वर्ण होना चाहिए। यह वर्तमान में {{currentLength}} वर्ण लंबा है कृपया पुन: प्रयास करें।",
        "passwordMismatch": "पासवर्ड्स समान नहीं हैं",
        "passwordMismatchExplanation": "पासवर्ड्स जो आप दर्ज किया, मिलान नहीं हो रहा हैं। कृपया दोबारा लिखें।",
        "nowWeNeedTo": "अब हमें पासवर्ड सेट करने की आवश्यकता है ।",
        "anEncryptedCopy":
            "अपने सीड की एक एंक्रिप्टेड प्रतिलिपि आपके डिवाइस पर संग्रहीत किया जाएगा । आप भविष्य में अपने वॉलेट तक पहुंचने के लिए इस पासवर्ड का उपयोग करेंगे ।",
        "ensure": "सुनिश्चित करें कि आप एक मजबूत पासवर्ड का उपयोग करे, जिसमे कम से कम 12 वर्ण हो ।",
        "retypePassword": "पासवर्ड पुन: लिखें"
    },
    "setSeedName": {
<<<<<<< HEAD
        "letsAddName": "Let's add a name",
        "canUseMultipleSeeds":
            "आप इस वॉलेट के साथ कई सीड का उपयोग कर सकते हैं । प्रत्येक सीड को खाता नाम की आवश्यकता है ।",
=======
        "letsAddName": "आइए एक नाम जोड़ें",
        "canUseMultipleSeeds": "आप इस वॉलेट के साथ कई सीड का उपयोग कर सकते हैं । प्रत्येक सीड को खाता नाम की आवश्यकता है ।",
>>>>>>> fdb7f56c
        "youCanAdd": "आप सेटिंग मेनू में और सीड अधिक जोड़ सकते हैं ।"
    },
    "modeSelection": {
        "expert": "एक्स्पर्ट",
        "standard": "मानक",
        "expertModeExplanation":
            "विशेषज्ञ मोड मैन्युअल संवर्धन और पुनर्आसक्ति जैसी अतिरिक्त सुविधाओं तक पहुँच प्रदान करेगा.",
        "modesExplanation":
            "यदि आप अनुभवी टैंगल उपयोगकर्ता हैं तो केवल विशेषज्ञ मोड सक्षम करें आप इसे अन्यथा भ्रमित कर सकते हैं"
    },
    "settings": {
        "transferSending": "ट्रांसफर हो रहा है",
        "transferSendingExplanation": "आपका स्थानांतरण भेजे जाने तक कृपया प्रतीक्षा करें ।",
        "generatingAddress": "प्राप्त पता जनरेट कर रहा है",
        "generatingAddressExplanation": "आपका पता जेनरेट होने तक कृपया प्रतीक्षा करें ।",
        "mode": "मोड",
        "theme": "थीम",
        "currency": "मुद्रा",
        "cannotChangeNode": "नोड परिवर्तित नहीं कर सकता",
        "cannotChangeNodeWhileSending": "भेजते समय नोड परिवर्तित नहीं कर सकता ।",
        "language": "भाषा ",
        "accountManagement": "अकाउंट प्रबंध",
        "addNewSeed": "नए सीड जोड़ें",
        "twoFA": "Two-factor authentication",
        "changePassword": "पासवर्ड परिवर्तित करें",
        "advanced": "उच्च सेटिंग्स",
        "logout": "लॉग आउट",
        "reset": "वॉलेट रिसेट",
        "syncingComplete": "सिंकिंग पूर्ण",
        "syncingCompleteExplanation": "आपके खाते को सफलतापूर्वक समन्वयित किया गया है",
        "nicknameChanged": "खाता नाम बदल गया",
        "nicknameChangedExplanation": "आपके खाते का नाम बदल दिया गया है ।",
        "accountDeleted": "खाता हटाया गया",
        "accountDeletedExplanation": "आपके खाते को वॉलेट से निकाल दिया गया है ।",
        "cannotPerformAction": "कार्रवाई नहीं कर सकते",
        "cannotPerformActionExplanation": "वॉलेट रीसेट करने के लिए उंनत सेटिंग पर जाएं ।",
        "poorConnection": "खराब कनेक्शन",
        "poorConnectionExplanation": "किसी खराब कनेक्शन के कारण मुद्रा परिवर्तित करने में विफल ।",
        "hide": "छिपाएँ",
        "hideOthers": "अन्य छुपाएं",
        "show": "दिखाएँ",
        "showAll": "सभी दिखाएँ",
        "quit": "बंद करें",
        "edit": "संशोधन करें",
        "cut": "काटें",
        "copy": "कॉपी करें",
        "paste": "पेस्ट",
        "selectAll": "सभी का चयन करें",
        "securitySettings": "सुरक्षा सेटिंग्स",
        "fingerprint": "बायोमेट्रिक प्रमाणीकरण",
<<<<<<< HEAD
        "couldNotFetchRates": "Could not fetch rate",
        "couldNotFetchRatesExplanation": "Something went wrong while fetching conversion rate for {{currency}}.",
        "fetchedConversionRates": "Fetched conversion rate",
        "fetchedConversionRatesExplanation": "Successfully fetched latest conversion rate for {{currency}}.",
        "undo": "Undo",
        "redo": "Redo",
        "aboutTrinity": "About Trinity",
        "lockScreenTimeout": "Lock Screen Timeout (Minutes)",
        "autoNodeSwitching": "Automatically switch node when selected is unreachable",
        "nodeChangeSuccess": "Successfully changed node",
        "nodeChangeSuccessNoRemotePow":
            "The node was changed to {{node}}. This node does not support remote Proof of Work.",
        "nodeChangeSuccessExplanation": "The node was changed to {{node}}.",
        "nodeChangeError": "Error changing node",
        "nodeChangeErrorExplanation": "There was an error changing node. Please try again."
=======
        "couldNotFetchRates": "रेट सूची लायी नहीं जा सकी",
        "couldNotFetchRatesExplanation": "{{currency}} के लिए रूपांतरण दरें लाते समय कुछ गलत हो गया था",
        "fetchedConversionRates": "फ़ेच की गई कनवर्ज़न दर",
        "fetchedConversionRatesExplanation": "{{currency}} के लिए नवीनतम रूपांतरण दरों को सफलतापूर्वक दिलवाया ।",
        "undo": "पूर्ववत्",
        "redo": "फिर से करें",
        "aboutTrinity": "ट्रिनिटी के बारे में",
        "lockScreenTimeout": "लॉक स्क्रीन टाइमआउट (मिनट)",
        "autoNodeSwitching": "चयनित न होने पर नोड स्वचालित रूप से स्विच करें",
        "nodeChangeSuccess": "नोड सफलतापूर्वक परिवर्तित",
        "nodeChangeSuccessNoRemotePow": "नोड को {{node}} में बदल दिया गया था। यह नोड कार्य के रिमोट सबूत का समर्थन नहीं करता है।",
        "nodeChangeSuccessExplanation": "नोड को {{node}} में बदल दिया गया था।",
        "nodeChangeError": "नोड बदलने में त्रुटि",
        "nodeChangeErrorExplanation": "नोड परिवर्तित करने में कोई त्रुटि थी । कृपया पुन: प्रयास करें ।"
>>>>>>> fdb7f56c
    },
    "resetWalletRequirePassword": {
        "enterPassword": "इस खाते को हटाने के लिए अपना पासवर्ड दर्ज करें ।",
        "cancel": "निरस्त करें",
        "reset": "रीसेट"
    },
    "walletSetup": {
        "creatingSeed": "नया सीड बनाये",
        "okay": "चलो अपने वॉलेट को सेट करे!",
        "doYouAlreadyHaveASeed": "क्या आपके पास पहले से एक सीड है जिसे आप उपयोग करना चाहते हैं?",
<<<<<<< HEAD
        "doYouNeedASeed": "Do you need to create a new seed?",
        "seedExplanation":
            "IOTA सीड आपके खाते में यूज़रनेम और पासवर्ड की तरह है, जो 81 अक्षरों में से एक शब्द में मिला है।",
        "noIHaveOne": "No, I have one",
        "yesINeedASeed": "Yes, I need a seed",
        "explanation":
            "<0> <0> आप इसका उपयोग </0> <1> किसी भी वॉलेट </1> <2>, पर </2> <3> किसी भी डिवाइस </3> <4> से अपने फण्ड तक पहुंचने के लिए कर सकते हैं । लेकिन अगर आप अपना सीड खो देते हैं तो आप भी अपना IOTA खो देते हैं । </4> </0>",
=======
        "doYouNeedASeed": "क्या आपको एक नया सीड बनाने की जरूरत है?",
        "seedExplanation": "IOTA सीड आपके खाते में यूज़रनेम और पासवर्ड की तरह है, जो 81 अक्षरों में से एक शब्द में मिला है।",
        "noIHaveOne": "नहीं, मेरे पास पहले से है",
        "yesINeedASeed": "हाँ, मुझे सीड की जरुरत है",
        "explanation": "<0> <0> आप इसका उपयोग </0> <1> किसी भी वॉलेट </1> <2>, पर </2> <3> किसी भी डिवाइस </3> <4> से अपने फण्ड तक पहुंचने के लिए कर सकते हैं । लेकिन अगर आप अपना सीड खो देते हैं तो आप भी अपना IOTA खो देते हैं । </4> </0>",
>>>>>>> fdb7f56c
        "keepSafe": "कृपया अपने सीड को सुरक्षित रखें",
        "hint": "<0> <0> संकेत: </0> क्लिक करें यदि यह आपकी पहली बार IOTA. </0> का उपयोग कर रहा है"
    },
    "welcome": {
        "thankYou": "वॉलेट डाउनलोड करने के लिए धन्यवाद",
        "weWillSpend": "हम आपके वॉलेट की सेटिंग अगले कुछ मिनटों में करेंगे",
        "reminder":
            "आप कुछ स्टेप को छोड़कर आगे बढ़ने का प्रयास कर सकते है, लेकिन हम आपको पूरी प्रक्रिया का पालन करने का आग्रह करते हैं।"
    },
    "writeSeedDown": {
        "yourSeedIs": "आपका सीड {{maxSeedLength}} अक्षरों की लंबाई है, इसे बाएं से दाएं को पढ़ें",
        "writeDownYourSeed": "<0> अपना सीड और चेकसम लिखें और </ 0> <1> ट्रिपल चेक कर ले </ 1> <2> यह सही है। </ 2>"
    },
    "history": {
        "bundleHashCopied": "बंडल हैश की प्रतिलिपि बनाई गई",
        "bundleHashCopiedExplanation": "बंडल हैश को क्लिपबोर्ड पर कॉपी किया गया है ।",
        "addressCopied": "पता प्रतिलिपि बनाई गई",
        "addressCopiedExplanation": "पते की क्लिपबोर्ड पर कॉपी बनाई गई है ।",
        "messageCopied": "संदेश की प्रतिलिपि बनाई गई",
        "messageCopiedExplanation": "पते की क्लिपबोर्ड पर कॉपी बनाई गई है ।",
        "send": "भेजे",
        "receive": "प्राप्त करे"
    },
    "accountManagement": {
        "viewSeed": "सीड देखें",
        "viewAddresses": "पते देखें",
        "editAccountName": "खाता नाम सुधार करें",
        "deleteAccount": "खाता नष्ट करें",
        "addNewAccount": "नया खाता जोड़ें"
    },
    "addCustomNode": {
        "customNodeAdded": "कस्टम नोड जोड़ा गया",
        "customNodeCouldNotBeAdded": "कस्टम नोड जोड़ा नहीं जा सका",
        "customNodeAddedSuccessfully": "कस्टम नोड सफलतापूर्वक जोड़ा गया है ।",
        "customNode": "कस्टम नोड",
        "invalidNodeResponse": "नोड ने कोई अमान्य प्रतिक्रिया दिया ।",
        "httpNodeError": "ट्रिनिटी मोबाइल केवल https नोड्स का समर्थन करता है ।",
        "add": "जोड़ें",
        "nodeFieldEmpty": "यह फील्ड रिक्त है।",
        "nodeFieldEmptyExplanation": "कृपया कोई कस्टम नोड दर्ज करें ।"
    },
    "addNewAccount": {
        "useExistingSeed": "मौजूदा सीड का उपयोग करें",
        "createNewSeed": "नया सीड बनाएं"
    },
    "advancedSettings": {
        "selectNode": "नोड चुने",
        "addCustomNode": "कस्टम नोड जोड़ें",
        "manualSync": "मैन्युअल सिंक",
        "snapshotTransition": "स्नैपशॉट",
        "pow": "Proof of Work",
<<<<<<< HEAD
        "autoPromotion": "Auto-promotion",
        "autoPromotionExplanation":
            "Auto-promotion helps to confirm your transactions on the Tangle. Enable this setting if you are having difficulty getting your transactions to confirm.",
        "autoPromotionPoW": "Auto-promotion is only possible on nodes that support remote Proof of Work."
=======
        "autoPromotion": "ऑटो प्रमोशन",
        "autoPromotionExplanation": "ऑटो प्रमोशन आपके लेनदेन की पुष्टि करने में मदद करता है । इस सेटिंग को सक्षम करें यदि आपको पुष्टि करने के लिए अपने लेन-देन में कठिनाई हो रही है ।",
        "autoPromotionPoW": "स्वत: पदोन्नति केवल उन नोड्स पर संभव है जो कार्य के दूरस्थ प्रमाण का समर्थन करते हैं।"
>>>>>>> fdb7f56c
    },
    "advancedThemeCustomisation": {
        "background": "बैकग्राउंड",
        "frame": "फ्रेम"
    },
    "themeCustomisation": {
        "theme": "थीम"
    },
    "currencySelection": {
        "currency": "करेंसी"
    },
    "logoutConfirmationModal": {
        "logoutConfirmation": "क्या वाकई आप लॉग आउट करने के लिए चाहते हैं?"
    },
    "qrScanner": {
        "scan": "QR कोड स्कैन करें"
    },
    "unitInfoModal": {
        "unitSystem": "यूनिट सिस्टम",
        "trillion": "ट्रिलीयन",
        "billion": "बिलियन",
        "million": "मिलियन",
        "thousand": "हज़ार",
        "one": "एक"
    },
    "usedAddressModal": {
<<<<<<< HEAD
        "cantSpendFullBalanceQuestion": "Why can't I spend my full balance?",
        "spentAddressExplanation":
            "You have funds on one or more spent addresses. Address reuse is dangerous in IOTA, so this wallet does not allow you to send from the same address more than once.",
        "discordInformation": "Please head to the #help channel on Discord to find out what you can do."
=======
        "cantSpendFullBalanceQuestion": "मैं अपना पूरा बैलेंस क्यों नहीं खर्च कर सकता?",
        "spentAddressExplanation": "आपके एक या अधिक खर्च हो चुके एड्रेस पर बैलेंस है | एड्रेस का दोबारा उपयोग करना खतरनाक हो सकता है, इसलिए यह वॉलेट आपको एक ही पते से एक से अधिक बार भेजने की अनुमति नहीं देता है ।",
        "discordInformation": "यह पता लगाने के लिए कि आप क्या कर सकते हैं, कृपया डिस्कॉर्ड पर #help चैनल पर जाएं।"
>>>>>>> fdb7f56c
    },
    "deleteAccount": {
        "areYouSure": "<0> </ 0> <1> क्या आप वाकई <3> {{accountName}}? </ 3> हटाना चाहते हैं </ 1> <2> </ 2>",
        "yourSeedWillBeRemoved": "आपके सीड और लेन-देन विवरण को हटा दिया जाएगा ।",
        "thisAction": "यह पूर्ववत् नहीं किया जा सकता है!",
        "enterPassword": "इस खाते को हटाने के लिए अपना पासवर्ड दर्ज करें ।"
    },
    "manualSync": {
        "outOfSync": "क्या आपका लेन-देन विवरण ऐसा दिखाई देता है कि वह सिंक से बाहर हो?",
        "pressToSync": "अपना खाता सिंक करने के लिए नीचे दिए बटन को दबाएं ।",
        "thisMayTake": "इसमें कुछ समय लग सकता है । आप अपने डिवाइस धीमा देख सकते हैं ।",
        "doNotClose": "कृपया ध्यान दें, ऐप को मिनिमाइज से सिंक रद्द हो जाएगा।",
        "syncAccount": "सिंक खाता",
        "syncingYourAccount": "अपना खाता सिंक्रनाइज़ कर रहा है ।"
    },
    "useExistingSeed": {
        "title": "सीड और खाता नाम दर्ज करें ।",
        "incorrectFormat": "सीड का फॉर्मेट सही नहीं है",
        "validSeedExplanation": "वैध सीड 81 वर्ण होना चाहिए और केवल A-Z या 9 होते हैं ।"
    },
    "viewSeed": {
        "enterPassword": "अपना सीड देखने के लिए पासवर्ड दर्ज करें ।",
        "viewSeed": "सीड देखें",
        "hideSeed": "सीड छुपाएं"
    },
    "saveSeedConfirmation": {
        "didSaveSeed": "क्या आपने सीड का बैक अप ले लिया?",
        "alreadyHave": "मैंने अपना सीड सहेज लिया है",
<<<<<<< HEAD
        "reenterSeed": "At the next step you will be asked to re-enter your seed.",
        "reenterSeedWarning":
            "If you have not backed up your seed and your device fails, you will lose all of your IOTA.",
        "pleaseConfirm": "Please confirm you have securely stored your seed."
=======
        "reenterSeed": "अगले कदम पर आप अपने सीड फिर से दर्ज करने के लिए कहा जाएगा ।",
        "reenterSeedWarning": "आप अपने सीड का समर्थन नहीं किया है और अपने डिवाइस विफल रहता है, तो आप अपने IOTA के सभी खो देंगे ।",
        "pleaseConfirm": "कृपया पुष्टि करें कि आप सुरक्षित रूप से अपने सीड संग्रहीत है ।"
>>>>>>> fdb7f56c
    },
    "walletResetConfirmation": {
        "cannotUndo": "यह क्रिया पूर्ववत् नहीं की जा सकती ।",
        "warning":
            "<0> <0> अपने वॉलेट डेटा के सभी </0> <1> सीड्स, पासवर्ड, </1> <2> और </2> <3> सहित अन्य अकाउंट की जानकारी </3> <4> खो जाएंगे । </4> </0>"
    },
    "fingerprintSetup": {
        "instructionsEnable": "फ़िंगरप्रिंट प्रमाणीकरण चालू करने के लिए अपने डिवाइस के फ़िंगरप्रिंट रीडर को स्पर्श करें.",
        "instructionsDisable": "फ़िंगरप्रिंट प्रमाणीकरण बंद करने के लिए अपने डिवाइस के फ़िंगरप्रिंट रीडर को स्पर्श करें.",
        "fingerprintAuthEnabled": "फ़िंगरप्रिंट प्रमाणीकरण चालू किया गया",
        "fingerprintAuthEnabledExplanation": "आपने सफलतापूर्वक फिंगरप्रिंट प्रमाणीकरण चालू कर दिया है",
        "fingerprintAuthDisabled": "फ़िंगरप्रिंट प्रमाणीकरण बंद किया गया",
        "fingerprintAuthDisabledExplanation": "आपने सफलतापूर्वक फिंगरप्रिंट प्रमाणीकरण बंद कर दिया है",
        "fingerprintAuthFailed": "फ़िंगरप्रिंट प्रमाणीकरण असफल रहा",
        "fingerprintAuthFailedExplanation": "फ़िंगरप्रिंट प्रमाणन विफल हुआ । कृपया पुन: प्रयास करें ।",
        "status": "स्टेटस",
<<<<<<< HEAD
        "fingerprintUnavailable": "Biometric authentication unavailable",
        "fingerprintUnavailableExplanation":
            "Your device does not support biometric authentication or it has not been configured in the device settings.",
=======
        "fingerprintUnavailable": "बायोमेट्रिक प्रमाणीकरण अनुपलब्ध",
        "fingerprintUnavailableExplanation": "आपका डिवाइस बायोमेट्रिक प्रमाणीकरण का समर्थन नहीं करता है या यह डिवाइस सेटिंग्स में कॉंफ़िगर नहीं किया गया है ।",
>>>>>>> fdb7f56c
        "buttonInstructionsDisable": "फ़िंगरप्रिंट प्रमाणीकरण को बंद करने के लिए नीचे बटन दबाएँ.",
        "buttonInstructionsEnable": "फ़िंगरप्रिंट प्रमाणीकरण को चालू करने के लिए नीचे बटन दबाएँ.",
        "buttonInstructionsDisableIPhoneX": "चेहरा आईडी को निष्क्रिय करने के लिए नीचे बटन दबाएँ.",
        "buttonInstructionsEnableIPhoneX": "चेहरा आईडी सक्षम करने के लिए नीचे दिए गए बटन दबाएँ.",
        "instructionsLogin": "लॉग इन करने के लिए फ़िंगरप्रिंट रीडर स्पर्श करें ।"
    },
    "transferConfirmation": {
        "youAreAbout": "आप पते पर {{contents}} भेजने वाले है",
        "aMessage": "संदेश"
    },
    "twoFA": {
        "wrongCode": "गलत कोड!",
        "wrongCodeExplanation": "आपके द्वारा दर्ज किया कोड गलत है।",
        "emptyCode": "रिक्त कोड",
        "emptyCodeExplanation": "कृपया कोई कोड दर्ज करें और पुनः प्रयास करे ।",
        "keyCopied": "कुंजी क्लिपबोर्ड में प्रतिलिपि बनाई गई",
        "keyCopiedExplanation": "आपकी 2FA कुंजी की क्लिपबोर्ड पर प्रतिलिपि बनाई गई है ।",
        "addKey": "अपने 2FA ऐप में इस कुंजी को जोड़ें",
        "key": "कुँजी",
        "twoFAEnabled": "2FA अब चालू है",
        "twoFAEnabledExplanation": "आपने सफलतापूर्वक 2FA प्रमाणीकरण चालू कर दिया है",
        "twoFADisabled": "2FA अब चालू है",
        "twoFADisabledExplanation": "आपने सफलतापूर्वक 2FA प्रमाणीकरण चालू कर दिया है",
        "enterCode": "अपने 2FA एप्लिकेशन से कोड दर्ज करें",
        "code": "कोड",
        "twoFaToken": "2FA टोकन"
    },
    "chart": {
        "mcap": "MCAP",
        "change": "बदलें",
        "volume": "वॉल्यूम (24 घ)",
        "currentValue": "वर्तमान वैल्यू",
        "error": "चार्ट डेटा लाने में त्रुटि"
    },
    "rootDetection": {
        "warning": "चेतावनी!",
        "appearsRooted": "आपका डिवाइस निहित प्रतीत होता है ।",
        "securityRisk": "यह अपने वॉलेट की सुरक्षा के लिए एक महत्वपूर्ण जोखिम पैदा कर सकते हैं ।",
        "continueDepsiteRisk": "क्या आप इस जोखिम के बावजूद जारी रखना चाहते हैं?"
    },
    "pow": {
        "feeless": "IOTA में निशुल्क ट्रांजेक्शन भेजने के लिए काम का थोड़ा सा सबूत पूरा करना जरूरी होता है ।",
        "localOrRemote":
            "काम का सबूत या तो अपने डिवाइस पर स्थानीय रूप से पूरा किया जा सकता है, या एक नोड के लिए बिकवाली की ।",
        "local": "स्थानीय",
        "remote": "दूरस्थ",
        "powUpdated": "कार्य सेटिंग्स का प्रमाण",
        "powUpdatedExplanation": "आपका कार्य कॉन्फ़िगरेशन का प्रमाण अपडेट किया गया है ।",
        "noWebGLSupport": "WebGL सपोर्ट नहीं करता",
        "noWebGLSupportExplanation": "आपका कंप्यूटर WebGL का सपोर्ट नहीं करता । कृपया दूरस्थ PoW का उपयोग करें ।"
    },
    "autoPromotion": {
        "autoPromotionUpdated": "ऑटो प्रमोशन सेटिंग",
        "autoPromotionUpdatedExplanation": "आपका स्वत:-प्रचार कॉंफ़िगरेशन अपडेट कर दिया गया है ।"
    },
    "progressSteps": {
        "checkingNodeHealth": "नोड स्वास्थ्य जांच रहा है",
        "validatingReceiveAddress": "प्राप्त पता की जाँच कर रहे है",
        "syncingAccount": "खाता सिंकिंग",
        "preparingInputs": "इनपुट की तैयारी",
        "preparingTransfers": "ट्रांसफर के लिए रेडी हो रहे है",
        "gettingTransactionsToApprove": "लेन-देन को मंजूरी मिल रही",
        "proofOfWork": "काम का प्रमाण पूरा करना",
        "broadcasting": "प्रसारण"
    },
    "snapshotTransition": {
        "cannotCompleteTransition": "स्नैपशॉट पूरा नहीं कर सकता",
        "cannotCompleteTransitionExplanation": "इस प्रक्रिया को पूरा करने के लिए आपका बैलेंस 0 से अधिक होना चाहिए ।",
        "transitionComplete": "स्नैपशॉट पूर्ण",
        "transitionCompleteExplanation": "स्नैपशॉट सफलतापूर्वक पूर्ण हुआ ।",
        "detectedBalance": "शेष अमाउंट: {{amount}}{{unit}}",
        "isThisCorrect": "क्या यह सही है?",
        "snapshotExplanation": "टेंगल के साइज को छोटा करने के लिए एक स्नैपशॉट किया जाता है",
        "hasSnapshotTakenPlace": "क्या स्नैपशॉट चालू हो गया है? ट्रांजीशन के लिए नीचे बटन दबाएं ।",
        "transition": "ट्रांजीशन",
        "transitioning": "स्नैपशॉट के लिए स्नैपशॉट ।",
        "generatingAndDetecting": "बैलेंस चेक करने के साथ नया एड्रेस गेनेराते हो रहा है |",
        "attaching": "एड्रेस को टैंगल से अटैच कर रहे है"
    },
    "deepLink": {
        "autofill": "ऑटो फील सफल",
        "autofillExplanation": "लिंक से लेनदेन डेटा का स्वत: भरण"
    },
    "updates": {
<<<<<<< HEAD
        "errorRetrievingUpdateData": "Error retrieving update data",
        "errorRetrievingUpdateDataExplanation": "There was an error retrieving update data. Please try again.",
        "noUpdatesAvailable": "No updates available",
        "noUpdatesAvailableExplanation": "You've got the latest version of IOTA Trinity desktop wallet!",
        "newVersionAvailable": "New version available",
        "newVersionAvailableExplanation":
            "A new <strong>Trinity</strong> <strong>{{version}}</strong> version is available. Please read the release details carefully and verify the download source before updating:",
        "downloadRelease": "Download release",
        "skipUpdate": "Skip update"
=======
        "errorRetrievingUpdateData": "अपडेट डेटा पुनर्प्राप्त करने में त्रुटि",
        "errorRetrievingUpdateDataExplanation": "अपडेट डेटा पुनर्प्राप्त करने में कोई त्रुटि आई । कृपया पुन: प्रयास करें ।",
        "noUpdatesAvailable": "कोई अपडेट उपलब्ध नहीं",
        "noUpdatesAvailableExplanation": "आपको IOTA ट्रिनिटी डेस्कटॉप वॉलेट का नवीनतम संस्करण मिल गया है!",
        "newVersionAvailable": "नया संस्करण उपलब्ध है",
        "newVersionAvailableExplanation": "एक नया <strong>ट्रिनिटी </strong><strong> {{version}}</strong> वर्जन उपलब्ध है । कृपया जारी विवरण को ध्यानपूर्वक पढ़ें और अपडेट करने से पहले डाउनलोड को सत्यापित करें:",
        "downloadRelease": "डाउनलोड रिलीज",
        "skipUpdate": "अपडेट को नज़रअंदाज़ करे"
>>>>>>> fdb7f56c
    },
    "notificationLog": {
        "errorLog": "त्रुटि लॉग"
    },
    "terms": {
        "termsAndConditions": "नियम एवं शर्तें",
        "accept": "मैं स्वीकार करता हूं"
    },
    "privacyPolicy": {
        "privacyPolicy": "गोपनीयता नीति",
        "agree": "मैं सहमत हूँ"
    }
}<|MERGE_RESOLUTION|>--- conflicted
+++ resolved
@@ -15,17 +15,6 @@
         "messageSentMessage": "ट्रांसफर के लिए Tangle को भेजा गया",
         "keyReuse": "पहले से खर्च एड्रेस पर भेजा जा रहा है",
         "keyReuseError": "आप उस पते पर नहीं भेज सकते हैं जो पहले से ही खर्च किया गया है",
-<<<<<<< HEAD
-        "invalidResponse": "Node error",
-        "invalidResponseExplanation": "The node returned an error. Try changing node.",
-        "invalidResponsePollingExplanation": "The node returned an error while polling. Try changing node.",
-        "invalidResponseFetchingAccount":
-            "The node returned an error while fetching your account information. Try changing node.",
-        "invalidResponseSendingTransfer": "The node returned an error while sending the transfer. Try changing node.",
-        "nodeOutOfSync": "Node out of sync",
-        "nodeOutOfSyncExplanation": "Your currently selected node is out of sync. Please change node or try again.",
-        "thisNodeOutOfSync": "This node is out of sync. Please change node or try again.",
-=======
         "invalidResponse": "नोड त्रुटि",
         "invalidResponseExplanation": "नोड ने कोई त्रुटि लौटाई । नोड बदलने का प्रयास करें ।",
         "invalidResponsePollingExplanation": "पोलिंग करते समय नोड ने कोई त्रुटि लौटाई । नोड बदलने का प्रयास करें ।",
@@ -34,7 +23,6 @@
         "nodeOutOfSync": "नोड सिंक से बाहर",
         "nodeOutOfSyncExplanation": "आपका वर्तमान में चयनित नोड सिंक से बाहर है । कृपया नोड बदलें या पुन: प्रयास करें ।",
         "thisNodeOutOfSync": "आपका वर्तमान में चयनित नोड सिंक से बाहर है । कृपया नोड बदलें या पुन: प्रयास करें ।",
->>>>>>> fdb7f56c
         "seed": "सीड",
         "checksum": "चेकसम",
         "back": "वापस",
@@ -88,16 +76,9 @@
         "node": "नोड",
         "cannotPerformAction": "कार्रवाई नहीं कर सकते",
         "cannotPerformActionExplanation": "वॉलेट रीसेट करने के लिए एडवांस सेटिंग पर जाएं ।",
-<<<<<<< HEAD
-        "attachToTangleUnavailable": "Remote Proof of Work is unavailable",
-        "attachToTangleUnavailableExplanation":
-            "Remote Proof of Work is not available on your selected node. Either change node or set Proof of Work to Local in Advanced Settings.",
-        "attachToTangleUnavailableExplanationShort": "Remote Proof of Work is not available on your selected node.",
-=======
         "attachToTangleUnavailable": "कार्य का दूरस्थ प्रमाण उपलब्ध नहीं है",
         "attachToTangleUnavailableExplanation": "कार्य का दूरस्थ प्रमाण आपके चयनित नोड पर उपलब्ध नहीं है । या तो नोड बदलें या कार्य का प्रमाण स्थानीय में उंनत सेटिंग्स में सेट करें ।",
         "attachToTangleUnavailableExplanationShort": "आपके चुने हुए नोड के लिए \"टैंगल से अटैच\" उपलब्ध नहीं है",
->>>>>>> fdb7f56c
         "wallet": "वॉलेट",
         "sent": "भेजे गए",
         "received": "प्राप्त हुआ",
@@ -117,19 +98,6 @@
         "promotingTransaction": "प्रोमोटिंग ट्रांसफर",
         "autopromoting": "ऑटोप्रोमोटिंग ट्रांसफर",
         "autopromotingExplanation": "हैश {{hash}} ट्रांजेक्शन को प्रमोट कर रहे है",
-<<<<<<< HEAD
-        "rebroadcasted": "Successfully rebroadcasted transaction",
-        "rebroadcastedExplanation": "Rebroadcasted transaction with hash {{hash}}",
-        "rebroadcastError": "Could not rebroadcast transaction",
-        "rebroadcastErrorExplanation": "Something went wrong while rebroadcasting your transaction. Please try again.",
-        "promoted": "Successfully promoted transaction",
-        "promotedExplanation": "Promoted transaction with hash {{hash}}",
-        "autopromotionError": "Could not auto-promote transaction",
-        "autopromotionErrorExplanation":
-            "Remote Proof of Work is not available on your selected node. Please change node and reenable auto-promotion.",
-        "promotionError": "Could not promote transaction",
-        "promotionErrorExplanation": "Something went wrong while promoting your transaction. Please try again.",
-=======
         "rebroadcasted": "ट्रान्सेक्शन को सफलतापूर्वक री ब्रॉडकास्ट किया गया |",
         "rebroadcastedExplanation": "हैश {{hash}} ट्रांजेक्शन को प्रमोट कर रहे है",
         "rebroadcastError": "ट्रांसैक्शन को प्रोमोट नहीं कर सकते",
@@ -140,7 +108,6 @@
         "autopromotionErrorExplanation": "PoW आपके चयनित नोड पर उपलब्ध नहीं है । कृपया नोड बदलें और ऑटो प्रमोशन को पुनः सक्षम करें ।",
         "promotionError": "ट्रांसैक्शन को प्रोमोट नहीं कर सकते",
         "promotionErrorExplanation": "ट्रांसफर करते समय कुछ गड़बड़ हो गई । कृपया पुन: प्रयास करें ।",
->>>>>>> fdb7f56c
         "noLongerValid": "जिस बंडल को आप प्रोमोट करने का प्रयास कर रहे है वह अब मान्य नहीं है",
         "transactionAlreadyConfirmed": "ट्रान्सेक्शन की पहले ही पुष्टि हो गयी है",
         "transactionAlreadyConfirmedExplanation": "जिस ट्रान्सेक्शन को बढ़ावा देने के लिए आप प्रयास कर रहे है उसकी पहले से ही पुष्टि जा चुकी है ।",
@@ -149,49 +116,6 @@
         "pleaseWait": "कृपया प्रतीक्षा करें",
         "pleaseWaitEllipses": "कृपया प्रतीक्षा करें...",
         "pleaseWaitExplanation": "ट्रिनिटी एक और काम कर रहा है । कृपया प्रतीक्षा करें और पुन: प्रयास करे ।",
-<<<<<<< HEAD
-        "pleaseWaitTransferExplanation":
-            "आपका उपलब्ध बैलेंस वर्तमान में अंय स्थानांतरण में उपयोग किया जा रहा है । पुन: प्रयास करने से पहले पुष्टि करने के लिए कृपया प्रतीक्षा करें ।",
-        "pleaseWaitIncomingTransferExplanation":
-            "You have incoming transfers. Please wait for them to confirm before trying again.",
-        "snapshotTransitionInProgress": "स्नैपशॉट प्रगति में",
-        "snapshotTransitionInProgressExplanation": "इस प्रक्रिया के पूर्ण होने तक कृपया प्रतीक्षा करें ।",
-        "checkForUpdates": "Check for Updates",
-        "account": "Account",
-        "enterPasswordToAccessSettings": "Enter your password to access account settings",
-        "enterYourPassword": "Enter your password",
-        "changeNode": "Change Node",
-        "addCustomNode": "Add Custom Node",
-        "nodeChanged": "Node changed",
-        "nodeChangedExplanation": "The node has been changed successfully.",
-        "nodeMustUseHTTPS": "Invalid node (non HTTPS)",
-        "nodeMustUseHTTPSExplanation": "Only custom nodes using HTTPS are allowed.",
-        "nodeDuplicated": "Duplicated node",
-        "nodeDuplicatedExplanation": "The custom node is already listed.",
-        "nodeAutoChanged": "Auto-switched node",
-        "nodeAutoChangedExplanation": "Switched to new node {{- nodeAddress}} as selected node is offline.",
-        "fingerprintOnSend": "Touch fingerprint reader to authorise the transfer",
-        "masterKey": "Your IOTA seed is the master key to your funds.",
-        "seedThief": "If someone else has your seed they can steal your IOTA.",
-        "googlePlayServicesNotAvailable": "Google Play Services not available",
-        "couldNotVerifyDeviceIntegrity":
-            "Could not verify device integrity because Google Play Services are not available.",
-        "clear": "CLEAR",
-        "noNetworkConnection": "No network connection",
-        "noNetworkConnectionExplanation": "Your internet connection appears to be offline.",
-        "spentAddressExplanation": "WARNING: Funds on spent addresses",
-        "discordInformation":
-            "Sending from the same address more than once is dangerous. Please head to the #help channel on Discord to find out what you can do.",
-        "androidInsecureClipboardWarning": "Android does not provide a secure clipboard.",
-        "androidCopyPasteWarning": "Never copy/paste your seed on an Android device.",
-        "willNotCopyPasteSeed": "I will not copy/paste my seed",
-        "mustBeStoredAppropriately": "It must be stored appropriately.",
-        "deviceMayBecomeUnresponsive": "Your device may become unresponsive for a while",
-        "isYourBalanceCorrect": "Is your balance correct?",
-        "ifYourBalanceIsNotCorrect":
-            "If your balance is not correct, it is likely that you are using a pre-snapshot seed.",
-        "headToAdvancedSettingsForTransition": "Head to Advanced Settings and perform a Snapshot Transition."
-=======
         "pleaseWaitTransferExplanation": "आपका उपलब्ध बैलेंस वर्तमान में अंय स्थानांतरण में उपयोग किया जा रहा है । पुन: प्रयास करने से पहले पुष्टि करने के लिए कृपया प्रतीक्षा करें ।",
         "pleaseWaitIncomingTransferExplanation": "आपके एड्रेस में एक ट्रान्सेक्शन लंबित है | उसे कन्फर्म होने तक प्रतीक्षा करे |",
         "snapshotTransitionInProgress": "स्नैपशॉट प्रगति में",
@@ -228,15 +152,12 @@
         "isYourBalanceCorrect": "क्या आपका बैलेंस सही है?",
         "ifYourBalanceIsNotCorrect": "यदि आपका बैलेंस सही नहीं है, तो संभव है कि आप पूर्व-स्नैपशॉट सीड का उपयोग कर रहे हों ।",
         "headToAdvancedSettingsForTransition": "एडवांस सेटिंग के लिए आगे बढ़े और स्नैपशॉट ट्रांजिट करे"
->>>>>>> fdb7f56c
     },
     "addAdditionalSeed": {
         "seedInvalidChars": "सीड में अवैध वर्ण हैं।",
-        "seedInvalidCharsExplanation":
-            "सीड केवल कैपिटल अक्षर A-Z और संख्या 9 से मिलकर बना सकते हैं । आपके बीज में अमांय वर्ण हैं । कृपया पुन: प्रयास करें ।",
+        "seedInvalidCharsExplanation": "सीड केवल कैपिटल अक्षर A-Z और संख्या 9 से मिलकर बना सकते हैं । आपके बीज में अमांय वर्ण हैं । कृपया पुन: प्रयास करें ।",
         "seedTooShort": "सीड बहुत छोटा है",
-        "seedTooShortExplanation":
-            "आपका सीड कम से कम {{maxLength}} वर्ण होना चाहिए। यह वर्तमान में {{currentLength}} वर्ण लंबा है कृपया पुन: प्रयास करें।",
+        "seedTooShortExplanation": "आपका सीड कम से कम {{maxLength}} वर्ण होना चाहिए। यह वर्तमान में {{currentLength}} वर्ण लंबा है कृपया पुन: प्रयास करें।",
         "nameInUse": "खाता पहले से ही उपयोग में है",
         "nameInUseExplanation": "कृपया अपने सीड के लिए एक खाता नाम दर्ज करें",
         "enterAccountName": "खाता नाम दर्ज करें।",
@@ -258,30 +179,11 @@
         "passwordTooShort": "पासवर्ड बहुत छोटा है",
         "passwordTooShortExplanation": "Your password must be at least 8 characters. Please try again.",
         "oldPassword": "पुराना पासवर्ड सेट नहीं कर सकता",
-        "oldPasswordExplanation":
-            "आप अपने नए पासवर्ड के रूप में पुराने पासवर्ड का उपयोग नहीं कर सकते। कृपया एक नया पासवर्ड के साथ फिर से प्रयास करें।",
+        "oldPasswordExplanation": "आप अपने नए पासवर्ड के रूप में पुराने पासवर्ड का उपयोग नहीं कर सकते। कृपया एक नया पासवर्ड के साथ फिर से प्रयास करें।",
         "ensureStrongPassword": "सुनिश्चित करें कि आप एक मजबूत पासवर्ड का उपयोग करे, जिसमे कम से कम 12 वर्ण हो ।",
         "currentPassword": "वर्तमान पासवर्ड",
         "newPassword": "नया पासवर्ड",
         "confirmPassword": "नए पासवर्ड की पुष्टि करें",
-<<<<<<< HEAD
-        "passwordTooWeak": "Password too weak",
-        "passwordTooWeakReason":
-            "Your password is too weak. Use a combination of words, and avoid common phrases, names or dates",
-        "reasonRow": "Straight rows of keys are easy to guess",
-        "reasonPattern": "Short patterns of keys are easy to guess",
-        "reasonNames": "Common names and surnames are easy to guess",
-        "reasonRepeats": "Repeats like 'aaa' are easy to guess",
-        "reasonRepeats2": "Repeats like 'abcabcabc' are only slightly harder to guess than 'abc'",
-        "reasonSequence": "Sequences like abc or 54321 are easy to guess",
-        "reasonYears": "Recent years are easy to guess",
-        "reasonDates": "Dates are often easy to guess",
-        "reasonTop10": "This is a top 10 common password",
-        "reasonTop100": "This is a top 100 common password",
-        "reasonCommon": "This is a very common password",
-        "reasonSimilar": "This is similar to a commonly-used password",
-        "reasonWord": "A single word is easy to guess"
-=======
         "passwordTooWeak": "पासवर्ड बहुत कमज़ोर",
         "passwordTooWeakReason": "आपका पासवर्ड बहुत कमज़ोर है । शब्दों के संयोजन का उपयोग करें, और सामांय वाक्यांशों, नामों या दिनांकों से बचें",
         "reasonRow": "चाबी की सीधी पंक्तियाँ अनुमान लगाना आसान है",
@@ -297,7 +199,6 @@
         "reasonCommon": "यह एक आम पासवर्ड है",
         "reasonSimilar": "यह आमतौर पर उपयोग किए जाने वाले पासवर्ड के समान होता है",
         "reasonWord": "शब्द का अनुमान लगाना आसान है"
->>>>>>> fdb7f56c
     },
     "copyToClipboard": {
         "seedCleared": "सीड हटाया गया",
@@ -309,18 +210,6 @@
         "doNotStore": "अपने सीड को सीधे शब्दों में संग्रहीत न करें",
         "copyToClipboard": "सीड कॉपी करे",
         "shareSeed": "अपने सीड को एक सुरक्षित पासवर्ड मैनेजर में साझा करें",
-<<<<<<< HEAD
-        "storeEncrypted": "Store your seed encrypted in a password manager.",
-        "doNotOpen": "Do not open any other apps during this process.",
-        "tapConfirm": "Please tap the checkbox below to confirm.",
-        "passwordManagerCheckbox": "I will store my seed in a password manager",
-        "copy": "COPY",
-        "noPasswordManagers": "No supported password managers installed",
-        "noPasswordManagersExplanation":
-            "No supported password managers were found on your device. Please install Keepass2Android.",
-        "followTutorialToSecurelyShareSeed":
-            "If you wish to store your seed in a password manager, you must follow a tutorial from the following link"
-=======
         "storeEncrypted": "एन्क्रिप्ट कर पासवर्ड मैनेजर में अपने सीड को स्टोर करे",
         "doNotOpen": "इस प्रक्रिया के दौरान किसी भी अन्य एप्लीकेशन न खोले।",
         "tapConfirm": "कृपया पुष्टि करने के लिए नीचे चेकबॉक्स टैप करें ।",
@@ -329,17 +218,13 @@
         "noPasswordManagers": "कोई समर्थित पासवर्ड प्रबंधक स्थापित नहीं",
         "noPasswordManagersExplanation": "आपके डिवाइस पर कोई समर्थित पासवर्ड प्रबंधक नहीं मिले । कृपया Keepass2Android स्थापित करें ।",
         "followTutorialToSecurelyShareSeed": "आप एक पासवर्ड प्रबंधक में अपने सीड स्टोर करना चाहते हैं, तो आप निम्न लिंक से एक ट्यूटोरियल का पालन करना होगा"
->>>>>>> fdb7f56c
     },
     "enterSeed": {
         "invalidCharacters": "सीड में अवैध वर्ण हैं।",
-        "invalidCharactersExplanation":
-            "सीड केवल कैपिटल अक्षर A-Z और संख्या 9 से मिलकर बना सकते हैं । आपके बीज में अमांय वर्ण हैं । कृपया पुन: प्रयास करें ।",
+        "invalidCharactersExplanation": "सीड केवल कैपिटल अक्षर A-Z और संख्या 9 से मिलकर बना सकते हैं । आपके बीज में अमांय वर्ण हैं । कृपया पुन: प्रयास करें ।",
         "seedTooShort": "सीड बहुत छोटा है",
-        "seedTooShortExplanation":
-            "आपका पासवर्ड कम से कम {{maxLength}} वर्ण होना चाहिए। यह वर्तमान में {{currentLength}} वर्ण लंबा है कृपया पुन: प्रयास करें।",
-        "seedExplanation":
-            "सीड {{maxLength}} वर्ण लंबा होना चाहिए, और इसमें कैपिटल अक्षर A-Z या 9 नंबर होना चाहिए। आप {{maxLength}} वर्णों से अधिक लम्बे seed का उपयोग नहीं कर सकते।",
+        "seedTooShortExplanation": "आपका पासवर्ड कम से कम {{maxLength}} वर्ण होना चाहिए। यह वर्तमान में {{currentLength}} वर्ण लंबा है कृपया पुन: प्रयास करें।",
+        "seedExplanation": "सीड {{maxLength}} वर्ण लंबा होना चाहिए, और इसमें कैपिटल अक्षर A-Z या 9 नंबर होना चाहिए। आप {{maxLength}} वर्णों से अधिक लम्बे seed का उपयोग नहीं कर सकते।",
         "neverShare": "कभी किसी के साथ अपने सीड साझा नहीं करें"
     },
     "home": {
@@ -381,16 +266,9 @@
         "whatIsASeed": "सीड क्या है?"
     },
     "onboardingComplete": {
-<<<<<<< HEAD
-        "allDone": "All Done!",
-        "openYourWallet": "Open your wallet",
-        "walletReady":
-            "वॉलेट अब सेट है और उपयोग करने के लिए तैयार है । यदि आप भविष्य में कोई परिवर्तन करने की जरूरत है, सेटिंग्स मेनू में देखो ।"
-=======
         "allDone": "सब हो गया",
         "openYourWallet": "अपना वॉलेट खोलें",
         "walletReady": "वॉलेट अब सेट है और उपयोग करने के लिए तैयार है । यदि आप भविष्य में कोई परिवर्तन करने की जरूरत है, सेटिंग्स मेनू में देखो ।"
->>>>>>> fdb7f56c
     },
     "paperWallet": {
         "clickToPrint": "अपने सीड की एक काग़ज़ की प्रतिलिपि मुद्रित करने के लिए नीचे बटन क्लिक करें ।",
@@ -426,23 +304,6 @@
         "digitalCopy": "डिजिटल कॉपी",
         "seedClearedExplanation": "आपकी सुरक्षा के लिए सीड को क्लिपबोर्ड से मिटा कर दिया गया है ।",
         "iHaveBackedUpMySeed": "मैंने अपना सीड सहेज लिया है",
-<<<<<<< HEAD
-        "letsWriteDownYourSeed": "Lets write down your seed",
-        "youCanHighlightCharacters": "You can highlight 9 characters at a time",
-        "printBlankWallet": "Print a blank wallet",
-        "whatIsCheksum": "Every seed has a corresponding 3 character checksum",
-        "iHavesavedMySeed": "I've saved my seed",
-        "checksumExplanation":
-            "Whenever you add a seed to your wallet, you should ensure that the wallet-generated checksum matches the one you have written down.",
-        "mustSaveYourSeed":
-            "<0> <0> आपको </0> <1> के साथ अपने सीड को नीचे सूचीबद्ध विकल्पों में से कम एक </1> <2> से बचाना होगा । </2> </0>"
-    },
-    "seedReentry": {
-        "pleaseConfirmYourSeed": "Please confirm your seed",
-        "trinityWillNeverAskToReenter":
-            "Trinity will never ask you to re-enter this seed unless you reset your wallet or the app.",
-        "enterYourSeed": "Enter your seed",
-=======
         "letsWriteDownYourSeed": "अपने सीड लिख लेवे",
         "youCanHighlightCharacters": "आप एक बार में 9 वर्णों को हाइलाइट कर सकते हैं",
         "printBlankWallet": "खाली वॉलेट प्रिंट करे",
@@ -455,7 +316,6 @@
         "pleaseConfirmYourSeed": "कृपया अपने सीड की पुष्टि करें।",
         "trinityWillNeverAskToReenter": "जब तक आप अपने वॉलेट और एप्लीकेशन को रिसेट नहीं करेंगे, ट्रिनिटी आपको दोबारा सीड नहीं पूछेगा",
         "enterYourSeed": "अपना सीड डालें",
->>>>>>> fdb7f56c
         "incorrectSeed": "गलत सीड",
         "incorrectSeedExplanation": "आपके द्वारा दर्ज किया गया सीड गलत है । कृपया पुन: प्रयास करें ।",
         "thisIsACheck": "यह सुनिश्चित करने के लिए यह एक जांच है कि आपने अपना बीज सहेजा है",
@@ -471,8 +331,7 @@
         "notEnoughFunds": "अपर्याप्त राशि",
         "notEnoughFundsExplanation": "आपके पास प्रर्याप्त IOTA नहीं है इस ट्रान्सेक्शन के लिए.",
         "keyReuse": "कुंजी पुनः प्रयोग",
-        "keyReuseExplanation":
-            "जिस पते पर आप भेजने का प्रयास कर रहे हैं, उसका उपयोग पहले ही किया जा चुका है। कृपया दूसरे पते का प्रयास करें |",
+        "keyReuseExplanation": "जिस पते पर आप भेजने का प्रयास कर रहे हैं, उसका उपयोग पहले ही किया जा चुका है। कृपया दूसरे पते का प्रयास करें |",
         "recipientAddress": "प्राप्तकर्ता का पता",
         "amount": "राशि",
         "max": "अधिकतम",
@@ -483,53 +342,35 @@
         "invalidMessageTooLongExplanation": "मैसेज की लम्बाई अधिकतम मान्य (१०९३) से ज्यादा है |",
         "send": "भेजें",
         "invalidAmount": "गलत राशि दर्ज की गई",
-        "invalidAmountExplanation":
-            "कृपया कोई मान्य हस्तांतरण राशि दर्ज करें । यह इस पृष्ठ के तल पर IOTA इकाई विवरण देखने के लिए सहायक हो सकता है ।",
+        "invalidAmountExplanation": "कृपया कोई मान्य हस्तांतरण राशि दर्ज करें । यह इस पृष्ठ के तल पर IOTA इकाई विवरण देखने के लिए सहायक हो सकता है ।",
         "maximumSelected": "अधिकतम चयनित राशि",
         "iotaUnits": "IOTA इकाइयों को समझाया गया है",
         "sendMax": "अधिकतम भेजें",
-<<<<<<< HEAD
-        "totalTime": "Total time",
-        "addressPasteDetected": "Address paste detected",
-        "addressPasteExplanation":
-            "It looks like you have pasted an address. Make sure that the address matches the one you want to send to."
-=======
         "totalTime": "कुल समय",
         "addressPasteDetected": "एड्रेस पेस्ट डेटेक्टेड",
         "addressPasteExplanation": "ऐसा लगता है कि आपने एक एड्रेस पेस्ट किया है । सुनिश्चित करें कि एड्रेस उस एक से मेल खाता है जिसे आप भेजना चाहते हैं ।"
->>>>>>> fdb7f56c
     },
     "setPassword": {
         "choosePassword": "नया पासवर्ड दर्ज करें।",
         "passwordTooShort": "पासवर्ड बहुत छोटा है",
-        "passwordTooShortExplanation":
-            "आपका पासवर्ड कम से कम {{minLength}} वर्ण होना चाहिए। यह वर्तमान में {{currentLength}} वर्ण लंबा है कृपया पुन: प्रयास करें।",
+        "passwordTooShortExplanation": "आपका पासवर्ड कम से कम {{minLength}} वर्ण होना चाहिए। यह वर्तमान में {{currentLength}} वर्ण लंबा है कृपया पुन: प्रयास करें।",
         "passwordMismatch": "पासवर्ड्स समान नहीं हैं",
         "passwordMismatchExplanation": "पासवर्ड्स जो आप दर्ज किया, मिलान नहीं हो रहा हैं। कृपया दोबारा लिखें।",
         "nowWeNeedTo": "अब हमें पासवर्ड सेट करने की आवश्यकता है ।",
-        "anEncryptedCopy":
-            "अपने सीड की एक एंक्रिप्टेड प्रतिलिपि आपके डिवाइस पर संग्रहीत किया जाएगा । आप भविष्य में अपने वॉलेट तक पहुंचने के लिए इस पासवर्ड का उपयोग करेंगे ।",
+        "anEncryptedCopy": "अपने सीड की एक एंक्रिप्टेड प्रतिलिपि आपके डिवाइस पर संग्रहीत किया जाएगा । आप भविष्य में अपने वॉलेट तक पहुंचने के लिए इस पासवर्ड का उपयोग करेंगे ।",
         "ensure": "सुनिश्चित करें कि आप एक मजबूत पासवर्ड का उपयोग करे, जिसमे कम से कम 12 वर्ण हो ।",
         "retypePassword": "पासवर्ड पुन: लिखें"
     },
     "setSeedName": {
-<<<<<<< HEAD
-        "letsAddName": "Let's add a name",
-        "canUseMultipleSeeds":
-            "आप इस वॉलेट के साथ कई सीड का उपयोग कर सकते हैं । प्रत्येक सीड को खाता नाम की आवश्यकता है ।",
-=======
         "letsAddName": "आइए एक नाम जोड़ें",
         "canUseMultipleSeeds": "आप इस वॉलेट के साथ कई सीड का उपयोग कर सकते हैं । प्रत्येक सीड को खाता नाम की आवश्यकता है ।",
->>>>>>> fdb7f56c
         "youCanAdd": "आप सेटिंग मेनू में और सीड अधिक जोड़ सकते हैं ।"
     },
     "modeSelection": {
         "expert": "एक्स्पर्ट",
         "standard": "मानक",
-        "expertModeExplanation":
-            "विशेषज्ञ मोड मैन्युअल संवर्धन और पुनर्आसक्ति जैसी अतिरिक्त सुविधाओं तक पहुँच प्रदान करेगा.",
-        "modesExplanation":
-            "यदि आप अनुभवी टैंगल उपयोगकर्ता हैं तो केवल विशेषज्ञ मोड सक्षम करें आप इसे अन्यथा भ्रमित कर सकते हैं"
+        "expertModeExplanation": "विशेषज्ञ मोड मैन्युअल संवर्धन और पुनर्आसक्ति जैसी अतिरिक्त सुविधाओं तक पहुँच प्रदान करेगा.",
+        "modesExplanation": "यदि आप अनुभवी टैंगल उपयोगकर्ता हैं तो केवल विशेषज्ञ मोड सक्षम करें आप इसे अन्यथा भ्रमित कर सकते हैं"
     },
     "settings": {
         "transferSending": "ट्रांसफर हो रहा है",
@@ -571,23 +412,6 @@
         "selectAll": "सभी का चयन करें",
         "securitySettings": "सुरक्षा सेटिंग्स",
         "fingerprint": "बायोमेट्रिक प्रमाणीकरण",
-<<<<<<< HEAD
-        "couldNotFetchRates": "Could not fetch rate",
-        "couldNotFetchRatesExplanation": "Something went wrong while fetching conversion rate for {{currency}}.",
-        "fetchedConversionRates": "Fetched conversion rate",
-        "fetchedConversionRatesExplanation": "Successfully fetched latest conversion rate for {{currency}}.",
-        "undo": "Undo",
-        "redo": "Redo",
-        "aboutTrinity": "About Trinity",
-        "lockScreenTimeout": "Lock Screen Timeout (Minutes)",
-        "autoNodeSwitching": "Automatically switch node when selected is unreachable",
-        "nodeChangeSuccess": "Successfully changed node",
-        "nodeChangeSuccessNoRemotePow":
-            "The node was changed to {{node}}. This node does not support remote Proof of Work.",
-        "nodeChangeSuccessExplanation": "The node was changed to {{node}}.",
-        "nodeChangeError": "Error changing node",
-        "nodeChangeErrorExplanation": "There was an error changing node. Please try again."
-=======
         "couldNotFetchRates": "रेट सूची लायी नहीं जा सकी",
         "couldNotFetchRatesExplanation": "{{currency}} के लिए रूपांतरण दरें लाते समय कुछ गलत हो गया था",
         "fetchedConversionRates": "फ़ेच की गई कनवर्ज़न दर",
@@ -602,7 +426,6 @@
         "nodeChangeSuccessExplanation": "नोड को {{node}} में बदल दिया गया था।",
         "nodeChangeError": "नोड बदलने में त्रुटि",
         "nodeChangeErrorExplanation": "नोड परिवर्तित करने में कोई त्रुटि थी । कृपया पुन: प्रयास करें ।"
->>>>>>> fdb7f56c
     },
     "resetWalletRequirePassword": {
         "enterPassword": "इस खाते को हटाने के लिए अपना पासवर्ड दर्ज करें ।",
@@ -613,29 +436,18 @@
         "creatingSeed": "नया सीड बनाये",
         "okay": "चलो अपने वॉलेट को सेट करे!",
         "doYouAlreadyHaveASeed": "क्या आपके पास पहले से एक सीड है जिसे आप उपयोग करना चाहते हैं?",
-<<<<<<< HEAD
-        "doYouNeedASeed": "Do you need to create a new seed?",
-        "seedExplanation":
-            "IOTA सीड आपके खाते में यूज़रनेम और पासवर्ड की तरह है, जो 81 अक्षरों में से एक शब्द में मिला है।",
-        "noIHaveOne": "No, I have one",
-        "yesINeedASeed": "Yes, I need a seed",
-        "explanation":
-            "<0> <0> आप इसका उपयोग </0> <1> किसी भी वॉलेट </1> <2>, पर </2> <3> किसी भी डिवाइस </3> <4> से अपने फण्ड तक पहुंचने के लिए कर सकते हैं । लेकिन अगर आप अपना सीड खो देते हैं तो आप भी अपना IOTA खो देते हैं । </4> </0>",
-=======
         "doYouNeedASeed": "क्या आपको एक नया सीड बनाने की जरूरत है?",
         "seedExplanation": "IOTA सीड आपके खाते में यूज़रनेम और पासवर्ड की तरह है, जो 81 अक्षरों में से एक शब्द में मिला है।",
         "noIHaveOne": "नहीं, मेरे पास पहले से है",
         "yesINeedASeed": "हाँ, मुझे सीड की जरुरत है",
         "explanation": "<0> <0> आप इसका उपयोग </0> <1> किसी भी वॉलेट </1> <2>, पर </2> <3> किसी भी डिवाइस </3> <4> से अपने फण्ड तक पहुंचने के लिए कर सकते हैं । लेकिन अगर आप अपना सीड खो देते हैं तो आप भी अपना IOTA खो देते हैं । </4> </0>",
->>>>>>> fdb7f56c
         "keepSafe": "कृपया अपने सीड को सुरक्षित रखें",
         "hint": "<0> <0> संकेत: </0> क्लिक करें यदि यह आपकी पहली बार IOTA. </0> का उपयोग कर रहा है"
     },
     "welcome": {
         "thankYou": "वॉलेट डाउनलोड करने के लिए धन्यवाद",
         "weWillSpend": "हम आपके वॉलेट की सेटिंग अगले कुछ मिनटों में करेंगे",
-        "reminder":
-            "आप कुछ स्टेप को छोड़कर आगे बढ़ने का प्रयास कर सकते है, लेकिन हम आपको पूरी प्रक्रिया का पालन करने का आग्रह करते हैं।"
+        "reminder": "आप कुछ स्टेप को छोड़कर आगे बढ़ने का प्रयास कर सकते है, लेकिन हम आपको पूरी प्रक्रिया का पालन करने का आग्रह करते हैं।"
     },
     "writeSeedDown": {
         "yourSeedIs": "आपका सीड {{maxSeedLength}} अक्षरों की लंबाई है, इसे बाएं से दाएं को पढ़ें",
@@ -679,16 +491,9 @@
         "manualSync": "मैन्युअल सिंक",
         "snapshotTransition": "स्नैपशॉट",
         "pow": "Proof of Work",
-<<<<<<< HEAD
-        "autoPromotion": "Auto-promotion",
-        "autoPromotionExplanation":
-            "Auto-promotion helps to confirm your transactions on the Tangle. Enable this setting if you are having difficulty getting your transactions to confirm.",
-        "autoPromotionPoW": "Auto-promotion is only possible on nodes that support remote Proof of Work."
-=======
         "autoPromotion": "ऑटो प्रमोशन",
         "autoPromotionExplanation": "ऑटो प्रमोशन आपके लेनदेन की पुष्टि करने में मदद करता है । इस सेटिंग को सक्षम करें यदि आपको पुष्टि करने के लिए अपने लेन-देन में कठिनाई हो रही है ।",
         "autoPromotionPoW": "स्वत: पदोन्नति केवल उन नोड्स पर संभव है जो कार्य के दूरस्थ प्रमाण का समर्थन करते हैं।"
->>>>>>> fdb7f56c
     },
     "advancedThemeCustomisation": {
         "background": "बैकग्राउंड",
@@ -715,16 +520,9 @@
         "one": "एक"
     },
     "usedAddressModal": {
-<<<<<<< HEAD
-        "cantSpendFullBalanceQuestion": "Why can't I spend my full balance?",
-        "spentAddressExplanation":
-            "You have funds on one or more spent addresses. Address reuse is dangerous in IOTA, so this wallet does not allow you to send from the same address more than once.",
-        "discordInformation": "Please head to the #help channel on Discord to find out what you can do."
-=======
         "cantSpendFullBalanceQuestion": "मैं अपना पूरा बैलेंस क्यों नहीं खर्च कर सकता?",
         "spentAddressExplanation": "आपके एक या अधिक खर्च हो चुके एड्रेस पर बैलेंस है | एड्रेस का दोबारा उपयोग करना खतरनाक हो सकता है, इसलिए यह वॉलेट आपको एक ही पते से एक से अधिक बार भेजने की अनुमति नहीं देता है ।",
         "discordInformation": "यह पता लगाने के लिए कि आप क्या कर सकते हैं, कृपया डिस्कॉर्ड पर #help चैनल पर जाएं।"
->>>>>>> fdb7f56c
     },
     "deleteAccount": {
         "areYouSure": "<0> </ 0> <1> क्या आप वाकई <3> {{accountName}}? </ 3> हटाना चाहते हैं </ 1> <2> </ 2>",
@@ -753,21 +551,13 @@
     "saveSeedConfirmation": {
         "didSaveSeed": "क्या आपने सीड का बैक अप ले लिया?",
         "alreadyHave": "मैंने अपना सीड सहेज लिया है",
-<<<<<<< HEAD
-        "reenterSeed": "At the next step you will be asked to re-enter your seed.",
-        "reenterSeedWarning":
-            "If you have not backed up your seed and your device fails, you will lose all of your IOTA.",
-        "pleaseConfirm": "Please confirm you have securely stored your seed."
-=======
         "reenterSeed": "अगले कदम पर आप अपने सीड फिर से दर्ज करने के लिए कहा जाएगा ।",
         "reenterSeedWarning": "आप अपने सीड का समर्थन नहीं किया है और अपने डिवाइस विफल रहता है, तो आप अपने IOTA के सभी खो देंगे ।",
         "pleaseConfirm": "कृपया पुष्टि करें कि आप सुरक्षित रूप से अपने सीड संग्रहीत है ।"
->>>>>>> fdb7f56c
     },
     "walletResetConfirmation": {
         "cannotUndo": "यह क्रिया पूर्ववत् नहीं की जा सकती ।",
-        "warning":
-            "<0> <0> अपने वॉलेट डेटा के सभी </0> <1> सीड्स, पासवर्ड, </1> <2> और </2> <3> सहित अन्य अकाउंट की जानकारी </3> <4> खो जाएंगे । </4> </0>"
+        "warning": "<0> <0> अपने वॉलेट डेटा के सभी </0> <1> सीड्स, पासवर्ड, </1> <2> और </2> <3> सहित अन्य अकाउंट की जानकारी </3> <4> खो जाएंगे । </4> </0>"
     },
     "fingerprintSetup": {
         "instructionsEnable": "फ़िंगरप्रिंट प्रमाणीकरण चालू करने के लिए अपने डिवाइस के फ़िंगरप्रिंट रीडर को स्पर्श करें.",
@@ -779,14 +569,8 @@
         "fingerprintAuthFailed": "फ़िंगरप्रिंट प्रमाणीकरण असफल रहा",
         "fingerprintAuthFailedExplanation": "फ़िंगरप्रिंट प्रमाणन विफल हुआ । कृपया पुन: प्रयास करें ।",
         "status": "स्टेटस",
-<<<<<<< HEAD
-        "fingerprintUnavailable": "Biometric authentication unavailable",
-        "fingerprintUnavailableExplanation":
-            "Your device does not support biometric authentication or it has not been configured in the device settings.",
-=======
         "fingerprintUnavailable": "बायोमेट्रिक प्रमाणीकरण अनुपलब्ध",
         "fingerprintUnavailableExplanation": "आपका डिवाइस बायोमेट्रिक प्रमाणीकरण का समर्थन नहीं करता है या यह डिवाइस सेटिंग्स में कॉंफ़िगर नहीं किया गया है ।",
->>>>>>> fdb7f56c
         "buttonInstructionsDisable": "फ़िंगरप्रिंट प्रमाणीकरण को बंद करने के लिए नीचे बटन दबाएँ.",
         "buttonInstructionsEnable": "फ़िंगरप्रिंट प्रमाणीकरण को चालू करने के लिए नीचे बटन दबाएँ.",
         "buttonInstructionsDisableIPhoneX": "चेहरा आईडी को निष्क्रिय करने के लिए नीचे बटन दबाएँ.",
@@ -829,8 +613,7 @@
     },
     "pow": {
         "feeless": "IOTA में निशुल्क ट्रांजेक्शन भेजने के लिए काम का थोड़ा सा सबूत पूरा करना जरूरी होता है ।",
-        "localOrRemote":
-            "काम का सबूत या तो अपने डिवाइस पर स्थानीय रूप से पूरा किया जा सकता है, या एक नोड के लिए बिकवाली की ।",
+        "localOrRemote": "काम का सबूत या तो अपने डिवाइस पर स्थानीय रूप से पूरा किया जा सकता है, या एक नोड के लिए बिकवाली की ।",
         "local": "स्थानीय",
         "remote": "दूरस्थ",
         "powUpdated": "कार्य सेटिंग्स का प्रमाण",
@@ -871,17 +654,6 @@
         "autofillExplanation": "लिंक से लेनदेन डेटा का स्वत: भरण"
     },
     "updates": {
-<<<<<<< HEAD
-        "errorRetrievingUpdateData": "Error retrieving update data",
-        "errorRetrievingUpdateDataExplanation": "There was an error retrieving update data. Please try again.",
-        "noUpdatesAvailable": "No updates available",
-        "noUpdatesAvailableExplanation": "You've got the latest version of IOTA Trinity desktop wallet!",
-        "newVersionAvailable": "New version available",
-        "newVersionAvailableExplanation":
-            "A new <strong>Trinity</strong> <strong>{{version}}</strong> version is available. Please read the release details carefully and verify the download source before updating:",
-        "downloadRelease": "Download release",
-        "skipUpdate": "Skip update"
-=======
         "errorRetrievingUpdateData": "अपडेट डेटा पुनर्प्राप्त करने में त्रुटि",
         "errorRetrievingUpdateDataExplanation": "अपडेट डेटा पुनर्प्राप्त करने में कोई त्रुटि आई । कृपया पुन: प्रयास करें ।",
         "noUpdatesAvailable": "कोई अपडेट उपलब्ध नहीं",
@@ -890,7 +662,6 @@
         "newVersionAvailableExplanation": "एक नया <strong>ट्रिनिटी </strong><strong> {{version}}</strong> वर्जन उपलब्ध है । कृपया जारी विवरण को ध्यानपूर्वक पढ़ें और अपडेट करने से पहले डाउनलोड को सत्यापित करें:",
         "downloadRelease": "डाउनलोड रिलीज",
         "skipUpdate": "अपडेट को नज़रअंदाज़ करे"
->>>>>>> fdb7f56c
     },
     "notificationLog": {
         "errorLog": "त्रुटि लॉग"
