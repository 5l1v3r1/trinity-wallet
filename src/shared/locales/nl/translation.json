--- conflicted
+++ resolved
@@ -32,17 +32,6 @@
         "somethingWentWrongExplanation": "Start de app opnieuw."
     },
     "addAdditionalSeed": {
-<<<<<<< HEAD
-        "seedInvalidChars": "Ongeldige tekens in de sleutel",
-        "seedInvalidCharsExplanation":
-            "Sleutels kunnen alleen bestaan uit de hoofdletters A-Z en het getal 9. Uw sleutel bevat ongeldige tekens. Probeer het opnieuw.",
-        "seedTooShort": "Seed is te kort",
-        "seedTooShortExplanation":
-            "Uw seed moet minstens {{maxLength}} tekens lang zijn. Het is momenteel {{currentLength}} tekens lang. Probeer het opnieuw.",
-        "nameInUse": "De naam van de account is al in gebruik",
-        "nameInUseExplanation": "Gebruik een unieke accountnaam voor uw sleutel.",
-        "enterAccountName": "Geen een accountnaam in.",
-=======
         "seedInvalidChars": "De sleutel bevat ongeldige tekens",
         "seedInvalidCharsExplanation": "Sleutels kunnen alleen bestaan uit de hoofdletters A-Z en het getal 9. Uw sleutel bevat ongeldige tekens. Probeer het opnieuw.",
         "seedTooShort": "Sleutel is te kort",
@@ -50,42 +39,24 @@
         "nameInUse": "De naam van uw account is al in gebruik",
         "nameInUseExplanation": "Gebruik een unieke account naam voor uw sleutel.",
         "enterAccountName": "Voer een account naam in.",
->>>>>>> 1d283676
         "accountName": "Accountnaam",
         "noNickname": "Geen accountnaam ingevoerd",
         "noNicknameExplanation": "Voer een account naam in voor uw sleutel."
     },
     "changePassword": {
-<<<<<<< HEAD
-        "oops": "Oeps, er is iets fout gegaan",
-        "oopsExplanation":
-            "Het lijkt erop dat er iets fout gegaan tijdens het bijwerken van uw wachtwoord. Probeer het opnieuw.",
-        "passwordUpdated": "Wachtwoord bijgewerkt",
-=======
         "oops": "Oeps! Er is iets mis gegaan",
         "oopsExplanation": "Het lijkt erop dat er iets fout is gegaan tijdens het bijwerken van uw wachtwoord. Probeer het opnieuw.",
         "passwordUpdated": "Wachtwoord gewijzigd",
->>>>>>> 1d283676
         "passwordUpdatedExplanation": "Uw wachtwoord is succesvol gewijzigd.",
         "incorrectPassword": "Onjuist wachtwoord",
         "incorrectPasswordExplanation": "Het wachtwoord is onjuist. Probeer het opnieuw.",
         "passwordsDoNotMatch": "Wachtwoorden komen niet overeen",
-<<<<<<< HEAD
-        "passwordsDoNotMatchExplanation": "Wachtwoorden komen niet overeen, gelieve opnieuw te proberen.\".",
-        "passwordTooShort": "Wachtwoord is te kort",
-        "passwordTooShortExplanation": "Je wachtwoord moet minstens 12 tekens lang zijn. Probeer aub opnieuw.",
-        "oldPassword": "Kan uw oud wachtwoord niet instellen",
-        "oldPasswordExplanation":
-            "U kunt het oude wachtwoord niet gebruiken als uw nieuwe wachtwoord. Probeer het opnieuw met een ander wachtwoord.",
-        "ensureStrongPassword": "Zorg ervoor u een sterk wachtwoord gebruikt van ten minste 12 karakters.",
-=======
         "passwordsDoNotMatchExplanation": "Wachtwoorden komen niet overeen. Probeer het opnieuw.",
         "passwordTooShort": "Het wachtwoord is te kort",
         "passwordTooShortExplanation": "Uw wachtwoord moet minstens 12 tekens bevatten. Probeer opnieuw.",
         "oldPassword": "U kunt uw oude wachtwoord niet hergebruiken",
         "oldPasswordExplanation": "U kunt uw oude wachtwoord niet opnieuw gebruiken. Probeer het opnieuw met een ander wachtwoord.",
         "ensureStrongPassword": "Zorg ervoor dat u een sterk wachtwoord gebruikt van ten minste 12 karakters.",
->>>>>>> 1d283676
         "currentPassword": "Huidig ​​wachtwoord",
         "newPassword": "Nieuw wachtwoord",
         "confirmPassword": "Bevestig het nieuwe wachtwoord"
@@ -100,24 +71,12 @@
         "copyToClipboard": "Kopiëren naar het klembord"
     },
     "enterSeed": {
-<<<<<<< HEAD
-        "invalidCharacters": "Ongeldige tekens in de sleutel",
-        "invalidCharactersExplanation":
-            "Sleutels kunnen alleen bestaan uit de hoofdletters A-Z en het getal 9. Uw sleutel bevat ongeldige tekens. Probeer het opnieuw.",
-        "seedTooShort": "Seed is te kort",
-        "seedTooShortExplanation":
-            "Uw seed moet minstens {{maxLength}} tekens lang zijn. Het is momenteel {{currentLength}} tekens lang. Probeer het opnieuw.",
-        "seedExplanation":
-            "Seeds moeten {{maxLength}} tekens lang zijn en moeten hoofdletters A-Z of het getal 9 bevatten. U kunt geen seed gebruiken met meer dan {{maxLength}} tekens.",
-        "neverShare": "DEEL NOOIT JE SEED MET IEMAND"
-=======
         "invalidCharacters": "Sleutel bevat ongeldige tekens",
         "invalidCharactersExplanation": "Sleutels kunnen alleen bestaan uit de hoofdletters A-Z en het getal 9. Uw sleutel bevat ongeldige tekens. Probeer het opnieuw.",
         "seedTooShort": "Sleutel is te kort",
         "seedTooShortExplanation": "Sleutels moeten minstens {{maxLength}} tekens lang zijn. Uw sleutel is momenteel {{currentLength}} tekens lang. Probeer het opnieuw.",
         "seedExplanation": "Sleutels moeten {{maxLength}} tekens lang zijn en moeten hoofdletters A-Z of het getal 9 bevatten. U kunt geen sleutel gebruiken met meer dan {{maxLength}} tekens.",
         "neverShare": "DEEL NOOIT JE SLEUTEL MET IEMAND"
->>>>>>> 1d283676
     },
     "home": {
         "balance": "SALDO",
@@ -148,12 +107,7 @@
         "individualLetters": "Druk op individuele letters om deze te veranderen in een willekeurige letter."
     },
     "onboardingComplete": {
-<<<<<<< HEAD
-        "walletReady":
-            "De portefeuille is nu ingesteld en klaar voor gebruik. Als je wijzigingen wil aanbrengen in de toekomst, kijk in het menu Extra."
-=======
         "walletReady": "De wallet is nu ingesteld en klaar voor gebruik. Voor toekomstige wijzigingen kunt u het instellingen menu gebruiken."
->>>>>>> 1d283676
     },
     "paperWallet": {
         "clickToPrint": "Klik op de knop hieronder om een papieren kopie af te drukken van uw sleutel.",
@@ -180,12 +134,7 @@
         "incorrectSeed": "Onjuiste sleutel",
         "incorrectSeedExplanation": "De ingevoerde sleutel is onjuist. Probeer het nog eens.",
         "thisIsACheck": "Dit is een controle om ervoor te zorgen dat u uw sleutel heeft opgeslagen.",
-<<<<<<< HEAD
-        "ifYouHaveNotSaved":
-            "Als u niet uw seed hebt opgeslagen, kunt u teruggaan naar het vorige scherm en dit alsnog doen."
-=======
         "ifYouHaveNotSaved": "Als u uw sleutel nog niet opgeslagen heeft, ga dan terug en doe dit alsnog."
->>>>>>> 1d283676
     },
     "send": {
         "invalidAddress": "Ongeldig adres",
@@ -263,37 +212,20 @@
         "reset": "RESET"
     },
     "walletSetup": {
-<<<<<<< HEAD
-        "okay": "Oke. Laat we uw portemonnee instellen!",
-        "doYouAlreadyHaveASeed": "Heb je al een zaad dat u zou willen gebruiken?",
-        "seedExplanation":
-            "De IOTA seed is zoals een gebruikersnaam en wachtwoord om toegang te verkrijgen tot je account, dit samengevoegd tot een tekenreeks van 81 karakters.",
-        "explanation1": "U kunt deze gebruiken voor toegang tot uw fondsen",
-        "explanation2": " elke portemonnee ",
-        "explanation3": ", op",
-=======
         "okay": "Oke. We gaan uw wallet instellen!",
         "doYouAlreadyHaveASeed": "Heeft u al een sleutel die u zou willen gebruiken?",
         "seedExplanation": "De toegangscode van uw IOTA wallet is als een gebruikersnaam en wachtwoord samengevoegd in een sleutel van 81 karakters.",
         "explanation1": "U kunt deze gebruiken voor toegang tot uw IOTA vanuit",
         "explanation2": " elke wallet ",
         "explanation3": "en op",
->>>>>>> 1d283676
         "explanation4": " elk apparaat",
         "explanation5": ". Maar als u uw sleutel verliest, verliest u ook uw IOTA.",
         "keepSafe": "Houd uw sleutel veilig."
     },
     "welcome": {
-<<<<<<< HEAD
-        "thankYou": "Dank u voor het downloaden van de IOTA-portefeuille.",
-        "weWillSpend": "We zullen de volgende paar minuten het opzetten van uw portemonnee doorbrengen.",
-        "reminder":
-            "U kan worden verleid om sommige stappen over te slaan, maar wij verzoeken u om het volledige proces te volgen."
-=======
         "thankYou": "Bedankt voor het downloaden van de IOTA wallet.",
         "weWillSpend": "We zullen een moment nodig hebben om uw wallet op te zetten.",
         "reminder": "Het is belangrijk om dit proces helemaal te voltooien. Sla geen stappen over."
->>>>>>> 1d283676
     },
     "writeSeedDown": {
         "yourSeedIs": "Uw sleutel is 81 tekens van links naar rechts gelezen. Schrijf uw sleutel en controlesom op en",
