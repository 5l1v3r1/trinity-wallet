{
    "global": {
        "send": "VERZEND",
        "cancel": "ANNULEER",
        "continue?": "Weet u zeker dat u wilt doorgaan?",
        "noTransactions": "GEEN RECENTE GESCHIEDENIS",
        "refresh": "Ververs",
        "balanceError": "Onvoldoende saldo",
        "balanceErrorMessage": "U hoeft niet genoeg IOTA om deze transactie te voltooien.",
        "transferError": "Transactiefout",
        "transferErrorMessage": "Er is iets misgegaan tijdens het verzenden van uw transactie. Probeer het opnieuw.",
        "transferSent": "Transactie verzonden",
        "transferSentMessage": "Uw transactie is verzonden naar de Tangle.",
        "messageSent": "Bericht verzonden",
        "messageSentMessage": "Uw bericht is verzonden naar de Tangle.",
        "keyReuse": "Sturen naar verbruikt adres",
        "keyReuseError": "U kunt niet naar een adres sturen waar al op uitgegeven is.",
        "invalidResponse": "Node fout",
        "invalidResponseExplanation": "De node stuurde een fout terug. Probeer van node te veranderen.",
        "invalidResponsePollingExplanation":
            "De node stuurde een fout terug tijdens het pollen. Probeer van node te veranderen.",
        "invalidResponseFetchingAccount":
            "De node stuurde een fout terug tijdens het opvragen van uw account informatie. Probeer van node te veranderen.",
        "invalidResponseSendingTransfer":
            "De node stuurde een fout terug tijdens het versturen van de transactie. Probeer van node te veranderen.",
        "nodeOutOfSync": "Node gedesynchroniseerd",
        "nodeOutOfSyncExplanation": "Uw huidige node is gedesynchroniseerd. Verander uw node of probeer opnieuw.",
        "thisNodeOutOfSync": "De node is niet gesynchroniseerd. Verander uw node of probeer opnieuw.",
        "seed": "Seed",
        "checksum": "Controlesom",
        "back": "TERUG",
        "goBack": "Ga terug",
        "goBackStep": "Ga een stap terug",
        "backLowercase": "Terug",
        "done": "KLAAR",
        "doneLowercase": "Klaar",
        "prev": "VORIGE",
        "next": "VOLGENDE",
        "nextLowerCase": "Volgende",
        "apply": "Toepassen",
        "save": "Opslaan",
        "close": "Sluit",
        "continue": "Doorgaan",
        "enable": "Inschakelen",
        "disable": "Uitschakelen",
        "enabled": "Ingeschakeld",
        "disabled": "Uitgeschakeld",
        "manualCopy": "Schrijf uw seed op",
        "paperWallet": "Print uw seed uit",
        "addToPasswordManager": "Toevoegen aan wachtwoordmanager",
        "shareSeed": "Deel seed",
        "proceed": "Doorgaan",
        "qr": "QR",
        "notAvailable": "Deze functie is niet beschikbaar",
        "notAvailableExplanation": "Dit zal in een later stadium worden toegevoegd.",
        "enterSeed": "Voer uw seed in.",
        "mainWallet": "HOOFDACCOUNT",
        "secondWallet": "TWEEDE ACCOUNT",
        "thirdWallet": "DERDE ACCOUNT",
        "fourthWallet": "VIERDE ACCOUNT",
        "fifthWallet": "VIJFDE ACCOUNT",
        "sixthWallet": "ZESDE ACCOUNT",
        "otherWallet": "ANDER ACCOUNT",
        "yes": "JA",
        "no": "NEE",
        "yesLowerCase": "Ja",
        "noLowerCase": "Nee",
        "okay": "OKE",
        "okayLowercase": "Oké",
        "password": "Wachtwoord",
        "passwordOrFingerprint": "Wachtwoord of vingerafdruk",
        "unrecognisedPassword": "Onjuist wachtwoord",
        "unrecognisedPasswordExplanation": "Het wachtwoord is onjuist. Probeer het opnieuw.",
        "syncInProgress": "Bezig met synchroniseren",
        "syncInProgressExplanation": "Wacht tot de synchronisatie is voltooid.",
        "somethingWentWrong": "Er ging iets mis",
        "somethingWentWrongRestart": "Start de app opnieuw.",
        "somethingWentWrongTryAgain": "Probeer het opnieuw.",
        "node": "Node",
        "cannotPerformAction": "Kan actie niet uitvoeren",
        "cannotPerformActionExplanation": "Ga naar geavanceerde instellingen om uw portemonnee te resetten.",
        "attachToTangleUnavailable": "Extern Bewijs van Inspanning is onbeschikbaar",
        "attachToTangleUnavailableExplanation":
            "Extern Bewijs van Inspanning is niet beschikbaar op uw geselecteerde node. Verander de node of zet Bewijs van Inspanning naar Lokaal in Geavanceerde Instellingen.",
        "attachToTangleUnavailableExplanationShort":
            "Extern Bewijs van Inspanning is niet beschikbaar op uw geselecteerde node.",
        "wallet": "Portemonnee",
        "sent": "Verzonden",
        "received": "Ontvangen",
        "sending": "Uitgaand",
        "receiving": "Inkomend",
        "confirmed": "Bevestigd",
        "pending": "In afwachting",
        "bundleHash": "Bundel Hash",
        "addresses": "Adressen",
        "reattach": "HERKOPPEL",
        "promote": "PROMOTEN",
        "retry": "PROBEER OPNIEUW",
        "rebroadcast": "HERUITZENDEN",
        "pressBackAgain": "Druk nogmaals op terug om de app te sluiten",
        "reattached": "Transactie succesvol herkoppeld",
        "reattachedExplanation": "Transactie met hash {{hash}} herkoppeld",
        "promotingTransaction": "Transactie promoten",
        "autopromoting": "Transactie automatisch promoten",
        "autopromotingExplanation": "Transactie met hash {{hash}} promoten",
        "rebroadcasted": "Transactie succesvol heruitgezonden",
        "rebroadcastedExplanation": "Transactie met hash {{hash}} heruitgezonden",
        "rebroadcastError": "Kon transactie niet heruitzenden",
        "rebroadcastErrorExplanation":
            "Er ging iets mis tijdens het heruitzenden van uw transactie. Probeer het opnieuw.",
        "promoted": "Transactie succesvol gepromoot",
        "promotedExplanation": "Transactie met hash {{hash}} gepromoot",
        "autopromotionError": "Kon transactie niet automatisch promoten",
<<<<<<< HEAD
        "autopromotionErrorExplanation":
            "Remote Proof of Work is not available on your selected node. Please change node and reenable auto-promotion.",
=======
        "autopromotionErrorExplanation": "Extern Bewijs van Inspanning (PoW) is niet beschikbaar op de geselecteerde node. Verander van node en schakel auto-promotie opnieuw in.",
>>>>>>> fdb7f56c
        "promotionError": "Kon transactie niet promoten",
        "promotionErrorExplanation": "Er ging iets mis bij het verzenden van uw transactie. Probeer het opnieuw.",
        "noLongerValid": "De bundel die u probeert te promoten is niet langer geldig",
        "transactionAlreadyConfirmed": "Transactie al bevestigd",
        "transactionAlreadyConfirmedExplanation": "De transactie die u probeert te promoten is al bevestigd.",
        "cannotSendToOwn": "Versturen naar eigen adres",
        "cannotSendToOwnExplanation": "U kunt geen transactie sturen naar een van uw eigen adressen.",
        "pleaseWait": "Een ogenblik geduld",
        "pleaseWaitEllipses": "Een ogenblik geduld...",
        "pleaseWaitExplanation": "Trinity voert een andere functie uit. Wacht even en probeer het opnieuw.",
        "pleaseWaitTransferExplanation":
            "Uw saldo wordt momenteel gebruikt in andere transacties. Wacht op een bevestiging hiervan, voordat u het opnieuw probeert.",
        "pleaseWaitIncomingTransferExplanation":
            "U heeft binnenkomende transacties. Wacht tot ze bevestigd zijn voordat u het opnieuw probeert.",
        "snapshotTransitionInProgress": "Snapshot transitie bezig",
        "snapshotTransitionInProgressExplanation": "Wacht tot de transitie is voltooid.",
        "checkForUpdates": "Controleren op Updates",
        "account": "Account",
        "enterPasswordToAccessSettings": "Voer uw wachtwoord in voor accountinstellingen",
        "enterYourPassword": "Voer uw wachtwoord in",
        "changeNode": "Verander Node",
        "addCustomNode": "Aangepaste Node Toevoegen",
        "nodeChanged": "Node aangepast",
        "nodeChangedExplanation": "De node is succesvol aangepast.",
        "nodeMustUseHTTPS": "Ongeldige node (niet HTTPS)",
        "nodeMustUseHTTPSExplanation": "Alleen aangepaste nodes met HTTPS zijn toegestaan.",
        "nodeDuplicated": "Node geduplificeerd",
        "nodeDuplicatedExplanation": "De aangepaste node wordt al vermeld.",
        "nodeAutoChanged": "Automatisch van node gewisseld",
        "nodeAutoChangedExplanation": "Gewisseld naar node {{- nodeAddress}} omdat de geselecteerde node offline is.",
        "fingerprintOnSend": "Raak vingerafdruklezer aan om transactie te autoriseren",
        "masterKey": "Uw IOTA seed is de meester sleutel naar al uw geld.",
        "seedThief": "Als iemand anders uw seed heeft, kan diegene uw IOTA stelen.",
        "googlePlayServicesNotAvailable": "Google Play Services niet beschikbaar",
        "couldNotVerifyDeviceIntegrity":
            "Kon apparaat integriteit niet verifiëren omdat Google Play Services onbeschikbaar zijn.",
        "clear": "WIS",
        "noNetworkConnection": "Geen netwerkverbinding",
        "noNetworkConnectionExplanation": "Uw internetverbinding lijkt offline te zijn.",
        "spentAddressExplanation": "WAARSCHUWING: Saldo op verbruikte adressen",
        "discordInformation":
            "Vaker dan een keer sturen vanaf hetzelfde adres is gevaarlijk. Ga naar het #help kanaal in Discord om uit te vinden wat u kunt doen.",
        "androidInsecureClipboardWarning": "Android heeft geen veilig kladblok.",
        "androidCopyPasteWarning": "Kopieer/plak nooit uw seed op een Android apparaat.",
        "willNotCopyPasteSeed": "Ik zal mijn seed niet kopiëren/plakken",
        "mustBeStoredAppropriately": "Het moet adequaat worden opgeslagen.",
<<<<<<< HEAD
        "deviceMayBecomeUnresponsive": "Your device may become unresponsive for a while",
        "isYourBalanceCorrect": "Is your balance correct?",
        "ifYourBalanceIsNotCorrect":
            "If your balance is not correct, it is likely that you are using a pre-snapshot seed.",
        "headToAdvancedSettingsForTransition": "Head to Advanced Settings and perform a Snapshot Transition."
=======
        "deviceMayBecomeUnresponsive": "Uw apparaat kan wellicht even niet reageren",
        "isYourBalanceCorrect": "Klopt uw saldo?",
        "ifYourBalanceIsNotCorrect": "Als uw saldo niet correct is, gebruikt u waarschijnlijk een pre-snapshot seed.",
        "headToAdvancedSettingsForTransition": "Ga naar Geavanceerde instellingen en voer een Snapshot transitie uit."
>>>>>>> fdb7f56c
    },
    "addAdditionalSeed": {
        "seedInvalidChars": "De seed bevat ongeldige tekens",
        "seedInvalidCharsExplanation":
            "Seeds kunnen alleen de hoofdletters A-Z en het getal 9 bevatten. Uw seed bevat ongeldige tekens. Probeer het opnieuw.",
        "seedTooShort": "Seed is te kort",
        "seedTooShortExplanation":
            "Uw seed moet minstens {{maxLength}} tekens lang zijn. Het is momenteel {{currentLength}} tekens lang. Probeer het opnieuw.",
        "nameInUse": "Deze accountnaam is al in gebruik",
        "nameInUseExplanation": "Gebruik een unieke accountnaam voor uw seed.",
        "enterAccountName": "Voer een accountnaam in.",
        "accountName": "Accountnaam",
        "noNickname": "Geen accountnaam ingevoerd",
        "noNicknameExplanation": "Voer een accountnaam in voor uw seed.",
        "seedInUse": "Seed al in gebruik",
        "seedInUseExplanation": "Deze seed is al gekoppeld aan uw portemonnee. Gebruik een andere seed."
    },
    "changePassword": {
        "oops": "Oeps! Er ging iets mis",
        "oopsExplanation":
            "Het lijkt erop dat er iets fout is gegaan tijdens het bijwerken van uw wachtwoord. Probeer het opnieuw.",
        "passwordUpdated": "Wachtwoord gewijzigd",
        "passwordUpdatedExplanation": "Uw wachtwoord is succesvol gewijzigd.",
        "incorrectPassword": "Onjuist wachtwoord",
        "incorrectPasswordExplanation": "Het wachtwoord is onjuist. Probeer het opnieuw.",
        "passwordsDoNotMatch": "Wachtwoorden komen niet overeen",
        "passwordsDoNotMatchExplanation": "Wachtwoorden komen niet overeen. Probeer het opnieuw.",
        "passwordTooShort": "Het wachtwoord is te kort",
        "passwordTooShortExplanation": "Uw wachtwoord moet minstens 12 tekens bevatten. Probeer het opnieuw.",
        "oldPassword": "U kunt uw oude wachtwoord niet hergebruiken",
        "oldPasswordExplanation":
            "U kunt uw oude wachtwoord niet opnieuw gebruiken. Probeer het opnieuw met een ander wachtwoord.",
        "ensureStrongPassword": "Zorg ervoor dat u een sterk wachtwoord gebruikt van tenminste 12 karakters.",
        "currentPassword": "Huidig ​​wachtwoord",
        "newPassword": "Nieuw Wachtwoord",
        "confirmPassword": "Bevestig Nieuw Wachtwoord",
        "passwordTooWeak": "Wachtwoord te zwak",
        "passwordTooWeakReason":
            "Uw wachtwoord is te zwak. Gebruik een combinatie van woorden en vermijd alledaagse zinnen, namen of datums",
        "reasonRow": "Opeenvolgende toetsen afkomstig uit dezelfde rij zijn makkelijk te raden",
        "reasonPattern": "Korte patronen van toetsten zijn makkelijk te raden",
        "reasonNames": "Alledaagse namen en achternamen zijn makkelijk te raden",
        "reasonRepeats": "Herhalingen als 'aaa' zijn makkelijk te raden",
        "reasonRepeats2": "Herhalingen als 'abcabcabc' zijn maar net iets moeilijker te raden dan 'abc'",
        "reasonSequence": "Opeenvolgingen als abc of 54321 zijn makkelijk te raden",
        "reasonYears": "Recente jaren zijn makkelijk te raden",
        "reasonDates": "Datums zijn vaak makkelijk te raden",
        "reasonTop10": "Dit is een top 10 alledaags wachtwoord",
        "reasonTop100": "Dit is een top 100 alledaags wachtwoord",
        "reasonCommon": "Dit is een zeer alledaags wachtwoord",
        "reasonSimilar": "Dit is vergelijkbaar met een veelgebruikt wachtwoord",
        "reasonWord": "Een enkel woord is makkelijk te raden"
    },
    "copyToClipboard": {
        "seedCleared": "Klembord gewist",
        "seedClearedExplanation": "De seed is van het klembord gewist voor uw veiligheid.",
        "seedCopied": "Seed gekopieerd naar klembord",
        "seedCopiedExplanation": "De seed zal worden gewist zodra u op \"GEREED\" drukt of 60 seconden wacht.",
        "clickToCopy": "Klik op de knop hieronder en kopieer uw seed naar een wachtwoordmanager.",
        "clickToSecurelyShare": "Klik de knop hieronder om uw seed veilig te delen met uw wachtwoordmanager.",
        "doNotStore": "Bewaar de seed niet als platte tekst.",
        "copyToClipboard": "Kopieer Seed",
        "shareSeed": "Stuur uw seed naar een veilige wachtwoordmanager",
        "storeEncrypted": "Bewaar uw seed versleuteld in een wachtwoord manager.",
        "doNotOpen": "Open geen andere apps tijdens dit proces.",
        "tapConfirm": "Tik op het selectievakje om te bevestigen.",
        "passwordManagerCheckbox": "Ik zal mijn seed opslaan in een wachtwoordmanager",
        "copy": "KOPIEER",
        "noPasswordManagers": "Geen ondersteunde wachtwoord managers geïnstalleerd",
        "noPasswordManagersExplanation":
            "Er zijn geen ondersteunde wachtwoordmanagers gevonden op uw apparaat. Installeer alstublieft Keepass2Android.",
        "followTutorialToSecurelyShareSeed":
            "Als u uw seed wil opslaan in een wachtwoordmanager, moet u een tutorial volgen via de volgende link"
    },
    "enterSeed": {
        "invalidCharacters": "Seed bevat ongeldige tekens",
        "invalidCharactersExplanation":
            "Seeds kunnen alleen de hoofdletters A-Z en het getal 9 bevatten. Uw seed bevat ongeldige tekens. Probeer het opnieuw.",
        "seedTooShort": "Seed is te kort",
        "seedTooShortExplanation":
            "Seeds moeten minstens {{maxLength}} tekens lang zijn. Uw seed is momenteel {{currentLength}} tekens lang. Probeer het opnieuw.",
        "seedExplanation":
            "Seeds moeten {{maxLength}} tekens lang zijn en moeten hoofdletters A-Z of het getal 9 bevatten. U kunt geen seed gebruiken met meer dan {{maxLength}} tekens.",
        "neverShare": "DEEL UW SEED NOOIT MET IEMAND ANDERS"
    },
    "home": {
        "balance": "SALDO",
        "send": "STUUR",
        "receive": "ONTVANG",
        "history": "GESCHIEDENIS",
        "settings": "INSTELLINGEN"
    },
    "languageSetup": {
        "language": "Taal",
        "letsGetStarted": "Laten we beginnen"
    },
    "login": {
        "emptyPassword": "Leeg wachtwoord",
        "emptyPasswordExplanation": "Voer een wachtwoord in om u aan te melden. Probeer het opnieuw.",
        "enterPassword": "Voer uw wachtwoord in.",
        "useSeed": "GEBRUIK SEED",
        "login": "Log In",
        "selectDifferentNode": "Wilt u een andere node selecteren?",
        "setNode": "Kies Node",
        "cannotConnect": "Kan niet verbinden met IOTA node."
    },
    "loading": {
        "loadingFirstTime": "Seed voor de eerste keer laden.",
        "thisMayTake": "Dit kan even duren.",
        "doNotMinimise": "Minimaliseer of sluit de app niet.",
        "youMayNotice": "U kunt mogelijk een vertraging ervaren op uw apparaat.",
        "takingAWhile": "Dit lijkt een tijdje te duren"
    },
    "newSeedSetup": {
        "generatedSeed": "Seed gegenereerd",
        "seedNotGenerated": "Seed is niet gegenereerd",
        "seedNotGeneratedExplanation": "Genereer een nieuwe seed.",
        "pressForNewSeed": "Klik voor Nieuwe Seed",
        "generateSuccess": "Seed succesvol gegenereerd",
        "individualLetters": "Druk op de letters om deze te veranderen in een willekeurige letter.",
        "individualLetterCount": "Druk op {{letterCount}} meer individuele letters om ze te veranderen.",
        "whatIsASeed": "Wat is een seed?"
    },
    "onboardingComplete": {
        "allDone": "Klaar!",
        "openYourWallet": "Open uw portemonnee",
        "walletReady":
            "De portemonnee is nu ingesteld en klaar voor gebruik. Voor toekomstige wijzigingen kunt u het Instellingen menu gebruiken."
    },
    "paperWallet": {
        "clickToPrint": "Klik op de knop hieronder om uw seed uit te printen.",
        "storeSafely": "Sla deze veilig op.",
        "neverShare": "Deel uw seed met niemand.",
        "iotaLogo": "IOTA logo",
        "printWallet": "Print Papieren Portemonnee",
        "print": "PRINT",
        "paperConvenience": "Een papieren kopie van uw seed printen is een handige manier om het op te slaan.",
        "publicInsecure": "Maar printen op publieke wifi of een publieke printer is onveilig.",
        "tapCheckboxes": "Tik op de selectievakjes om te bevestigen.",
        "wifiCheckbox": "Ik zal niet printen op publieke wifi",
        "printerCheckbox": "Ik zal niet printen op een publieke printer"
    },
    "receive": {
        "copyAddress": "Kopieer adres",
        "addressCopied": "Adres gekopieerd",
        "addressCopiedExplanation": "Uw adres is naar het klembord gekopieerd.",
        "generateNewAddress": "Nieuw Adres",
        "message": "Optioneel bericht",
        "removeMessage": "VERWIJDER BERICHT",
        "noAddresses": "GEEN ADRESSEN",
        "spent": "Uitgegeven"
    },
    "saveYourSeed": {
        "saveYourSeed": "Back uw seed up",
        "seedCleared": "Seed gewist",
        "mostSecure": "Meest Veilig",
        "leastSecure": "Minst Veilig",
        "paperWallet": "Papieren Portemonnee",
        "writeYourSeedDown": "Schrijf uw seed op",
        "printYourSeed": "Print uw seed",
        "digitalCopy": "Digitale kopie",
        "seedClearedExplanation": "De seed is gewist van uw kladblok voor uw veiligheid.",
        "iHaveBackedUpMySeed": "Ik heb mijn seed opgeslagen",
        "letsWriteDownYourSeed": "Laten we uw seed opschrijven",
        "youCanHighlightCharacters": "U kan 9 karakters tegelijk markeren",
        "printBlankWallet": "Print een lege portemonnee",
        "whatIsCheksum": "Elke seed heeft een overeenkomstige controlesom van 3 karakters",
        "iHavesavedMySeed": "Ik heb mijn seed opgeslagen",
        "checksumExplanation":
            "Wanneer u uw seed toevoegt aan uw portemonnee, moet u er zeker van zijn dat de gegenereerde controlesom hetzelfde is als degene die u heeft opgeschreven.",
        "mustSaveYourSeed":
            "<0><0>U moet uw seed opslaan met </0><1>tenminste één</1><2>van de onderstaande opties.</2></0>"
    },
    "seedReentry": {
        "pleaseConfirmYourSeed": "Bevestig uw seed",
        "trinityWillNeverAskToReenter":
            "Trinity zal u nooit vragen om uw seed opnieuw in te voeren, tenzij u uw portemonnee reset of de app herinstalleert.",
        "enterYourSeed": "Voer uw seed in",
        "incorrectSeed": "Onjuiste seed",
        "incorrectSeedExplanation": "De ingevoerde seed is onjuist. Probeer het nog eens.",
        "thisIsACheck": "Dit is een controle om zeker te zijn dat u uw seed heeft opgeslagen.",
        "ifYouHaveNotSaved": "Als u uw seed nog niet opgeslagen heeft, ga dan terug en doe dit alsnog.",
        "enterSeedBelow": "Voer uw zojuist gegenereerde seed hieronder in om te bevestigen dat uw reservekopie klopt"
    },
    "send": {
        "invalidAddress": "Ongeldig adres",
        "invalidAddressExplanation1": "Adres moet {{maxLength}} tekens lang zijn en moet een controlesom bevatten.",
        "invalidAddressExplanation2": "Adres bevat ongeldige tekens.",
        "invalidAddressExplanation3": "Adres bevat een ongeldige controlesom.",
        "invalidAddressExplanationGeneric": "Geldige adressen zijn 90 tekens lang en bevatten alleen A-Z of 9.",
        "notEnoughFunds": "Onvoldoende saldo",
        "notEnoughFundsExplanation": "U heeft onvoldoende IOTA om deze transactie te voltooien.",
        "keyReuse": "Sleutelhergebruik",
        "keyReuseExplanation":
            "Het adres waar u naar probeert te versturen is al een keer gebruikt. Probeer een ander adres.",
        "recipientAddress": "Adres van de ontvanger",
        "amount": "Aantal",
        "max": "MAX",
        "message": "Bericht",
        "invalidMessage": "Ongeldig bericht",
        "invalidMessageExplanation": "Uw bericht bevat ongeldige tekens.",
        "invalidMessageTooLong": "Bericht te lang",
        "invalidMessageTooLongExplanation": "Het bericht overschrijdt het max. aantal karakters (1093).",
        "send": "Verstuur",
        "invalidAmount": "Onjuist aantal ingevoerd",
        "invalidAmountExplanation":
            "Voer een geldig transactiebedrag in. Het kan handig zijn om de uitleg van IOTA-eenheden onderaan de pagina te bekijken.",
        "maximumSelected": "MAXIMUM aantal geselecteerd",
        "iotaUnits": "Uitleg IOTA eenheden",
        "sendMax": "MAX VERZENDEN",
        "totalTime": "Totale tijd",
        "addressPasteDetected": "Adres plakken gedetecteerd",
<<<<<<< HEAD
        "addressPasteExplanation":
            "It looks like you have pasted an address. Make sure that the address matches the one you want to send to."
=======
        "addressPasteExplanation": "Het lijkt erop dat u een adres wil plakken. Zorg ervoor dat dit adres overeenkomt met het adres waarnaar u wilt zenden."
>>>>>>> fdb7f56c
    },
    "setPassword": {
        "choosePassword": "Kies een nieuw wachtwoord",
        "passwordTooShort": "Wachtwoord is te kort",
        "passwordTooShortExplanation":
            "Uw wachtwoord moet minstens {{minLength}} tekens lang zijn. Het is momenteel {{currentLength}} tekens lang. Probeer het opnieuw.",
        "passwordMismatch": "Wachtwoorden komen niet overeen",
        "passwordMismatchExplanation": "Het ingevoerde wachtwoord is onjuist. Probeer het nogmaals.",
        "nowWeNeedTo": "Nu gaan we een wachtwoord instellen.",
        "anEncryptedCopy":
            "Een gecodeerde kopie van uw seed wordt opgeslagen op uw apparaat. U gebruikt dit wachtwoord voor toegang tot uw portemonnee in de toekomst.",
        "ensure": "Zorg ervoor u een sterk wachtwoord gebruikt van ten minste 12 karakters.",
        "retypePassword": "Herhaal wachtwoord"
    },
    "setSeedName": {
        "letsAddName": "Laten we een naam toevoegen",
        "canUseMultipleSeeds":
            "U kunt in deze portemonnee meerdere seeds gebruiken. Elke seed vereist een accountnaam.",
        "youCanAdd": "U kunt meer seeds toevoegen in het Instellingen menu."
    },
    "modeSelection": {
        "expert": "Expert",
        "standard": "Standaard",
        "expertModeExplanation":
            "De Expert modus geeft toegang tot extra functies, zoals handmatige promotie en opnieuw koppelen.",
        "modesExplanation":
            "Schakel Expert modus alleen in als u een ervaren Tangle-gebruiker bent. Anders kan het verwarrend zijn."
    },
    "settings": {
        "transferSending": "Transactie in behandeling",
        "transferSendingExplanation": "Een moment geduld, uw transactie is nog in behandeling.",
        "generatingAddress": "Ontvangstadres wordt gegenereerd",
        "generatingAddressExplanation": "Een moment geduld. Uw adres wordt gegenereerd.",
        "mode": "Modus",
        "theme": "Thema",
        "currency": "Valuta",
        "cannotChangeNode": "Kan node niet wijzigen",
        "cannotChangeNodeWhileSending": "Kan node niet wijzigen tijdens het versturen.",
        "language": "Taal",
        "accountManagement": "Accountbeheer",
        "addNewSeed": "Nieuwe seed toevoegen",
        "twoFA": "Twee-staps verificatie (2FA)",
        "changePassword": "Wachtwoord wijzigen",
        "advanced": "Geavanceerde instellingen",
        "logout": "Uitloggen",
        "reset": "Portemonnee opnieuw instellen",
        "syncingComplete": "Synchronisatie voltooid",
        "syncingCompleteExplanation": "Uw account is succesvol bijgewerkt.",
        "nicknameChanged": "Accountnaam veranderd",
        "nicknameChangedExplanation": "Uw accountnaam is veranderd.",
        "accountDeleted": "Account verwijderd",
        "accountDeletedExplanation": "Uw account is verwijderd uit de portemonnee.",
        "cannotPerformAction": "Kan actie niet uitvoeren",
        "cannotPerformActionExplanation": "Ga naar geavanceerde instellingen om de portemonnee te resetten.",
        "poorConnection": "Slechte verbinding",
        "poorConnectionExplanation": "Valuta wisselen is mislukt door slechte verbinding.",
        "hide": "Verberg",
        "hideOthers": "Verberg anderen",
        "show": "Toon",
        "showAll": "Toon alles",
        "quit": "Stop",
        "edit": "Bewerk",
        "cut": "Knip",
        "copy": "Kopieer",
        "paste": "Plak",
        "selectAll": "Selecteer alles",
        "securitySettings": "Beveiligingsinstellingen",
        "fingerprint": "Biometrische verificatie",
        "couldNotFetchRates": "Kon wisselkoers niet ophalen",
        "couldNotFetchRatesExplanation": "Er ging iets mis bij het ophalen van de wisselkoers voor {{currency}}.",
        "fetchedConversionRates": "Wisselkoers opgehaald",
        "fetchedConversionRatesExplanation": "Succesvol de laatste wisselkoers opgehaald voor {{currency}}.",
        "undo": "Herstel",
        "redo": "Opnieuw",
        "aboutTrinity": "Over Trinity",
        "lockScreenTimeout": "Vergrendelscherm Time-out (Minuten)",
        "autoNodeSwitching": "Wissel automatisch van node als de geselecteerde node onbereikbaar is",
        "nodeChangeSuccess": "Succesvol van node veranderd",
        "nodeChangeSuccessNoRemotePow":
            "De node was gewijzigd naar {{node}}. Deze node ondersteunt geen extern Bewijs van Inspanning.",
        "nodeChangeSuccessExplanation": "De node was gewijzigd naar {{node}}.",
        "nodeChangeError": "Fout bij wijzigen van node",
        "nodeChangeErrorExplanation": "Er was een fout bij het wijzigen van node. Probeer a.u.b. opnieuw."
    },
    "resetWalletRequirePassword": {
        "enterPassword": "Voer uw wachtwoord in om de portemonnee opnieuw in te stellen.",
        "cancel": "Annuleer",
        "reset": "RESET"
    },
    "walletSetup": {
        "creatingSeed": "Seed aan het maken",
        "okay": "Oke. Laten we uw portemonnee instellen!",
        "doYouAlreadyHaveASeed": "Heeft u al een seed die u zou willen gebruiken?",
        "doYouNeedASeed": "Wilt u een nieuwe seed maken?",
        "seedExplanation":
            "De IOTA-seed is als een gebruikersnaam en wachtwoord voor uw account, samengevoegd in een tekenreeks van 81 karakters.",
        "noIHaveOne": "Nee, ik heb er een",
        "yesINeedASeed": "Ja, ik heb een seed nodig",
        "explanation":
            "<0><0>U krijgt hiermee toegang tot uw saldo vanuit </0><1>elke portemonnee</1><2>, op</2> <3>elk apparaat</3><4>. Maar als u uw seed verliest, verliest u daarmee ook uw IOTA.</4></0>",
        "keepSafe": "Houd uw seed veilig.",
        "hint": "<0><0>Hint:</0> Klik op NEE als dit de eerste keer is dat u IOTA gebruikt.</0>"
    },
    "welcome": {
        "thankYou": "Bedankt voor het downloaden van Trinity.",
        "weWillSpend": "De komende minuten zijn we bezig met het installeren van uw portemonnee.",
        "reminder": "Het is belangrijk om dit proces helemaal te voltooien. Sla geen stappen over."
    },
    "writeSeedDown": {
        "yourSeedIs": "Uw seed is {{maxSeedLength}} tekens van links naar rechts gelezen.",
        "writeDownYourSeed":
            "<0>Schrijf uw seed en controlesom nauwkeurig op en</0> <1>controleer nogmaals</1> <2>of ze overeenkomen.</2>"
    },
    "history": {
        "bundleHashCopied": "Bundel hash gekopieerd",
        "bundleHashCopiedExplanation": "De bundel-hash is gekopieerd naar het klembord.",
        "addressCopied": "Adres gekopieerd",
        "addressCopiedExplanation": "Het adres is naar het klembord gekopieerd.",
        "messageCopied": "Bericht gekopieerd",
        "messageCopiedExplanation": "Het bericht is gekopieerd naar het klembord.",
        "send": "-",
        "receive": "ONTVANGEN"
    },
    "accountManagement": {
        "viewSeed": "Seed bekijken",
        "viewAddresses": "Bekijk adressen",
        "editAccountName": "Accountnaam bewerken",
        "deleteAccount": "Account verwijderen",
        "addNewAccount": "Nieuw account toevoegen"
    },
    "addCustomNode": {
        "customNodeAdded": "Aangepaste node toegevoegd",
        "customNodeCouldNotBeAdded": "Aangepaste node kon niet worden toegevoegd",
        "customNodeAddedSuccessfully": "De aangepaste node is succesvol toegevoegd.",
        "customNode": "Aangepaste node",
        "invalidNodeResponse": "De node stuurde een ongeldige reactie terug",
        "httpNodeError": "Trinity Mobile ondersteunt alleen https nodes.",
        "add": "Toevoegen",
        "nodeFieldEmpty": "Tekst veld is leeg",
        "nodeFieldEmptyExplanation": "Voer a.u.b. een aangepaste node in."
    },
    "addNewAccount": {
        "useExistingSeed": "Bestaande seed gebruiken",
        "createNewSeed": "Nieuw seed aanmaken"
    },
    "advancedSettings": {
        "selectNode": "Selecteer node",
        "addCustomNode": "Aangepaste node toevoegen",
        "manualSync": "Handmatig synchroniseren",
        "snapshotTransition": "Snapshot transitie",
        "pow": "Bewijs van inspanning",
<<<<<<< HEAD
        "autoPromotion": "Auto-promotion",
        "autoPromotionExplanation":
            "Auto-promotion helps to confirm your transactions on the Tangle. Enable this setting if you are having difficulty getting your transactions to confirm.",
        "autoPromotionPoW": "Auto-promotion is only possible on nodes that support remote Proof of Work."
=======
        "autoPromotion": "Auto-promotie",
        "autoPromotionExplanation": "Auto-promotie helpt uw transactie te bevestigen op de Tangle. Schakel deze instelling in wanneer u problemen ondervindt met bevestigen.",
        "autoPromotionPoW": "Auto-promotie is alleen mogelijk op nodes die ondersteuning bieden voor extern Bewijs van Inspanning (PoW)."
>>>>>>> fdb7f56c
    },
    "advancedThemeCustomisation": {
        "background": "Achtergrond",
        "frame": "Kader"
    },
    "themeCustomisation": {
        "theme": "Thema"
    },
    "currencySelection": {
        "currency": "Valuta"
    },
    "logoutConfirmationModal": {
        "logoutConfirmation": "Weet u zeker dat u wilt uitloggen?"
    },
    "qrScanner": {
        "scan": "QR-code scannen"
    },
    "unitInfoModal": {
        "unitSystem": "Eenhedenstelsel",
        "trillion": "Biljoen",
        "billion": "Miljard",
        "million": "Miljoen",
        "thousand": "Duizend",
        "one": "Één"
    },
    "usedAddressModal": {
        "cantSpendFullBalanceQuestion": "Waarom kan ik mijn volledige saldo niet uitgeven?",
        "spentAddressExplanation":
            "U heeft nog saldo op één of meerdere reeds uitgegeven adressen. Het hergebruiken van adressen in IOTA is gevaarlijk, daarom staat deze portemonnee het niet toe om het reeds gebruikte adres te hergebruiken.",
        "discordInformation": "Indien u hulp nodig heeft verzoeken wij u naar het #help kanaal te gaan op Discord."
    },
    "deleteAccount": {
        "areYouSure": "<0></0><1>Weet u zeker dat u</1><2>{{accountName}}?</2><3>wilt verwijderen?</3>",
        "yourSeedWillBeRemoved": "Uw seed en transactiegeschiedenis zullen worden verwijderd.",
        "thisAction": "Deze actie kan niet ongedaan worden gemaakt.",
        "enterPassword": "Typ uw wachtwoord als u deze account wilt verwijderen."
    },
    "manualSync": {
        "outOfSync": "Lijkt het alsof uw transactiegeschiedenis niet gesynchroniseerd is?",
        "pressToSync": "Druk op de knop hieronder om uw account te synchroniseren.",
        "thisMayTake": "Dit kan even duren. Uw apparaat kan trager reageren.",
        "doNotClose": "Let op. Minimalisering van de app zal de synchronisatie annuleren.",
        "syncAccount": "Synchroniseer Account",
        "syncingYourAccount": "Account wordt gesynchroniseerd."
    },
    "useExistingSeed": {
        "title": "Voer een seed en accountnaam in.",
        "incorrectFormat": "Incorrecte seed opmaak",
        "validSeedExplanation": "Geldige seeds bestaan uit 81 karakters en bevatten alleen A-Z of 9."
    },
    "viewSeed": {
        "enterPassword": "Voer uw wachtwoord in om uw seed te bekijken.",
        "viewSeed": "Bekijk Seed",
        "hideSeed": "Verberg Seed"
    },
    "saveSeedConfirmation": {
        "didSaveSeed": "Heeft u uw seed opgeslagen?",
        "alreadyHave": "Ik heb mijn seed opgeslagen",
        "reenterSeed": "Bij de volgende stap wordt u gevraagd om uw seed opnieuw in te voeren.",
        "reenterSeedWarning":
            "Als u geen back-up heeft van uw seed en uw apparaat werkt niet meer, bent u al uw IOTA kwijt.",
        "pleaseConfirm": "Bevestig dat u uw seed veilig hebt opgeslagen."
    },
    "walletResetConfirmation": {
        "cannotUndo": "DEZE ACTIE KAN NIET ONGEDAAN GEMAAKT WORDEN.",
        "warning":
            "<0><0>Al uw portemonnee-gegevens, waaronder uw</0> <1>seeds, wachtwoord</1> <2>en</2> <3>andere accountgegevens</3> <4>zullen verloren gaan.</4></0>"
    },
    "fingerprintSetup": {
        "instructionsEnable": "Raak vingerafdruklezer aan om vingerafdruk authenticatie in te schakelen",
        "instructionsDisable": "Raak vingerafdruklezer aan om vingerafdruk authenticatie uit te schakelen",
        "fingerprintAuthEnabled": "Biometrische authenticatie ingeschakeld",
        "fingerprintAuthEnabledExplanation": "U heeft succesvol biometrische authenticatie ingeschakeld.",
        "fingerprintAuthDisabled": "Biometrische authenticatie uitgeschakeld",
        "fingerprintAuthDisabledExplanation": "U heeft succesvol biometrische authenticatie uitgeschakeld.",
        "fingerprintAuthFailed": "Biometrische authenticatie mislukt",
        "fingerprintAuthFailedExplanation": "Vingerafdruk-verificatie is mislukt. Probeer het opnieuw.",
        "status": "Status",
        "fingerprintUnavailable": "Biometrische authenticatie onbeschikbaar",
        "fingerprintUnavailableExplanation":
            "Uw apparaat ondersteunt geen biometrische authenticatie of het is niet ingesteld in de apparaatinstellingen.",
        "buttonInstructionsDisable": "Druk op de knop hieronder om vingerafdruk-verificatie uit te schakelen.",
        "buttonInstructionsEnable": "Druk op de knop hieronder om vingerafdruk-verificatie uit te schakelen.",
        "buttonInstructionsDisableIPhoneX": "Druk op de knop hieronder om Face ID uit te schakelen.",
        "buttonInstructionsEnableIPhoneX": "Druk op de knop hieronder om Face ID in te schakelen.",
        "instructionsLogin": "Raak vingerafdruklezer aan om in te loggen"
    },
    "transferConfirmation": {
        "youAreAbout": "U staat op het punt om {{contents}} te versturen naar het adres",
        "aMessage": "een bericht"
    },
    "twoFA": {
        "wrongCode": "Verkeerde code",
        "wrongCodeExplanation": "De ingevoerde code is onjuist.",
        "emptyCode": "Lege code",
        "emptyCodeExplanation": "Voer een code in en probeer het opnieuw.",
        "keyCopied": "Sleutel naar het klembord gekopieerd",
        "keyCopiedExplanation": "Uw 2FA-sleutel is naar het klembord gekopieerd.",
        "addKey": "Voeg deze sleutel toe aan uw 2FA app",
        "key": "Sleutel",
        "twoFAEnabled": "2FA is nu ingeschakeld",
        "twoFAEnabledExplanation": "U hebt de Twee-staps verificatie nu ingeschakeld.",
        "twoFADisabled": "2FA is nu ingeschakeld",
        "twoFADisabledExplanation": "U heeft Twee-staps Verificatie succesvol uitgeschakeld.",
        "enterCode": "Voer de code uit uw 2FA app in",
        "code": "Code",
        "twoFaToken": "2FA Token"
    },
    "chart": {
        "mcap": "MCAP",
        "change": "Verschil",
        "volume": "Volume (24u)",
        "currentValue": "Huidige waarde",
        "error": "Error fetching chart data"
    },
    "rootDetection": {
        "warning": "WAARSCHUWING",
        "appearsRooted": "Uw apparaat lijkt ge-root te zijn.",
        "securityRisk": "Dit kan een aanzienlijk risico vormen voor de veiligheid van uw portemonnee.",
        "continueDepsiteRisk": "Wilt u doorgaan ondanks het risico?"
    },
    "pow": {
        "feeless": "Een bewijs van inspanning (Proof of Work) is nodig om kostenloze transacties in IOTA te verzenden.",
        "localOrRemote":
            "Bewijs van inspanning kan lokaal gedaan worden op uw apparaat, of overgedragen worden aan een node.",
        "local": "Lokaal",
        "remote": "Extern",
        "powUpdated": "Bewijs van inspanning instellingen",
        "powUpdatedExplanation": "Uw bewijs van inspanning-configuratie is bijgewerkt.",
        "noWebGLSupport": "WebGL wordt niet ondersteund",
        "noWebGLSupportExplanation": "Uw computer ondersteunt WebGL niet. Gebruik externe PoW."
    },
    "autoPromotion": {
        "autoPromotionUpdated": "Auto-promotie instellingen",
        "autoPromotionUpdatedExplanation": "Uw auto-promotie-configuratie is bijgewerkt."
    },
    "progressSteps": {
        "checkingNodeHealth": "Gezondheid node aan het checken",
        "validatingReceiveAddress": "Ontvangstadres wordt gevalideerd",
        "syncingAccount": "Account synchroniseren",
        "preparingInputs": "Invoer voorbereiden",
        "preparingTransfers": "Voorbereiding van transacties",
        "gettingTransactionsToApprove": "Bezig met transacties akkoorderen",
        "proofOfWork": "Bewijs van inspanning voltooien",
        "broadcasting": "Uitzenden"
    },
    "snapshotTransition": {
        "cannotCompleteTransition": "Snapshot transitie kan niet worden voltooid",
        "cannotCompleteTransitionExplanation": "Uw saldo moet groter zijn dan 0 om de transitie te voltooien.",
        "transitionComplete": "Snapshot transitie voltooid",
        "transitionCompleteExplanation": "De snapshot transitie is voltooid.",
        "detectedBalance": "Gevonden saldo: {{amount}} {{unit}}",
        "isThisCorrect": "Is dit correct?",
        "snapshotExplanation": "Af en toe, vindt er een snapshot plaats om de grootte van de Tangle te snoeien.",
        "hasSnapshotTakenPlace": "Heeft er een snapshot plaatsgevonden? Druk dan op de knop hieronder om over te gaan.",
        "transition": "Transitie",
        "transitioning": "Aan het overgaan voor de snapshot.",
        "generatingAndDetecting": "Adressen aan het genereren en saldo aan het detecteren.",
        "attaching": "Adressen aan het koppelen aan de Tangle."
    },
    "deepLink": {
        "autofill": "Automatisch vullen succesvol",
        "autofillExplanation": "De transactie gegevens worden automatisch ingevuld vanuit de link."
    },
    "updates": {
        "errorRetrievingUpdateData": "Fout bij het ophalen van de update data",
        "errorRetrievingUpdateDataExplanation":
            "Er was een error bij het ophalen van update data. Probeer het opnieuw.",
        "noUpdatesAvailable": "Geen updates beschikbaar",
        "noUpdatesAvailableExplanation": "U beschikt over de laatste versie van de IOTA Trinity desktop portemonnee!",
        "newVersionAvailable": "Nieuwe versie beschikbaar",
        "newVersionAvailableExplanation":
            "Een nieuwe<strong>Trinity</strong> <strong>{{version}}</strong> versie is beschikbaar. Lees de opmerkingen aandacht door en zorg dat u de download bron verifieert voor het downloaden van de update:",
        "downloadRelease": "Download versie",
        "skipUpdate": "Sla de update over"
    },
    "notificationLog": {
        "errorLog": "ERROR LOG"
    },
    "terms": {
        "termsAndConditions": "Algemene Voorwaarden",
        "accept": "Ik ga akkoord"
    },
    "privacyPolicy": {
        "privacyPolicy": "Privacybeleid",
        "agree": "Ik ga akkoord"
    }
}<|MERGE_RESOLUTION|>--- conflicted
+++ resolved
@@ -17,12 +17,9 @@
         "keyReuseError": "U kunt niet naar een adres sturen waar al op uitgegeven is.",
         "invalidResponse": "Node fout",
         "invalidResponseExplanation": "De node stuurde een fout terug. Probeer van node te veranderen.",
-        "invalidResponsePollingExplanation":
-            "De node stuurde een fout terug tijdens het pollen. Probeer van node te veranderen.",
-        "invalidResponseFetchingAccount":
-            "De node stuurde een fout terug tijdens het opvragen van uw account informatie. Probeer van node te veranderen.",
-        "invalidResponseSendingTransfer":
-            "De node stuurde een fout terug tijdens het versturen van de transactie. Probeer van node te veranderen.",
+        "invalidResponsePollingExplanation": "De node stuurde een fout terug tijdens het pollen. Probeer van node te veranderen.",
+        "invalidResponseFetchingAccount": "De node stuurde een fout terug tijdens het opvragen van uw account informatie. Probeer van node te veranderen.",
+        "invalidResponseSendingTransfer": "De node stuurde een fout terug tijdens het versturen van de transactie. Probeer van node te veranderen.",
         "nodeOutOfSync": "Node gedesynchroniseerd",
         "nodeOutOfSyncExplanation": "Uw huidige node is gedesynchroniseerd. Verander uw node of probeer opnieuw.",
         "thisNodeOutOfSync": "De node is niet gesynchroniseerd. Verander uw node of probeer opnieuw.",
@@ -80,10 +77,8 @@
         "cannotPerformAction": "Kan actie niet uitvoeren",
         "cannotPerformActionExplanation": "Ga naar geavanceerde instellingen om uw portemonnee te resetten.",
         "attachToTangleUnavailable": "Extern Bewijs van Inspanning is onbeschikbaar",
-        "attachToTangleUnavailableExplanation":
-            "Extern Bewijs van Inspanning is niet beschikbaar op uw geselecteerde node. Verander de node of zet Bewijs van Inspanning naar Lokaal in Geavanceerde Instellingen.",
-        "attachToTangleUnavailableExplanationShort":
-            "Extern Bewijs van Inspanning is niet beschikbaar op uw geselecteerde node.",
+        "attachToTangleUnavailableExplanation": "Extern Bewijs van Inspanning is niet beschikbaar op uw geselecteerde node. Verander de node of zet Bewijs van Inspanning naar Lokaal in Geavanceerde Instellingen.",
+        "attachToTangleUnavailableExplanationShort": "Extern Bewijs van Inspanning is niet beschikbaar op uw geselecteerde node.",
         "wallet": "Portemonnee",
         "sent": "Verzonden",
         "received": "Ontvangen",
@@ -106,17 +101,11 @@
         "rebroadcasted": "Transactie succesvol heruitgezonden",
         "rebroadcastedExplanation": "Transactie met hash {{hash}} heruitgezonden",
         "rebroadcastError": "Kon transactie niet heruitzenden",
-        "rebroadcastErrorExplanation":
-            "Er ging iets mis tijdens het heruitzenden van uw transactie. Probeer het opnieuw.",
+        "rebroadcastErrorExplanation": "Er ging iets mis tijdens het heruitzenden van uw transactie. Probeer het opnieuw.",
         "promoted": "Transactie succesvol gepromoot",
         "promotedExplanation": "Transactie met hash {{hash}} gepromoot",
         "autopromotionError": "Kon transactie niet automatisch promoten",
-<<<<<<< HEAD
-        "autopromotionErrorExplanation":
-            "Remote Proof of Work is not available on your selected node. Please change node and reenable auto-promotion.",
-=======
         "autopromotionErrorExplanation": "Extern Bewijs van Inspanning (PoW) is niet beschikbaar op de geselecteerde node. Verander van node en schakel auto-promotie opnieuw in.",
->>>>>>> fdb7f56c
         "promotionError": "Kon transactie niet promoten",
         "promotionErrorExplanation": "Er ging iets mis bij het verzenden van uw transactie. Probeer het opnieuw.",
         "noLongerValid": "De bundel die u probeert te promoten is niet langer geldig",
@@ -127,10 +116,8 @@
         "pleaseWait": "Een ogenblik geduld",
         "pleaseWaitEllipses": "Een ogenblik geduld...",
         "pleaseWaitExplanation": "Trinity voert een andere functie uit. Wacht even en probeer het opnieuw.",
-        "pleaseWaitTransferExplanation":
-            "Uw saldo wordt momenteel gebruikt in andere transacties. Wacht op een bevestiging hiervan, voordat u het opnieuw probeert.",
-        "pleaseWaitIncomingTransferExplanation":
-            "U heeft binnenkomende transacties. Wacht tot ze bevestigd zijn voordat u het opnieuw probeert.",
+        "pleaseWaitTransferExplanation": "Uw saldo wordt momenteel gebruikt in andere transacties. Wacht op een bevestiging hiervan, voordat u het opnieuw probeert.",
+        "pleaseWaitIncomingTransferExplanation": "U heeft binnenkomende transacties. Wacht tot ze bevestigd zijn voordat u het opnieuw probeert.",
         "snapshotTransitionInProgress": "Snapshot transitie bezig",
         "snapshotTransitionInProgressExplanation": "Wacht tot de transitie is voltooid.",
         "checkForUpdates": "Controleren op Updates",
@@ -151,38 +138,26 @@
         "masterKey": "Uw IOTA seed is de meester sleutel naar al uw geld.",
         "seedThief": "Als iemand anders uw seed heeft, kan diegene uw IOTA stelen.",
         "googlePlayServicesNotAvailable": "Google Play Services niet beschikbaar",
-        "couldNotVerifyDeviceIntegrity":
-            "Kon apparaat integriteit niet verifiëren omdat Google Play Services onbeschikbaar zijn.",
+        "couldNotVerifyDeviceIntegrity": "Kon apparaat integriteit niet verifiëren omdat Google Play Services onbeschikbaar zijn.",
         "clear": "WIS",
         "noNetworkConnection": "Geen netwerkverbinding",
         "noNetworkConnectionExplanation": "Uw internetverbinding lijkt offline te zijn.",
         "spentAddressExplanation": "WAARSCHUWING: Saldo op verbruikte adressen",
-        "discordInformation":
-            "Vaker dan een keer sturen vanaf hetzelfde adres is gevaarlijk. Ga naar het #help kanaal in Discord om uit te vinden wat u kunt doen.",
+        "discordInformation": "Vaker dan een keer sturen vanaf hetzelfde adres is gevaarlijk. Ga naar het #help kanaal in Discord om uit te vinden wat u kunt doen.",
         "androidInsecureClipboardWarning": "Android heeft geen veilig kladblok.",
         "androidCopyPasteWarning": "Kopieer/plak nooit uw seed op een Android apparaat.",
         "willNotCopyPasteSeed": "Ik zal mijn seed niet kopiëren/plakken",
         "mustBeStoredAppropriately": "Het moet adequaat worden opgeslagen.",
-<<<<<<< HEAD
-        "deviceMayBecomeUnresponsive": "Your device may become unresponsive for a while",
-        "isYourBalanceCorrect": "Is your balance correct?",
-        "ifYourBalanceIsNotCorrect":
-            "If your balance is not correct, it is likely that you are using a pre-snapshot seed.",
-        "headToAdvancedSettingsForTransition": "Head to Advanced Settings and perform a Snapshot Transition."
-=======
         "deviceMayBecomeUnresponsive": "Uw apparaat kan wellicht even niet reageren",
         "isYourBalanceCorrect": "Klopt uw saldo?",
         "ifYourBalanceIsNotCorrect": "Als uw saldo niet correct is, gebruikt u waarschijnlijk een pre-snapshot seed.",
         "headToAdvancedSettingsForTransition": "Ga naar Geavanceerde instellingen en voer een Snapshot transitie uit."
->>>>>>> fdb7f56c
     },
     "addAdditionalSeed": {
         "seedInvalidChars": "De seed bevat ongeldige tekens",
-        "seedInvalidCharsExplanation":
-            "Seeds kunnen alleen de hoofdletters A-Z en het getal 9 bevatten. Uw seed bevat ongeldige tekens. Probeer het opnieuw.",
+        "seedInvalidCharsExplanation": "Seeds kunnen alleen de hoofdletters A-Z en het getal 9 bevatten. Uw seed bevat ongeldige tekens. Probeer het opnieuw.",
         "seedTooShort": "Seed is te kort",
-        "seedTooShortExplanation":
-            "Uw seed moet minstens {{maxLength}} tekens lang zijn. Het is momenteel {{currentLength}} tekens lang. Probeer het opnieuw.",
+        "seedTooShortExplanation": "Uw seed moet minstens {{maxLength}} tekens lang zijn. Het is momenteel {{currentLength}} tekens lang. Probeer het opnieuw.",
         "nameInUse": "Deze accountnaam is al in gebruik",
         "nameInUseExplanation": "Gebruik een unieke accountnaam voor uw seed.",
         "enterAccountName": "Voer een accountnaam in.",
@@ -194,8 +169,7 @@
     },
     "changePassword": {
         "oops": "Oeps! Er ging iets mis",
-        "oopsExplanation":
-            "Het lijkt erop dat er iets fout is gegaan tijdens het bijwerken van uw wachtwoord. Probeer het opnieuw.",
+        "oopsExplanation": "Het lijkt erop dat er iets fout is gegaan tijdens het bijwerken van uw wachtwoord. Probeer het opnieuw.",
         "passwordUpdated": "Wachtwoord gewijzigd",
         "passwordUpdatedExplanation": "Uw wachtwoord is succesvol gewijzigd.",
         "incorrectPassword": "Onjuist wachtwoord",
@@ -205,15 +179,13 @@
         "passwordTooShort": "Het wachtwoord is te kort",
         "passwordTooShortExplanation": "Uw wachtwoord moet minstens 12 tekens bevatten. Probeer het opnieuw.",
         "oldPassword": "U kunt uw oude wachtwoord niet hergebruiken",
-        "oldPasswordExplanation":
-            "U kunt uw oude wachtwoord niet opnieuw gebruiken. Probeer het opnieuw met een ander wachtwoord.",
+        "oldPasswordExplanation": "U kunt uw oude wachtwoord niet opnieuw gebruiken. Probeer het opnieuw met een ander wachtwoord.",
         "ensureStrongPassword": "Zorg ervoor dat u een sterk wachtwoord gebruikt van tenminste 12 karakters.",
         "currentPassword": "Huidig ​​wachtwoord",
         "newPassword": "Nieuw Wachtwoord",
         "confirmPassword": "Bevestig Nieuw Wachtwoord",
         "passwordTooWeak": "Wachtwoord te zwak",
-        "passwordTooWeakReason":
-            "Uw wachtwoord is te zwak. Gebruik een combinatie van woorden en vermijd alledaagse zinnen, namen of datums",
+        "passwordTooWeakReason": "Uw wachtwoord is te zwak. Gebruik een combinatie van woorden en vermijd alledaagse zinnen, namen of datums",
         "reasonRow": "Opeenvolgende toetsen afkomstig uit dezelfde rij zijn makkelijk te raden",
         "reasonPattern": "Korte patronen van toetsten zijn makkelijk te raden",
         "reasonNames": "Alledaagse namen en achternamen zijn makkelijk te raden",
@@ -244,20 +216,15 @@
         "passwordManagerCheckbox": "Ik zal mijn seed opslaan in een wachtwoordmanager",
         "copy": "KOPIEER",
         "noPasswordManagers": "Geen ondersteunde wachtwoord managers geïnstalleerd",
-        "noPasswordManagersExplanation":
-            "Er zijn geen ondersteunde wachtwoordmanagers gevonden op uw apparaat. Installeer alstublieft Keepass2Android.",
-        "followTutorialToSecurelyShareSeed":
-            "Als u uw seed wil opslaan in een wachtwoordmanager, moet u een tutorial volgen via de volgende link"
+        "noPasswordManagersExplanation": "Er zijn geen ondersteunde wachtwoordmanagers gevonden op uw apparaat. Installeer alstublieft Keepass2Android.",
+        "followTutorialToSecurelyShareSeed": "Als u uw seed wil opslaan in een wachtwoordmanager, moet u een tutorial volgen via de volgende link"
     },
     "enterSeed": {
         "invalidCharacters": "Seed bevat ongeldige tekens",
-        "invalidCharactersExplanation":
-            "Seeds kunnen alleen de hoofdletters A-Z en het getal 9 bevatten. Uw seed bevat ongeldige tekens. Probeer het opnieuw.",
+        "invalidCharactersExplanation": "Seeds kunnen alleen de hoofdletters A-Z en het getal 9 bevatten. Uw seed bevat ongeldige tekens. Probeer het opnieuw.",
         "seedTooShort": "Seed is te kort",
-        "seedTooShortExplanation":
-            "Seeds moeten minstens {{maxLength}} tekens lang zijn. Uw seed is momenteel {{currentLength}} tekens lang. Probeer het opnieuw.",
-        "seedExplanation":
-            "Seeds moeten {{maxLength}} tekens lang zijn en moeten hoofdletters A-Z of het getal 9 bevatten. U kunt geen seed gebruiken met meer dan {{maxLength}} tekens.",
+        "seedTooShortExplanation": "Seeds moeten minstens {{maxLength}} tekens lang zijn. Uw seed is momenteel {{currentLength}} tekens lang. Probeer het opnieuw.",
+        "seedExplanation": "Seeds moeten {{maxLength}} tekens lang zijn en moeten hoofdletters A-Z of het getal 9 bevatten. U kunt geen seed gebruiken met meer dan {{maxLength}} tekens.",
         "neverShare": "DEEL UW SEED NOOIT MET IEMAND ANDERS"
     },
     "home": {
@@ -301,8 +268,7 @@
     "onboardingComplete": {
         "allDone": "Klaar!",
         "openYourWallet": "Open uw portemonnee",
-        "walletReady":
-            "De portemonnee is nu ingesteld en klaar voor gebruik. Voor toekomstige wijzigingen kunt u het Instellingen menu gebruiken."
+        "walletReady": "De portemonnee is nu ingesteld en klaar voor gebruik. Voor toekomstige wijzigingen kunt u het Instellingen menu gebruiken."
     },
     "paperWallet": {
         "clickToPrint": "Klik op de knop hieronder om uw seed uit te printen.",
@@ -343,15 +309,12 @@
         "printBlankWallet": "Print een lege portemonnee",
         "whatIsCheksum": "Elke seed heeft een overeenkomstige controlesom van 3 karakters",
         "iHavesavedMySeed": "Ik heb mijn seed opgeslagen",
-        "checksumExplanation":
-            "Wanneer u uw seed toevoegt aan uw portemonnee, moet u er zeker van zijn dat de gegenereerde controlesom hetzelfde is als degene die u heeft opgeschreven.",
-        "mustSaveYourSeed":
-            "<0><0>U moet uw seed opslaan met </0><1>tenminste één</1><2>van de onderstaande opties.</2></0>"
+        "checksumExplanation": "Wanneer u uw seed toevoegt aan uw portemonnee, moet u er zeker van zijn dat de gegenereerde controlesom hetzelfde is als degene die u heeft opgeschreven.",
+        "mustSaveYourSeed": "<0><0>U moet uw seed opslaan met </0><1>tenminste één</1><2>van de onderstaande opties.</2></0>"
     },
     "seedReentry": {
         "pleaseConfirmYourSeed": "Bevestig uw seed",
-        "trinityWillNeverAskToReenter":
-            "Trinity zal u nooit vragen om uw seed opnieuw in te voeren, tenzij u uw portemonnee reset of de app herinstalleert.",
+        "trinityWillNeverAskToReenter": "Trinity zal u nooit vragen om uw seed opnieuw in te voeren, tenzij u uw portemonnee reset of de app herinstalleert.",
         "enterYourSeed": "Voer uw seed in",
         "incorrectSeed": "Onjuiste seed",
         "incorrectSeedExplanation": "De ingevoerde seed is onjuist. Probeer het nog eens.",
@@ -368,8 +331,7 @@
         "notEnoughFunds": "Onvoldoende saldo",
         "notEnoughFundsExplanation": "U heeft onvoldoende IOTA om deze transactie te voltooien.",
         "keyReuse": "Sleutelhergebruik",
-        "keyReuseExplanation":
-            "Het adres waar u naar probeert te versturen is al een keer gebruikt. Probeer een ander adres.",
+        "keyReuseExplanation": "Het adres waar u naar probeert te versturen is al een keer gebruikt. Probeer een ander adres.",
         "recipientAddress": "Adres van de ontvanger",
         "amount": "Aantal",
         "max": "MAX",
@@ -380,46 +342,35 @@
         "invalidMessageTooLongExplanation": "Het bericht overschrijdt het max. aantal karakters (1093).",
         "send": "Verstuur",
         "invalidAmount": "Onjuist aantal ingevoerd",
-        "invalidAmountExplanation":
-            "Voer een geldig transactiebedrag in. Het kan handig zijn om de uitleg van IOTA-eenheden onderaan de pagina te bekijken.",
+        "invalidAmountExplanation": "Voer een geldig transactiebedrag in. Het kan handig zijn om de uitleg van IOTA-eenheden onderaan de pagina te bekijken.",
         "maximumSelected": "MAXIMUM aantal geselecteerd",
         "iotaUnits": "Uitleg IOTA eenheden",
         "sendMax": "MAX VERZENDEN",
         "totalTime": "Totale tijd",
         "addressPasteDetected": "Adres plakken gedetecteerd",
-<<<<<<< HEAD
-        "addressPasteExplanation":
-            "It looks like you have pasted an address. Make sure that the address matches the one you want to send to."
-=======
         "addressPasteExplanation": "Het lijkt erop dat u een adres wil plakken. Zorg ervoor dat dit adres overeenkomt met het adres waarnaar u wilt zenden."
->>>>>>> fdb7f56c
     },
     "setPassword": {
         "choosePassword": "Kies een nieuw wachtwoord",
         "passwordTooShort": "Wachtwoord is te kort",
-        "passwordTooShortExplanation":
-            "Uw wachtwoord moet minstens {{minLength}} tekens lang zijn. Het is momenteel {{currentLength}} tekens lang. Probeer het opnieuw.",
+        "passwordTooShortExplanation": "Uw wachtwoord moet minstens {{minLength}} tekens lang zijn. Het is momenteel {{currentLength}} tekens lang. Probeer het opnieuw.",
         "passwordMismatch": "Wachtwoorden komen niet overeen",
         "passwordMismatchExplanation": "Het ingevoerde wachtwoord is onjuist. Probeer het nogmaals.",
         "nowWeNeedTo": "Nu gaan we een wachtwoord instellen.",
-        "anEncryptedCopy":
-            "Een gecodeerde kopie van uw seed wordt opgeslagen op uw apparaat. U gebruikt dit wachtwoord voor toegang tot uw portemonnee in de toekomst.",
+        "anEncryptedCopy": "Een gecodeerde kopie van uw seed wordt opgeslagen op uw apparaat. U gebruikt dit wachtwoord voor toegang tot uw portemonnee in de toekomst.",
         "ensure": "Zorg ervoor u een sterk wachtwoord gebruikt van ten minste 12 karakters.",
         "retypePassword": "Herhaal wachtwoord"
     },
     "setSeedName": {
         "letsAddName": "Laten we een naam toevoegen",
-        "canUseMultipleSeeds":
-            "U kunt in deze portemonnee meerdere seeds gebruiken. Elke seed vereist een accountnaam.",
+        "canUseMultipleSeeds": "U kunt in deze portemonnee meerdere seeds gebruiken. Elke seed vereist een accountnaam.",
         "youCanAdd": "U kunt meer seeds toevoegen in het Instellingen menu."
     },
     "modeSelection": {
         "expert": "Expert",
         "standard": "Standaard",
-        "expertModeExplanation":
-            "De Expert modus geeft toegang tot extra functies, zoals handmatige promotie en opnieuw koppelen.",
-        "modesExplanation":
-            "Schakel Expert modus alleen in als u een ervaren Tangle-gebruiker bent. Anders kan het verwarrend zijn."
+        "expertModeExplanation": "De Expert modus geeft toegang tot extra functies, zoals handmatige promotie en opnieuw koppelen.",
+        "modesExplanation": "Schakel Expert modus alleen in als u een ervaren Tangle-gebruiker bent. Anders kan het verwarrend zijn."
     },
     "settings": {
         "transferSending": "Transactie in behandeling",
@@ -471,8 +422,7 @@
         "lockScreenTimeout": "Vergrendelscherm Time-out (Minuten)",
         "autoNodeSwitching": "Wissel automatisch van node als de geselecteerde node onbereikbaar is",
         "nodeChangeSuccess": "Succesvol van node veranderd",
-        "nodeChangeSuccessNoRemotePow":
-            "De node was gewijzigd naar {{node}}. Deze node ondersteunt geen extern Bewijs van Inspanning.",
+        "nodeChangeSuccessNoRemotePow": "De node was gewijzigd naar {{node}}. Deze node ondersteunt geen extern Bewijs van Inspanning.",
         "nodeChangeSuccessExplanation": "De node was gewijzigd naar {{node}}.",
         "nodeChangeError": "Fout bij wijzigen van node",
         "nodeChangeErrorExplanation": "Er was een fout bij het wijzigen van node. Probeer a.u.b. opnieuw."
@@ -487,12 +437,10 @@
         "okay": "Oke. Laten we uw portemonnee instellen!",
         "doYouAlreadyHaveASeed": "Heeft u al een seed die u zou willen gebruiken?",
         "doYouNeedASeed": "Wilt u een nieuwe seed maken?",
-        "seedExplanation":
-            "De IOTA-seed is als een gebruikersnaam en wachtwoord voor uw account, samengevoegd in een tekenreeks van 81 karakters.",
+        "seedExplanation": "De IOTA-seed is als een gebruikersnaam en wachtwoord voor uw account, samengevoegd in een tekenreeks van 81 karakters.",
         "noIHaveOne": "Nee, ik heb er een",
         "yesINeedASeed": "Ja, ik heb een seed nodig",
-        "explanation":
-            "<0><0>U krijgt hiermee toegang tot uw saldo vanuit </0><1>elke portemonnee</1><2>, op</2> <3>elk apparaat</3><4>. Maar als u uw seed verliest, verliest u daarmee ook uw IOTA.</4></0>",
+        "explanation": "<0><0>U krijgt hiermee toegang tot uw saldo vanuit </0><1>elke portemonnee</1><2>, op</2> <3>elk apparaat</3><4>. Maar als u uw seed verliest, verliest u daarmee ook uw IOTA.</4></0>",
         "keepSafe": "Houd uw seed veilig.",
         "hint": "<0><0>Hint:</0> Klik op NEE als dit de eerste keer is dat u IOTA gebruikt.</0>"
     },
@@ -503,8 +451,7 @@
     },
     "writeSeedDown": {
         "yourSeedIs": "Uw seed is {{maxSeedLength}} tekens van links naar rechts gelezen.",
-        "writeDownYourSeed":
-            "<0>Schrijf uw seed en controlesom nauwkeurig op en</0> <1>controleer nogmaals</1> <2>of ze overeenkomen.</2>"
+        "writeDownYourSeed": "<0>Schrijf uw seed en controlesom nauwkeurig op en</0> <1>controleer nogmaals</1> <2>of ze overeenkomen.</2>"
     },
     "history": {
         "bundleHashCopied": "Bundel hash gekopieerd",
@@ -544,16 +491,9 @@
         "manualSync": "Handmatig synchroniseren",
         "snapshotTransition": "Snapshot transitie",
         "pow": "Bewijs van inspanning",
-<<<<<<< HEAD
-        "autoPromotion": "Auto-promotion",
-        "autoPromotionExplanation":
-            "Auto-promotion helps to confirm your transactions on the Tangle. Enable this setting if you are having difficulty getting your transactions to confirm.",
-        "autoPromotionPoW": "Auto-promotion is only possible on nodes that support remote Proof of Work."
-=======
         "autoPromotion": "Auto-promotie",
         "autoPromotionExplanation": "Auto-promotie helpt uw transactie te bevestigen op de Tangle. Schakel deze instelling in wanneer u problemen ondervindt met bevestigen.",
         "autoPromotionPoW": "Auto-promotie is alleen mogelijk op nodes die ondersteuning bieden voor extern Bewijs van Inspanning (PoW)."
->>>>>>> fdb7f56c
     },
     "advancedThemeCustomisation": {
         "background": "Achtergrond",
@@ -581,8 +521,7 @@
     },
     "usedAddressModal": {
         "cantSpendFullBalanceQuestion": "Waarom kan ik mijn volledige saldo niet uitgeven?",
-        "spentAddressExplanation":
-            "U heeft nog saldo op één of meerdere reeds uitgegeven adressen. Het hergebruiken van adressen in IOTA is gevaarlijk, daarom staat deze portemonnee het niet toe om het reeds gebruikte adres te hergebruiken.",
+        "spentAddressExplanation": "U heeft nog saldo op één of meerdere reeds uitgegeven adressen. Het hergebruiken van adressen in IOTA is gevaarlijk, daarom staat deze portemonnee het niet toe om het reeds gebruikte adres te hergebruiken.",
         "discordInformation": "Indien u hulp nodig heeft verzoeken wij u naar het #help kanaal te gaan op Discord."
     },
     "deleteAccount": {
@@ -613,14 +552,12 @@
         "didSaveSeed": "Heeft u uw seed opgeslagen?",
         "alreadyHave": "Ik heb mijn seed opgeslagen",
         "reenterSeed": "Bij de volgende stap wordt u gevraagd om uw seed opnieuw in te voeren.",
-        "reenterSeedWarning":
-            "Als u geen back-up heeft van uw seed en uw apparaat werkt niet meer, bent u al uw IOTA kwijt.",
+        "reenterSeedWarning": "Als u geen back-up heeft van uw seed en uw apparaat werkt niet meer, bent u al uw IOTA kwijt.",
         "pleaseConfirm": "Bevestig dat u uw seed veilig hebt opgeslagen."
     },
     "walletResetConfirmation": {
         "cannotUndo": "DEZE ACTIE KAN NIET ONGEDAAN GEMAAKT WORDEN.",
-        "warning":
-            "<0><0>Al uw portemonnee-gegevens, waaronder uw</0> <1>seeds, wachtwoord</1> <2>en</2> <3>andere accountgegevens</3> <4>zullen verloren gaan.</4></0>"
+        "warning": "<0><0>Al uw portemonnee-gegevens, waaronder uw</0> <1>seeds, wachtwoord</1> <2>en</2> <3>andere accountgegevens</3> <4>zullen verloren gaan.</4></0>"
     },
     "fingerprintSetup": {
         "instructionsEnable": "Raak vingerafdruklezer aan om vingerafdruk authenticatie in te schakelen",
@@ -633,8 +570,7 @@
         "fingerprintAuthFailedExplanation": "Vingerafdruk-verificatie is mislukt. Probeer het opnieuw.",
         "status": "Status",
         "fingerprintUnavailable": "Biometrische authenticatie onbeschikbaar",
-        "fingerprintUnavailableExplanation":
-            "Uw apparaat ondersteunt geen biometrische authenticatie of het is niet ingesteld in de apparaatinstellingen.",
+        "fingerprintUnavailableExplanation": "Uw apparaat ondersteunt geen biometrische authenticatie of het is niet ingesteld in de apparaatinstellingen.",
         "buttonInstructionsDisable": "Druk op de knop hieronder om vingerafdruk-verificatie uit te schakelen.",
         "buttonInstructionsEnable": "Druk op de knop hieronder om vingerafdruk-verificatie uit te schakelen.",
         "buttonInstructionsDisableIPhoneX": "Druk op de knop hieronder om Face ID uit te schakelen.",
@@ -677,8 +613,7 @@
     },
     "pow": {
         "feeless": "Een bewijs van inspanning (Proof of Work) is nodig om kostenloze transacties in IOTA te verzenden.",
-        "localOrRemote":
-            "Bewijs van inspanning kan lokaal gedaan worden op uw apparaat, of overgedragen worden aan een node.",
+        "localOrRemote": "Bewijs van inspanning kan lokaal gedaan worden op uw apparaat, of overgedragen worden aan een node.",
         "local": "Lokaal",
         "remote": "Extern",
         "powUpdated": "Bewijs van inspanning instellingen",
@@ -720,13 +655,11 @@
     },
     "updates": {
         "errorRetrievingUpdateData": "Fout bij het ophalen van de update data",
-        "errorRetrievingUpdateDataExplanation":
-            "Er was een error bij het ophalen van update data. Probeer het opnieuw.",
+        "errorRetrievingUpdateDataExplanation": "Er was een error bij het ophalen van update data. Probeer het opnieuw.",
         "noUpdatesAvailable": "Geen updates beschikbaar",
         "noUpdatesAvailableExplanation": "U beschikt over de laatste versie van de IOTA Trinity desktop portemonnee!",
         "newVersionAvailable": "Nieuwe versie beschikbaar",
-        "newVersionAvailableExplanation":
-            "Een nieuwe<strong>Trinity</strong> <strong>{{version}}</strong> versie is beschikbaar. Lees de opmerkingen aandacht door en zorg dat u de download bron verifieert voor het downloaden van de update:",
+        "newVersionAvailableExplanation": "Een nieuwe<strong>Trinity</strong> <strong>{{version}}</strong> versie is beschikbaar. Lees de opmerkingen aandacht door en zorg dat u de download bron verifieert voor het downloaden van de update:",
         "downloadRelease": "Download versie",
         "skipUpdate": "Sla de update over"
     },
