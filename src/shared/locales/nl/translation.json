{
    "global": {
        "invalidResponse": "Ongeldig antwoord",
        "invalidResponseExplanation": "De node heeft een ongeldig antwoord teruggestuurd.",
        "invalidResponsePollingExplanation": "De node heeft een ongeldig antwoord teruggestuurd tijdens het pollen.",
        "seed": "Zaad",
        "back": "Terug",
        "done": "GEREED",
        "next": "VOLGENDE",
        "manualCopy": "Write seed down",
        "paperWallet": "Print paper copy",
        "copyToClipboard": "Add to password manager",
        "qr": "QR",
        "notAvailable": "Deze functie is niet beschikbaar",
        "notAvailableExplanation": "In een later stadium zal het worden toegevoegd.",
        "enterSeed": "Voer uw sleutel in.",
        "mainWallet": "Hoofd account",
        "secondWallet": "Tweede account",
        "thirdWallet": "Derde account",
        "fourthWallet": "Vierde account",
        "fifthWallet": "VIJFDE ACCOUNT",
        "sixthWallet": "ZESDE ACCOUNT",
        "otherWallet": "ANDERE ACCOUNT",
        "yes": "JA",
        "no": "Nee",
        "password": "Wachtwoord",
        "unrecognisedPassword": "Niet herkend wachtwoord",
        "unrecognisedPasswordExplanation": "Het wachtwoord is onjuist. Probeer het opnieuw.",
        "syncInProgress": "Bezig met synchroniseren",
        "syncInProgressExplanation": "Een ogenblik geduld alstublieft terwijl het synchroniseren wordt voltooid.",
        "somethingWentWrong": "Er ging iets mis",
        "somethingWentWrongExplanation": "Start de app opnieuw."
    },
    "addAdditionalSeed": {
        "seedInvalidChars": "Ongeldige tekens in de sleutel",
        "seedInvalidCharsExplanation":
            "Sleutels kunnen alleen bestaan uit de hoofdletters A-Z en het getal 9. Uw sleutel bevat ongeldige tekens. Probeer het opnieuw.",
        "seedTooShort": "Seed is te kort",
        "seedTooShortExplanation":
<<<<<<< HEAD
            "Seeds must be {{maxLength}} characters long. Your seed is currently {{currentLength}} characters long. Please try again.",
=======
            "Uw seed moet minstens {{maxLength}} tekens lang zijn. Het is momenteel {{currentLength}} tekens lang. Probeer het opnieuw.",
>>>>>>> 5e47ba79
        "nameInUse": "De naam van de account is al in gebruik",
        "nameInUseExplanation": "Gebruik een unieke accountnaam voor uw sleutel.",
        "enterAccountName": "Geen een accountnaam in.",
        "accountName": "Accountnaam",
        "noNickname": "Geen accountnaam ingevoerd",
        "noNicknameExplanation": "Gebruik een unieke accountnaam voor uw seed."
    },
    "changePassword": {
        "oops": "Oeps, er is iets fout gegaan",
        "oopsExplanation":
            "Het lijkt erop dat er iets fout gegaan tijdens het bijwerken van uw wachtwoord. Probeer het opnieuw.",
        "passwordUpdated": "Wachtwoord bijgewerkt",
        "passwordUpdatedExplanation": "Uw wachtwoord is succesvol gewijzigd.",
        "incorrectPassword": "Onjuist wachtwoord",
        "incorrectPasswordExplanation": "Het wachtwoord is onjuist. Probeer het opnieuw.",
        "passwordsDoNotMatch": "Wachtwoorden komen niet overeen",
        "passwordsDoNotMatchExplanation": "Wachtwoorden komen niet overeen, gelieve opnieuw te proberen.\".",
        "passwordTooShort": "Wachtwoord is te kort",
        "passwordTooShortExplanation": "Je wachtwoord moet minstens 12 tekens lang zijn. Probeer aub opnieuw.",
        "oldPassword": "Kan uw oud wachtwoord niet instellen",
        "oldPasswordExplanation":
            "U kunt het oude wachtwoord niet gebruiken als uw nieuwe wachtwoord. Probeer het opnieuw met een ander wachtwoord.",
        "ensureStrongPassword": "Zorg ervoor u een sterk wachtwoord gebruikt van ten minste 12 karakters.",
        "currentPassword": "Huidig ​​wachtwoord",
        "newPassword": "Nieuw wachtwoord",
        "confirmPassword": "Bevestig het nieuwe wachtwoord"
    },
    "copyToClipboard": {
        "seedCleared": "Sleutel gewist",
        "seedClearedExplanation": "Het sleutel werd gewist van het Klembord voor uw veiligheid.",
<<<<<<< HEAD
        "seedCopied": "Sleutel gekopieerd",
        "seedCopiedExplanation":
            "De sleutel is gekopieerd naar het Klembord en wordt gewist zodra u op \"KLAAR\" drukt of nadat 60 seconden zijn verstreken.",
        "clickToCopy": "Klik op de knop hieronder en kopieer uw sleutel naar een wachtwoordmanager."
=======
        "seedCopied": "Copied seed to clipboard",
        "seedCopiedExplanation": "The seed will be cleared once you press \"DONE\" or 60 seconds have passed.",
        "clickToCopy": "Klik op de knop hieronder en kopieer uw sleutel naar een wachtwoordmanager.",
        "doNotStore": "Bewaar je seed niet als tekst.",
        "copyToClipboard": "Copy to clipboard"
>>>>>>> 5e47ba79
    },
    "enterSeed": {
        "invalidCharacters": "Ongeldige tekens in de sleutel",
        "invalidCharactersExplanation":
            "Sleutels kunnen alleen bestaan uit de hoofdletters A-Z en het getal 9. Uw sleutel bevat ongeldige tekens. Probeer het opnieuw.",
        "seedTooShort": "Seed is te kort",
        "seedTooShortExplanation":
<<<<<<< HEAD
            "Seeds must be {{maxLength}} characters long. Your seed is currently {{currentLength}} characters long. Please try again.",
        "seedExplanation":
            "Seeds should be {{maxLength}} characters long, and should contain capital letters A-Z, or the number 9. You cannot use seeds longer than {{maxLength}} characters.",
=======
            "Uw seed moet minstens {{maxLength}} tekens lang zijn. Het is momenteel {{currentLength}} tekens lang. Probeer het opnieuw.",
        "seedExplanation":
            "Seeds moeten {{maxLength}} tekens lang zijn en moeten hoofdletters A-Z of het getal 9 bevatten. U kunt geen seed gebruiken met meer dan {{maxLength}} tekens.",
>>>>>>> 5e47ba79
        "neverShare": "DEEL NOOIT JE SEED MET IEMAND"
    },
    "home": {
        "balance": "SALDO",
        "send": "Verstuur",
        "receive": "ONTVANG",
        "history": "GESCHIEDENIS",
        "settings": "INSTELLINGEN"
    },
    "languageSetup": {
        "language": "Taal"
    },
    "login": {
        "emptyPassword": "Leeg wachtwoord",
        "emptyPasswordExplanation": "U moet een wachtwoord ingeven om in te loggen. Probeer het opnieuw.",
        "enterPassword": "Voer je wachtwoord in.",
        "useSeed": "GEBRUIK SEED",
        "login": "Aanmelden"
    },
    "loading": {
        "loadingFirstTime": "Het laden van de sleutel voor de eerste keer.",
        "thisMayTake": "Dit kan een tijdje duren.",
        "youMayNotice": "U kan een vertraging merken van uw systeem."
    },
    "newSeedSetup": {
        "seedNotGenerated": "Sleutel is niet gegenereerd",
        "seedNotGeneratedExplanation": "Klik op de knop genereer een nieuwe sleutel.",
        "pressForNewSeed": "DRUK VOOR EEN NIEUWE SLEUTEL",
        "individualLetters": "Druk op individuele letters om deze te willekeurig te kiezen."
    },
    "onboardingComplete": {
        "walletReady":
            "De portefeuille is nu ingesteld en klaar voor gebruik. Als je wijzigingen wil aanbrengen in de toekomst, kijk in het menu Extra."
    },
    "paperWallet": {
        "clickToPrint": "Klik op de knop hieronder om een papieren kopie af te drukken van uw seed.",
        "storeSafely": "Sla deze veilig op.",
        "neverShare": "Deel nooit uw Seed met iemand.",
        "iotaLogo": "IOTA logo",
        "printWallet": "PORTEMONNEE VAN PAPIER AFDRUKKEN"
    },
    "receive": {
        "addressCopied": "Adres gekopieerd",
        "addressCopiedExplanation": "Uw adres is naar het Klembord gekopieerd.",
        "generateNewAddress": "GENEREER EEN NIEUW ADRES",
        "message": "Optioneel bericht",
        "removeMessage": "VERWIJDER BERICHT"
    },
    "saveYourSeed": {
        "seedCleared": "Seed cleared",
        "seedClearedExplanation": "The seed has been cleared from the clipboard for your security.",
        "mustSaveYourSeed": "U moet uw sleutel opslaan ",
        "atLeastOne": "ten minste een ",
        "ofTheOptions": "van de onderstaande opties."
    },
    "seedReentry": {
        "incorrectSeed": "Onjuiste sleutel",
        "incorrectSeedExplanation": "De ingevoerde sleutel is onjuist. Probeer het nog eens.",
        "thisIsACheck": "Dit is een controle om ervoor te zorgen dat u uw sleutel heeft opgeslagen.",
<<<<<<< HEAD
        "ifYouHaveNotSaved":
            "Als u niet uw sleutel hebt opgeslagen, kunt u teruggaan naar het vorige scherm en dit alsnog doen."
=======
        "ifYouHaveNotSaved": "If you have not saved your seed, please go back and do so."
>>>>>>> 5e47ba79
    },
    "send": {
        "invalidAddress": "Ongeldig adres",
        "invalidAddressExplanation1": "Adres moet {{maxLength}} tekens lang zijn en moet een controle bevatten.",
        "invalidAddressExplanation2": "Adres bevat ongeldige tekens.",
        "invalidAddressExplanation3": "Adres bevat een ongeldige controlesom.",
        "notEnoughFunds": "Saldo ontoereikend",
        "notEnoughFundsExplanation": "U hoeft niet genoeg IOTA om deze overdracht te voltooien.",
        "keyReuse": "Herbruik sleutel",
        "keyReuseExplanation": "Het adres dat u probeert naar te verzenden is al gebruikt. Probeer een ander adres.",
        "recipientAddress": "Adres van geadresseerde",
        "amount": "Aantal",
        "max": "MAX",
        "message": "Bericht",
        "send": "Verstuur",
        "invalidAmount": "Onjuist bedrag ingevoerd",
        "invalidAmountExplanation": "Voer een numerieke waarde voor het bedrag van de transactie.",
        "maximumSelected": "Maximumbedrag geselecteerd",
        "iotaUnits": "IOTA eenheden"
    },
    "setPassword": {
        "passwordTooShort": "Wachtwoord is te kort",
        "passwordTooShortExplanation":
            "Uw wachtwoord moet minstens ${MIN_PASSWORD_LENGTH} tekens lang zijn. Het is momenteel ${this.state.password.length} tekens lang. Probeer het opnieuw.",
        "passwordMismatch": "Wachtwoorden komen niet overeen",
        "passwordMismatchExplanation": "Het ingevoerde wachtwoord is onjuist. Probeer het nog eens.",
        "nowWeNeedTo": "Oke, nu moeten we een wachtwoord instellen.",
        "anEncryptedCopy":
            "Een gecodeerde kopie van uw sleutel zal worden opgeslagen op uw apparaat. U gebruikt dit wachtwoord voor toegang tot uw portefeuille in de toekomst.",
        "ensure": "Zorg ervoor u een sterk wachtwoord gebruikt van ten minste 12 karakters.",
        "retypePassword": "Wachtwoord herhalen"
    },
    "setSeedName": {
        "canUseMultipleSeeds":
            "U kunt meerdere sleutels gebruiken met deze portefeuille. Elke sleutel vereist een accountnaam.",
        "youCanAdd": "U kunt meer sleutels toevoegen in het menu instellingen."
    },
    "settings": {
        "transferSending": "Overdracht verzenden",
        "transferSendingExplanation": "Wacht tot uw transfer is verstuurd.",
        "generatingAddress": "Genereren van het ontvangen adres",
        "generatingAddressExplanation": "Wacht tot uw adres is gegenereerd.",
        "mode": "Mode",
        "theme": "Thema",
        "currency": "Valuta",
        "language": "Taal",
        "addNewSeed": "Toevoegen van een nieuwe Seed",
        "twoFA": "Dubbele verificatie",
        "changePassword": "Wachtwoord wijzigen",
        "advanced": "Geavanceerde instellingen",
        "logout": "Uitloggen",
        "reset": "Reset portemonnee",
        "back": "Terug",
        "syncingComplete": "Synchroniseren voltooid",
        "syncingCompleteExplanation": "Uw account is succesvol bijgewerkt.",
        "nicknameChanged": "Accountnaam veranderd",
        "nicknameChangedExplanation": "Uw accountnaam is veranderd.",
        "accountDeleted": "Account verwijderd",
        "accountDeletedExplanation": "Uw account is verwijderd uit de portefeuille.",
        "cannotPerformAction": "Kan actie niet uitvoeren",
        "cannotPerformActionExplanation": "Ga naar de geavanceerde instellingen om uw portefeuille te resetten."
    },
    "resetWalletConfirmation": {
        "thisAction": "Deze actie kan niet ongedaan worden gemaakt.",
        "warning1": "Alle gegevens van uw portefeuille met inbegrip van uw",
        "warning2": " sleutels, wachtwoorden, ",
        "warning3": "en",
        "warning4": " andere accountgegevens",
        "warning5": " zullen verloren gaan.",
        "areYouSure": "Weet u zeker dat u wilt doorgaan?"
    },
    "resetWalletRequirePassword": {
        "enterPassword": "Voer wachtwoord om uw portemonnee opnieuw in te stellen.",
        "cancel": "Annuleren",
        "reset": "RESET"
    },
    "walletSetup": {
        "okay": "Oke. Laat we uw portemonnee instellen!",
        "doYouAlreadyHaveASeed": "Heb je al een zaad dat u zou willen gebruiken?",
        "seedExplanation":
            "De IOTA seed is zoals een gebruikersnaam en wachtwoord om toegang te verkrijgen tot je account, dit samengevoegd tot een tekenreeks van 81 karakters.",
        "explanation1": "U kunt deze gebruiken voor toegang tot uw fondsen",
        "explanation2": " elke portemonnee ",
        "explanation3": ", op",
        "explanation4": " elk apparaat",
        "explanation5": ". Maar als je uw sleutel verliest, verliest u ook uw IOTA.",
        "keepSafe": "Houd uw seed veilig."
    },
    "welcome": {
        "thankYou": "Dank u voor het downloaden van de IOTA-portefeuille.",
        "weWillSpend": "We zullen de volgende paar minuten het opzetten van uw portemonnee doorbrengen.",
        "reminder":
            "U kan worden verleid om sommige stappen over te slaan, maar wij verzoeken u om het volledige proces te volgen."
    },
    "writeSeedDown": {
        "yourSeedIs": "Uw sleutel is 81 tekens van links naar rechts gelezen. Schrijf uw sleutel en controlesom op",
        "tripleCheck": "drievoudige controle",
        "thatTheyAreCorrect": "dat ze correct zijn."
    },
    "history": {
        "bundleHashCopied": "Bundel hash gekopieerd",
        "bundleHashCopiedExplanation": "De bundel-hash is gekopieerd naar het Klembord.",
        "addressCopied": "Adres gekopieerd",
        "addressCopiedExplanation": "Het adres is naar het Klembord gekopieerd."
    }
}<|MERGE_RESOLUTION|>--- conflicted
+++ resolved
@@ -37,11 +37,7 @@
             "Sleutels kunnen alleen bestaan uit de hoofdletters A-Z en het getal 9. Uw sleutel bevat ongeldige tekens. Probeer het opnieuw.",
         "seedTooShort": "Seed is te kort",
         "seedTooShortExplanation":
-<<<<<<< HEAD
-            "Seeds must be {{maxLength}} characters long. Your seed is currently {{currentLength}} characters long. Please try again.",
-=======
             "Uw seed moet minstens {{maxLength}} tekens lang zijn. Het is momenteel {{currentLength}} tekens lang. Probeer het opnieuw.",
->>>>>>> 5e47ba79
         "nameInUse": "De naam van de account is al in gebruik",
         "nameInUseExplanation": "Gebruik een unieke accountnaam voor uw sleutel.",
         "enterAccountName": "Geen een accountnaam in.",
@@ -72,18 +68,11 @@
     "copyToClipboard": {
         "seedCleared": "Sleutel gewist",
         "seedClearedExplanation": "Het sleutel werd gewist van het Klembord voor uw veiligheid.",
-<<<<<<< HEAD
-        "seedCopied": "Sleutel gekopieerd",
-        "seedCopiedExplanation":
-            "De sleutel is gekopieerd naar het Klembord en wordt gewist zodra u op \"KLAAR\" drukt of nadat 60 seconden zijn verstreken.",
-        "clickToCopy": "Klik op de knop hieronder en kopieer uw sleutel naar een wachtwoordmanager."
-=======
         "seedCopied": "Copied seed to clipboard",
         "seedCopiedExplanation": "The seed will be cleared once you press \"DONE\" or 60 seconds have passed.",
         "clickToCopy": "Klik op de knop hieronder en kopieer uw sleutel naar een wachtwoordmanager.",
         "doNotStore": "Bewaar je seed niet als tekst.",
         "copyToClipboard": "Copy to clipboard"
->>>>>>> 5e47ba79
     },
     "enterSeed": {
         "invalidCharacters": "Ongeldige tekens in de sleutel",
@@ -91,15 +80,9 @@
             "Sleutels kunnen alleen bestaan uit de hoofdletters A-Z en het getal 9. Uw sleutel bevat ongeldige tekens. Probeer het opnieuw.",
         "seedTooShort": "Seed is te kort",
         "seedTooShortExplanation":
-<<<<<<< HEAD
-            "Seeds must be {{maxLength}} characters long. Your seed is currently {{currentLength}} characters long. Please try again.",
-        "seedExplanation":
-            "Seeds should be {{maxLength}} characters long, and should contain capital letters A-Z, or the number 9. You cannot use seeds longer than {{maxLength}} characters.",
-=======
             "Uw seed moet minstens {{maxLength}} tekens lang zijn. Het is momenteel {{currentLength}} tekens lang. Probeer het opnieuw.",
         "seedExplanation":
             "Seeds moeten {{maxLength}} tekens lang zijn en moeten hoofdletters A-Z of het getal 9 bevatten. U kunt geen seed gebruiken met meer dan {{maxLength}} tekens.",
->>>>>>> 5e47ba79
         "neverShare": "DEEL NOOIT JE SEED MET IEMAND"
     },
     "home": {
@@ -159,12 +142,7 @@
         "incorrectSeed": "Onjuiste sleutel",
         "incorrectSeedExplanation": "De ingevoerde sleutel is onjuist. Probeer het nog eens.",
         "thisIsACheck": "Dit is een controle om ervoor te zorgen dat u uw sleutel heeft opgeslagen.",
-<<<<<<< HEAD
-        "ifYouHaveNotSaved":
-            "Als u niet uw sleutel hebt opgeslagen, kunt u teruggaan naar het vorige scherm en dit alsnog doen."
-=======
         "ifYouHaveNotSaved": "If you have not saved your seed, please go back and do so."
->>>>>>> 5e47ba79
     },
     "send": {
         "invalidAddress": "Ongeldig adres",
