--- conflicted
+++ resolved
@@ -133,9 +133,6 @@
         "amount": "金額",
         "button1": "送金",
         "button2": "アドレス生成",
-<<<<<<< HEAD
-        "button3": "ログアウト"
-=======
         "button3": "ログアウト",
         "changeMode": "Change mode",
         "minimal": "Minimal",
@@ -148,6 +145,5 @@
         "changePassword": "Change password",
         "advancedSettings": "Advanced settings",
         "logout": "Logout"
->>>>>>> 7678ecf3
     }
 }