--- conflicted
+++ resolved
@@ -159,15 +159,12 @@
         "errorAccessingKeychain": "Keychain error",
         "errorAccessingKeychainExplanation": "Cannot access keychain required for secure storage.",
         "mainWallet": "MAIN ACCOUNT",
-<<<<<<< HEAD
         "confirm": "Confirm",
-        "delete": "Delete"
-=======
+        "delete": "Delete",
         "shouldUpdate": "A new update is available",
         "shouldUpdateExplanation": "A new update has been released. It is recommended that you update to the latest version.",
         "forceUpdate": "Update the app to continue",
         "forceUpdateExplanation": "A critical update has been released. Please update the app now."
->>>>>>> 48960fee
     },
     "addAdditionalSeed": {
         "seedInvalidChars": "Seed contains invalid characters",
