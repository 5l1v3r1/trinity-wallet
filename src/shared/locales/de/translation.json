--- conflicted
+++ resolved
@@ -192,14 +192,8 @@
         "passwordMismatch": "Die Passwörter stimmen nicht überein",
         "passwordMismatchExplanation": "Die eingegebenen Passwörter stimmen nicht überein. Bitte erneut eingeben.",
         "nowWeNeedTo": "Jetzt müssen wir ein Passwort einrichten.",
-<<<<<<< HEAD
-        "anEncryptedCopy":
-            "Eine verschlüsselte Kopie deines Seeds wird auf deinem Gerät gespeichert. Du wirst dieses Passwort verwenden um in Zukunft auf dein Wallet zuzugreifen.",
-        "ensure": "Verwende ein starkes Passwort mit mindestens 12 Zeichen.",
-=======
         "anEncryptedCopy": "Eine verschlüsselte Kopie deines Seeds wird auf deinem Gerät gespeichert. Du wirst dieses Passwort verwenden um in Zukunft auf dein Wallet zuzugreifen.",
         "ensure": "Verwende ein sicheres Passwort mit mindestens 12 Zeichen.",
->>>>>>> b2376741
         "retypePassword": "Passwort erneut eingeben"
     },
     "setSeedName": {
