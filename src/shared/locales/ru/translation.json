{
<<<<<<< HEAD
    "id": "англ",
    "notifications": {
        "invalidServer_title": "Неверный сервер",
        "invalidServer_text": "Введенный адрес сервера не является допустимым",
        "unknownError_title": "Unknown error occured",
        "unknownError_text": "We could not perform the desired action this time. Please try again."
    },
    "setLanguage": {
        "title": "Привет",
=======
    "notifications": {
        "invalidServer_title": "Неверный сервер",
        "invalidServer_text": "Введенный адрес сервера не является допустимым",
        "unknownError_title": "Произошла неизвестная ошибка",
        "unknownError_text": "Мы не можем выполнить нужное действие в этот раз. Пожалуйста, попробуйте снова."
    },
    "setLanguage": {
>>>>>>> 6d4d25e6
        "dropdown_title": "Язык",
        "button1": "ДАЛЕЕ"
    },
    "welcome1": {
<<<<<<< HEAD
        "title": "ДОБРО ПОЖАЛОВАТЬ",
=======
>>>>>>> 6d4d25e6
        "text1": "Благодарим вас за загрузку кошелька IOTA.",
        "text2": "Следующие несколько минут мы настроим ваш кошелек.",
        "reminder": "Возможно, вы захотите пропустить некоторые шаги, но мы настоятельно рекомендуем пройти их все.",
        "button1": "ДАЛЕЕ",
        "button2": "НАЗАД"
    },
    "welcome2": {
<<<<<<< HEAD
        "title": "НАСТРОЙКА КОШЕЛЬКА",
        "text1": "Окей, давайте настроим ваш кошелек!",
        "text2": "У вас уже есть ключ (seed), который вы хотели бы использовать?",
        "seed_explanation1": "Ключ (seed) — это практически мастер-пароль к вашему кошельку.",
        "seed_explanation2":
            "Вы можете использовать его для доступа к вашим средствам из любого кошелька и с любого компьютера. Но в случае потери ключа вы потеряете ваши средства.",
        "reminder": "Пожалуйста, тщательно храните свой ключ (seed).",
        "button1": "Да, у меня есть ключ (seed)",
        "button2": "Нет, мне нужен новый ключ (seed)"
    },
    "lightserver": {
        "title": "Настройка облегченного сервера (LIGHT SERVER)",
=======
        "text1": "Окей, давайте настроим ваш кошелек!",
        "text2": "У вас уже есть ключ (seed), который вы хотели бы использовать?",
        "seed_explanation1":
            "Ключ IOTA, комбинация длиной 81 символ, представляет собой одновременно и логин, и пароль к вашему счету.",
        "seed_explanation2":
            "Вы можете использовать его для доступа к вашим средствам из любого кошелька и с любого компьютера. Но в случае потери ключа вы потеряете ваши средства.",
        "reminder": "Пожалуйста, тщательно храните свой ключ (seed).",
        "button1": "ДА",
        "button2": "НЕТ"
    },
    "lightserver": {
>>>>>>> 6d4d25e6
        "text1":
            "Облегченный сервер (LIGHT SERVER) — это вход в сеть IOTA, предоставленный членами сообщества или нашими корпоративными партнерами.",
        "text2": "Вы можете найти дополнительную информацию о серверах здесь: http://iotasupport.com/lightwallet.shtml",
        "text3": "Пожалуйста, выберите сервер из списка ниже.",
        "server_label": "﻿Сервер",
        "custom_server_label": "Другой адрес сервера",
        "other": "Другой",
        "button1": "ДАЛЕЕ",
        "button2": "НАЗАД"
    },
    "login": {
<<<<<<< HEAD
        "title": "Имя пользователя",
=======
>>>>>>> 6d4d25e6
        "text": "Пожалуйста, введите пароль",
        "placeholder": "ПАРОЛЬ",
        "error_title": "Нераспознанный пароль",
        "error_text": "Некорректный пароль. Повторите попытку.",
        "button1": "ГОТОВО",
<<<<<<< HEAD
        "button2": "ИЗМЕНИТЬ КОШЕЛЕК"
    },
    "enterSeed": {
        "title": "ВВЕДИТЕ ВАШ КЛЮЧ",
        "error_title": "Ключ слишком короткий",
        "error_text": "Ключ должен содержать по меньшей мере 60 символов. Пожалуйста, попробуйте еще раз.",
        "invalid_seed_title": "Invalid seed",
        "invalid_seed_text":
            "Your seed is invalid. A seed may contain uppercase letters (A-Z) and the number 9 and must be 60-81 characters long.",
=======
        "button2": "ИСПОЛЬЗУЙТЕ КЛЮЧ"
    },
    "enterSeed": {
        "error_title": "Ключ слишком короткий",
        "error_text": "Ключ должен содержать по меньшей мере 60 символов. Пожалуйста, попробуйте еще раз.",
        "invalid_seed_title": "Недопустимый ключ",
        "invalid_seed_text":
            "Ваш ключ неправильный. Ключи состоят из заглавных латинских букв (A-Z) и цифры 9 и должны быть длиной 60-81 символ.",
>>>>>>> 6d4d25e6
        "placeholder": "КЛЮЧ",
        "seed_explanation":
            "Ключ должен быть длиной 81 символ и содержать только заглавные буквы A-Z и цифру 9. Более длинные ключи не допускаются.",
        "reminder": "Никому никогда не сообщайте ваш ключ",
<<<<<<< HEAD
        "scan_code": "Scan QR code",
        "close": "CLOSE",
=======
        "scan_code": "Сканировать QR-код",
        "close": "ЗАКРЫТЬ",
>>>>>>> 6d4d25e6
        "button1": "ГОТОВО",
        "button2": "НАЗАД"
    },
    "newSeedSetup": {
        "title": "СГЕНЕРИРОВАТЬ НОВЫЙ КЛЮЧ",
        "button1": "СГЕНЕРИРОВАТЬ НОВЫЙ КЛЮЧ",
        "text1": "Нажмите какие-нибудь клавиши на клавиатуре в случайном порядке.",
        "text2": "Затем нажмите ДАЛЕЕ",
        "button2": "ДАЛЕЕ",
        "button3": "НАЗАД"
    },
    "saveYourSeed": {
<<<<<<< HEAD
        "title": "СОХРАНИТЕ ВАШ КЛЮЧ",
=======
>>>>>>> 6d4d25e6
        "text1": "Вы должны сохранить ваш ключ по крайней мере одним из предложенных ниже способов.",
        "text2": "по крайней мере один",
        "optionA": "РУЧНОЕ КОПИРОВАНИЕ",
        "optionB": "РАСПЕЧАТАННЫЙ В БУМАЖНОМ ВИДЕ КОШЕЛЕК",
        "optionC": "КОПИРОВАТЬ В БУФЕР ОБМЕНА",
        "button1": "ДАЛЕЕ",
        "button2": "НАЗАД"
    },
    "saveYourSeed2": {
<<<<<<< HEAD
        "title": "СОХРАНИТЕ ВАШ КЛЮЧ",
=======
>>>>>>> 6d4d25e6
        "optionA": "Ручное копирование",
        "optionB": "Бумажный кошелек",
        "optionC": "Скопировать в буфер обмена",
        "explanation":
            "Ваш ключ состоит из 81 символа, читаемых слева направо. Запишите ваш ключ и контрольную сумму и трижды проверьте, что все правильно.",
        "text": "тройная проверка",
        "button": "ГОТОВО"
    },
    "saveYourSeed3": {
<<<<<<< HEAD
        "title": "СОХРАНИТЕ ВАШ КЛЮЧ",
=======
>>>>>>> 6d4d25e6
        "optionA": "Ручное копирование",
        "optionB": "Бумажный кошелек",
        "optionC": "Скопировать в буфер обмена",
        "explanation":
            "Нажмите на кнопку ниже, чтобы скопировать ваш ключ в менеджер паролей. Ключ будет оставаться в буфере обмена 60 секунд.",
        "text": "Не храните ваш ключ в виде обычного текстового файла.",
        "button1": "Копировать в буфер",
        "button2": "ГОТОВО"
    },
    "saveYourSeed4": {
<<<<<<< HEAD
        "title": "SAVE YOUR SEED",
        "optionA": "Ручное копирование",
        "optionB": "Бумажный кошелек",
        "optionC": "Скопировать в буфер обмена",
        "explanation": "Click the button below to print a paper copy of your seed.",
        "text": "Store it safely",
        "check_button": "IOTA logo",
        "button1": "РАСПЕЧАТАННЫЙ В БУМАЖНОМ ВИДЕ КОШЕЛЕК",
        "button2": "ГОТОВО"
    },
    "securityIntro": {
        "title": "SET UP LOCAL PASSPHRASE",
        "text1":
            "To make it easier to log into this wallet, you can now set up a shorter passphrase. This local passphrase can only be used on this device.",
        "explanation1": "The local passphrase can only be used to unlock the account on this device.",
        "explanation2": "The IOTA seed can still be used to access your funds on any wallet on any device.",
        "button1": "YES - set up a passphrase",
        "button2": "NO - login with my seed"
    },
    "setPassword": {
        "title": "УСТАНОВКА ПАРОЛЯ",
        "text": "Окей, теперь нам нужно установить пароль.",
        "explanation":
            "Ваш ключ в зашифрованном виде будет храниться в отдельном файле. Соответственно, \nвам нужно будет вводить свой пароль для доступа к кошельку.",
        "reminder": "Убедитесь, что вы используете надежный пароль.",
=======
        "optionA": "Ручное копирование",
        "optionB": "Бумажный кошелек",
        "optionC": "Скопировать в буфер обмена",
        "explanation": "Нажмите на кнопку ниже, чтобы напечатать бумажную копию вашего ключа.",
        "text1": "Надежно храните его",
        "text2": "Никогда не сообщайте свой ключ кому-либо.",
        "check_button": "Логотип IOTA",
        "button1": "РАСПЕЧАТАННЫЙ В БУМАЖНОМ ВИДЕ КОШЕЛЕК",
        "button2": "ГОТОВО"
    },
    "setPassword": {
        "title": "УСТАНОВКА ПАРОЛЯ",
        "text": "Теперь нам нужно установить пароль.",
        "explanation":
            "Вы сможете использовать этот пароль для доступа к кошельку в будущем. Зашифрованная копия вашего ключа будет храниться на данном устройстве.",
        "reminder": "Убедитесь, что вы используете надежный пароль из по крайней мере 12 символов.",
>>>>>>> 6d4d25e6
        "placeholder1": "«ПАРОЛЬ»",
        "placeholder2": "ПОВТОРИТЕ ПАРОЛЬ",
        "error1_title": "Слишком короткий пароль",
        "error1_text": "Ваш пароль должен быть длиной по крайней мере 8 символов. Пожалуйста, попробуйте еще раз.",
        "error2_title": "Пароли не совпадают",
        "error2_text": "Введенные пароли не совпадают. Пожалуйста, попробуйте еще раз.",
        "button1": "ГОТОВО",
        "button2": "НАЗАД"
    },
<<<<<<< HEAD
=======
    "onboardingComplete": {
        "text":
            "Кошелек теперь настроен и готов к использованию. Если вам понадобится в будущем внести какие-либо изменения, используйте Инструменты из меню.",
        "button": "ДАЛЕЕ"
    },
>>>>>>> 6d4d25e6
    "home": {
        "tab1": "БАЛАНС",
        "tab2": "ОТПРАВИТЬ",
        "tab3": "ПОЛУЧИТЬ",
        "tab4": "ИСТОРИЯ",
        "tab5": "ИНСТРУМЕНТЫ",
        "mcap": "MCAP",
        "change": "Изменить",
        "volume": "Объем",
<<<<<<< HEAD
        "address": "АДРЕС",
        "amount": "СУММА",
        "botton1": "отправить IOTA",
        "botton2": "СГЕНЕРИРОВАТЬ НОВЫЙ АДРЕС",
        "botton3": "ВЫЙТИ"
=======
        "address": "Адрес",
        "amount": "Сумма",
        "button1": "ОТПРАВИТЬ",
        "button2": "СГЕНЕРИРОВАТЬ НОВЫЙ АДРЕС",
        "button3": "ВЫЙТИ",
        "changeMode": "Изменить режим",
        "minimal": "Минимальный",
        "standard": "Стандартный",
        "expert": "Профессиональный",
        "changeTheme": "Изменить тему",
        "changeLanguage": "Изменить язык",
        "addNewSeed": "Добавить новый ключ",
        "setup2fa": "Настройка двухфакторной аутентификации",
        "changePassword": "Изменить пароль",
        "advancedSettings": "Расширенные настройки",
        "logout": "Выход"
>>>>>>> 6d4d25e6
    }
}<|MERGE_RESOLUTION|>--- conflicted
+++ resolved
@@ -1,15 +1,4 @@
 {
-<<<<<<< HEAD
-    "id": "англ",
-    "notifications": {
-        "invalidServer_title": "Неверный сервер",
-        "invalidServer_text": "Введенный адрес сервера не является допустимым",
-        "unknownError_title": "Unknown error occured",
-        "unknownError_text": "We could not perform the desired action this time. Please try again."
-    },
-    "setLanguage": {
-        "title": "Привет",
-=======
     "notifications": {
         "invalidServer_title": "Неверный сервер",
         "invalidServer_text": "Введенный адрес сервера не является допустимым",
@@ -17,15 +6,10 @@
         "unknownError_text": "Мы не можем выполнить нужное действие в этот раз. Пожалуйста, попробуйте снова."
     },
     "setLanguage": {
->>>>>>> 6d4d25e6
         "dropdown_title": "Язык",
         "button1": "ДАЛЕЕ"
     },
     "welcome1": {
-<<<<<<< HEAD
-        "title": "ДОБРО ПОЖАЛОВАТЬ",
-=======
->>>>>>> 6d4d25e6
         "text1": "Благодарим вас за загрузку кошелька IOTA.",
         "text2": "Следующие несколько минут мы настроим ваш кошелек.",
         "reminder": "Возможно, вы захотите пропустить некоторые шаги, но мы настоятельно рекомендуем пройти их все.",
@@ -33,20 +17,6 @@
         "button2": "НАЗАД"
     },
     "welcome2": {
-<<<<<<< HEAD
-        "title": "НАСТРОЙКА КОШЕЛЬКА",
-        "text1": "Окей, давайте настроим ваш кошелек!",
-        "text2": "У вас уже есть ключ (seed), который вы хотели бы использовать?",
-        "seed_explanation1": "Ключ (seed) — это практически мастер-пароль к вашему кошельку.",
-        "seed_explanation2":
-            "Вы можете использовать его для доступа к вашим средствам из любого кошелька и с любого компьютера. Но в случае потери ключа вы потеряете ваши средства.",
-        "reminder": "Пожалуйста, тщательно храните свой ключ (seed).",
-        "button1": "Да, у меня есть ключ (seed)",
-        "button2": "Нет, мне нужен новый ключ (seed)"
-    },
-    "lightserver": {
-        "title": "Настройка облегченного сервера (LIGHT SERVER)",
-=======
         "text1": "Окей, давайте настроим ваш кошелек!",
         "text2": "У вас уже есть ключ (seed), который вы хотели бы использовать?",
         "seed_explanation1":
@@ -58,7 +28,6 @@
         "button2": "НЕТ"
     },
     "lightserver": {
->>>>>>> 6d4d25e6
         "text1":
             "Облегченный сервер (LIGHT SERVER) — это вход в сеть IOTA, предоставленный членами сообщества или нашими корпоративными партнерами.",
         "text2": "Вы можете найти дополнительную информацию о серверах здесь: http://iotasupport.com/lightwallet.shtml",
@@ -70,26 +39,11 @@
         "button2": "НАЗАД"
     },
     "login": {
-<<<<<<< HEAD
-        "title": "Имя пользователя",
-=======
->>>>>>> 6d4d25e6
         "text": "Пожалуйста, введите пароль",
         "placeholder": "ПАРОЛЬ",
         "error_title": "Нераспознанный пароль",
         "error_text": "Некорректный пароль. Повторите попытку.",
         "button1": "ГОТОВО",
-<<<<<<< HEAD
-        "button2": "ИЗМЕНИТЬ КОШЕЛЕК"
-    },
-    "enterSeed": {
-        "title": "ВВЕДИТЕ ВАШ КЛЮЧ",
-        "error_title": "Ключ слишком короткий",
-        "error_text": "Ключ должен содержать по меньшей мере 60 символов. Пожалуйста, попробуйте еще раз.",
-        "invalid_seed_title": "Invalid seed",
-        "invalid_seed_text":
-            "Your seed is invalid. A seed may contain uppercase letters (A-Z) and the number 9 and must be 60-81 characters long.",
-=======
         "button2": "ИСПОЛЬЗУЙТЕ КЛЮЧ"
     },
     "enterSeed": {
@@ -98,18 +52,12 @@
         "invalid_seed_title": "Недопустимый ключ",
         "invalid_seed_text":
             "Ваш ключ неправильный. Ключи состоят из заглавных латинских букв (A-Z) и цифры 9 и должны быть длиной 60-81 символ.",
->>>>>>> 6d4d25e6
         "placeholder": "КЛЮЧ",
         "seed_explanation":
             "Ключ должен быть длиной 81 символ и содержать только заглавные буквы A-Z и цифру 9. Более длинные ключи не допускаются.",
         "reminder": "Никому никогда не сообщайте ваш ключ",
-<<<<<<< HEAD
-        "scan_code": "Scan QR code",
-        "close": "CLOSE",
-=======
         "scan_code": "Сканировать QR-код",
         "close": "ЗАКРЫТЬ",
->>>>>>> 6d4d25e6
         "button1": "ГОТОВО",
         "button2": "НАЗАД"
     },
@@ -122,10 +70,6 @@
         "button3": "НАЗАД"
     },
     "saveYourSeed": {
-<<<<<<< HEAD
-        "title": "СОХРАНИТЕ ВАШ КЛЮЧ",
-=======
->>>>>>> 6d4d25e6
         "text1": "Вы должны сохранить ваш ключ по крайней мере одним из предложенных ниже способов.",
         "text2": "по крайней мере один",
         "optionA": "РУЧНОЕ КОПИРОВАНИЕ",
@@ -135,10 +79,6 @@
         "button2": "НАЗАД"
     },
     "saveYourSeed2": {
-<<<<<<< HEAD
-        "title": "СОХРАНИТЕ ВАШ КЛЮЧ",
-=======
->>>>>>> 6d4d25e6
         "optionA": "Ручное копирование",
         "optionB": "Бумажный кошелек",
         "optionC": "Скопировать в буфер обмена",
@@ -148,10 +88,6 @@
         "button": "ГОТОВО"
     },
     "saveYourSeed3": {
-<<<<<<< HEAD
-        "title": "СОХРАНИТЕ ВАШ КЛЮЧ",
-=======
->>>>>>> 6d4d25e6
         "optionA": "Ручное копирование",
         "optionB": "Бумажный кошелек",
         "optionC": "Скопировать в буфер обмена",
@@ -162,33 +98,6 @@
         "button2": "ГОТОВО"
     },
     "saveYourSeed4": {
-<<<<<<< HEAD
-        "title": "SAVE YOUR SEED",
-        "optionA": "Ручное копирование",
-        "optionB": "Бумажный кошелек",
-        "optionC": "Скопировать в буфер обмена",
-        "explanation": "Click the button below to print a paper copy of your seed.",
-        "text": "Store it safely",
-        "check_button": "IOTA logo",
-        "button1": "РАСПЕЧАТАННЫЙ В БУМАЖНОМ ВИДЕ КОШЕЛЕК",
-        "button2": "ГОТОВО"
-    },
-    "securityIntro": {
-        "title": "SET UP LOCAL PASSPHRASE",
-        "text1":
-            "To make it easier to log into this wallet, you can now set up a shorter passphrase. This local passphrase can only be used on this device.",
-        "explanation1": "The local passphrase can only be used to unlock the account on this device.",
-        "explanation2": "The IOTA seed can still be used to access your funds on any wallet on any device.",
-        "button1": "YES - set up a passphrase",
-        "button2": "NO - login with my seed"
-    },
-    "setPassword": {
-        "title": "УСТАНОВКА ПАРОЛЯ",
-        "text": "Окей, теперь нам нужно установить пароль.",
-        "explanation":
-            "Ваш ключ в зашифрованном виде будет храниться в отдельном файле. Соответственно, \nвам нужно будет вводить свой пароль для доступа к кошельку.",
-        "reminder": "Убедитесь, что вы используете надежный пароль.",
-=======
         "optionA": "Ручное копирование",
         "optionB": "Бумажный кошелек",
         "optionC": "Скопировать в буфер обмена",
@@ -205,7 +114,6 @@
         "explanation":
             "Вы сможете использовать этот пароль для доступа к кошельку в будущем. Зашифрованная копия вашего ключа будет храниться на данном устройстве.",
         "reminder": "Убедитесь, что вы используете надежный пароль из по крайней мере 12 символов.",
->>>>>>> 6d4d25e6
         "placeholder1": "«ПАРОЛЬ»",
         "placeholder2": "ПОВТОРИТЕ ПАРОЛЬ",
         "error1_title": "Слишком короткий пароль",
@@ -215,14 +123,11 @@
         "button1": "ГОТОВО",
         "button2": "НАЗАД"
     },
-<<<<<<< HEAD
-=======
     "onboardingComplete": {
         "text":
             "Кошелек теперь настроен и готов к использованию. Если вам понадобится в будущем внести какие-либо изменения, используйте Инструменты из меню.",
         "button": "ДАЛЕЕ"
     },
->>>>>>> 6d4d25e6
     "home": {
         "tab1": "БАЛАНС",
         "tab2": "ОТПРАВИТЬ",
@@ -232,13 +137,6 @@
         "mcap": "MCAP",
         "change": "Изменить",
         "volume": "Объем",
-<<<<<<< HEAD
-        "address": "АДРЕС",
-        "amount": "СУММА",
-        "botton1": "отправить IOTA",
-        "botton2": "СГЕНЕРИРОВАТЬ НОВЫЙ АДРЕС",
-        "botton3": "ВЫЙТИ"
-=======
         "address": "Адрес",
         "amount": "Сумма",
         "button1": "ОТПРАВИТЬ",
@@ -255,6 +153,5 @@
         "changePassword": "Изменить пароль",
         "advancedSettings": "Расширенные настройки",
         "logout": "Выход"
->>>>>>> 6d4d25e6
     }
 }