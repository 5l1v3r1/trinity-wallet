{
    "global": {
        "send": "ОТПРАВИТЬ",
        "cancel": "ОТМЕНА",
        "continue?": "Вы уверены, что хотите продолжить?",
        "noTransactions": "НЕДАВНЯЯ ИСТОРИЯ ОТСУТСТВУЕТ",
        "qr": "QR-код",
        "balanceError": "Недостаточно средств",
        "balanceErrorMessage": "У вас недостаточно IOTA для завершения данного перевода.",
        "transferError": "Ошибка перевода",
        "transferErrorMessage": "Что-то пошло не так при отправке вашего перевода. Пожалуйста, повторите попытку.",
        "transferSent": "Перевод отправлен",
        "transferSentMessage": "Ваш перевод отправлен в Tangle.",
        "messageSent": "Сообщение отправлено",
        "messageSentMessage": "Ваше сообщение отправлено в Tangle.",
        "keyReuse": "Повторное использование ключа адреса",
        "keyReuseError": "Вы не можете сделать перевод на адрес, с которого уже был осуществлён вывод.",
        "invalidResponse": "Ошибка сервера",
        "invalidResponseExplanation": "Узел вернул недопустимый отклик.",
        "invalidResponsePollingExplanation": "На узле произошла ошибка вовремя запроса.",
        "invalidResponseFetchingAccount": "На узле произошла ошибка вовремя запроса информации по вашему аккаунту.",
        "invalidResponseSendingTransfer": "На узле произошла ошибка вовремя отсылки перевода.",
        "seed": "Ключ (seed)",
        "back": "НАЗАД",
        "backLowercase": "Назад",
        "done": "ГОТОВО",
        "doneLowercase": "Готово",
        "next": "ДАЛЕЕ",
        "apply": "Применить",
        "save": "Сохранить",
        "close": "ЗАКРЫТЬ",
        "continue": "Продолжить",
        "manualCopy": "Запишите ключ (seed)",
        "paperWallet": "Распечатать бумажную версию",
        "copyToClipboard": "Добавить в менеджер паролей",
        "notAvailable": "Эта функция не доступна",
        "notAvailableExplanation": "Данная функция будет добавлена на более поздней стадии.",
        "enterSeed": "Пожалуйста, введите ваш ключ (seed).",
        "mainWallet": "ОСНОВНОЙ СЧЁТ",
        "secondWallet": "ВТОРОЙ СЧЁТ",
        "thirdWallet": "ТРЕТИЙ СЧЁТ",
        "fourthWallet": "ЧЕТВЕРТЫЙ СЧЁТ",
        "fifthWallet": "ПЯТЫЙ СЧЁТ",
        "sixthWallet": "ШЕСТОЙ СЧЁТ",
        "otherWallet": "ДРУГОЙ СЧЁТ",
        "yes": "ДА",
        "no": "НЕТ",
        "password": "Пароль",
        "passwordOrFingerprint": "Пароль или отпечаток пальца",
        "unrecognisedPassword": "Нераспознанный пароль",
        "unrecognisedPasswordExplanation": "Неверный пароль. Пожалуйста, попробуйте снова.",
        "syncInProgress": "Идёт синхронизация",
        "syncInProgressExplanation": "Пожалуйста, подождите, пока синхронизация будет завершена.",
        "somethingWentWrong": "Произошла ошибка",
        "somethingWentWrongExplanation": "Пожалуйста, перезапустите приложение.",
        "node": "Узел",
        "cannotPerformAction": "Не удается выполнить действие",
        "cannotPerformActionExplanation": "Перейдите в дополнительные настройки для сброса настроек кошелька.",
        "attachToTangleUnavailable": "Привязка к Tangle недоступна",
        "attachToTangleUnavailableExplanation": "Привязка к Tangle недоступна на выбранном узле.",
        "wallet": "Кошелёк",
        "sent": "Отправлено",
        "received": "Получено",
        "sending": "Отправка",
        "receiving": "Получение",
        "confirmed": "Подтверждено",
        "pending": "В ожидании",
        "bundleHash": "Пакет данных",
        "addresses": "Адреса",
        "pressBackAgain": "Нажмите еще раз назад чтобы закрыть приложение",
        "autoreattaching": "Автоматическое прикрепление к Tangle",
        "autoreattachingExplanation": "Повторное присоединение транзакций с хэш {{hash}}",
        "autopromoting": "Передача автопромотирования",
        "autopromotingExplanation": "Содействие транзакций с хэш {{hash}}"
    },
    "addAdditionalSeed": {
        "seedInvalidChars": "Ключ содержит недопустимые символы",
        "seedInvalidCharsExplanation":
            "Ключ может содержать только заглавные буквы A-Z и цифру 9. Ваш ключ содержит недопустимые символы. Пожалуйста, попробуйте снова.",
        "seedTooShort": "Ключ слишком короткий",
        "seedTooShortExplanation":
            "Ключ должен быть длиной {{maxLength}} символ. Ваш текущий ключ имеет длину {{currentLength}}. Пожалуйста, попробуйте снова.",
        "nameInUse": "Данный ник уже занят",
        "nameInUseExplanation": "Пожалуйста, используйте уникальный ник для вашего ключа.",
        "enterAccountName": "Введите название счёта.",
        "accountName": "Название счёта",
        "noNickname": "Вы не ввели ник от аккаунта",
        "noNicknameExplanation": "Пожалуйста, введите ник для вашего ключа.",
        "seedInUse": "Ключ (seed) уже используется",
        "seedInUseExplanation": "Данный ключ уже привязан к вашему кошельку. Пожайлуста, используйте другой."
    },
    "changePassword": {
        "oops": "Упс! Произошла какая-то ошибка",
        "oopsExplanation":
            "Похоже, что-то пошло не так во время обновления вашего пароля. Пожалуйста, попробуйте снова.",
        "passwordUpdated": "Пароль обновлён",
        "passwordUpdatedExplanation": "Ваш пароль был успешно обновлен.",
        "incorrectPassword": "Неверный пароль",
        "incorrectPasswordExplanation": "Неверный пароль. Пожалуйста, попробуйте снова.",
        "passwordsDoNotMatch": "Пароли не совпадают",
        "passwordsDoNotMatchExplanation": "Пароли не совпадают. Пожалуйста, попробуйте еще раз.",
        "passwordTooShort": "Слишком короткий пароль",
        "passwordTooShortExplanation":
            "Ваш пароль должен быть длиной по крайней мере 8 символов. Пожалуйста, попробуйте еще раз.",
        "oldPassword": "Не удается установить старый пароль",
        "oldPasswordExplanation":
            "Вы не можете использовать ваш старый пароль в качестве нового. Пожалуйста, попробуйте еще раз с новым паролем.",
        "ensureStrongPassword": "Убедитесь, что вы используете надежный пароль из по крайней мере 12 символов.",
        "currentPassword": "Текущий пароль",
        "newPassword": "Новый пароль",
        "confirmPassword": "Подтвердите новый пароль"
    },
    "copyToClipboard": {
        "seedCleared": "Ключ (seed) удален",
        "seedClearedExplanation": "Ключ (seed) был удален из буфера обмена для вашей безопасности.",
        "seedCopied": "Ключ скопирован в буфер обмена",
        "seedCopiedExplanation":
            "Поле с ключём будет очищено после нажатия кнопки «Готово» или по истечению 60 секунд.",
        "clickToCopy": "Нажмите на кнопку ниже и скопируйте свой ключ в менеджер паролей.",
        "doNotStore": "Не храните ваш ключ в виде обычного текстового файла.",
        "copyToClipboard": "Скопировать в буфер обмена"
    },
    "enterSeed": {
        "invalidCharacters": "Ключ (seed) содержит недопустимые символы",
        "invalidCharactersExplanation":
            "Ключ (seed) может содержать только заглавные буквы A-Z и цифру 9. Ваш ключ содержит недопустимые символы. Пожалуйста, попробуйте снова.",
        "seedTooShort": "Ключ слишком короткий",
        "seedTooShortExplanation":
            "Ключ должен быть длиной {{maxLength}} символ. Ваш текущий ключ имеет длину {{currentLength}}. Пожалуйста, попробуйте снова.",
        "seedExplanation":
            "Ключ должен быть длиной {{maxLength}} символ и содержать только заглавные буквы A-Z и цифру 9. Более длинные ключи, чем {{maxLength}}, не допускаются.",
        "neverShare": "НИКОГДА НИКОМУ НЕ СООБЩАЙТЕ ВАШ КЛЮЧ"
    },
    "home": {
        "balance": "БАЛАНС",
        "send": "ОТПРАВИТЬ",
        "receive": "ПОЛУЧИТЬ",
        "history": "ИСТОРИЯ",
        "settings": "НАСТРОЙКИ"
    },
    "languageSetup": {
        "language": "Язык"
    },
    "login": {
        "emptyPassword": "Пустой пароль",
        "emptyPasswordExplanation": "Вам необходимо ввести пароль для входа. Пожалуйста, попробуйте еще раз.",
        "enterPassword": "Пожалуйста, введите пароль.",
        "useSeed": "ИСПОЛЬЗУЙТЕ КЛЮЧ",
        "login": "ВОЙТИ",
        "selectDifferentNode": "Вы хотите выбрать другой узел?",
        "setNode": "ВЫБРАТЬ УЗЕЛ",
        "cannotConnect": "Не удается подключиться к узлу IOTA."
    },
    "loading": {
        "loadingFirstTime": "Загрузка ключа в самый первый раз.",
        "thisMayTake": "Это может занять некоторое время.",
        "youMayNotice": "Вы можете заметить замедление работы вашего устройства."
    },
    "newSeedSetup": {
        "seedNotGenerated": "Ключ не был сгенерирован",
        "seedNotGeneratedExplanation": "Пожалуйста, нажмите на кнопку \"Сгенерировать новый ключ\".",
        "pressForNewSeed": "Нажмите для нового ключа",
        "individualLetters": "Нажмите какие-нибудь клавиши на клавиатуре в случайном порядке."
    },
    "onboardingComplete": {
        "walletReady":
            "Кошелек настроен и готов к использованию. Если вам понадобится в будущем внести какие-либо изменения, используйте НАСТРОЙКИ из меню."
    },
    "paperWallet": {
        "clickToPrint": "Нажмите на кнопку ниже, чтобы напечатать бумажную копию вашего ключа.",
        "storeSafely": "Надежно храните его.",
        "neverShare": "Никогда не сообщайте свой ключ кому-либо.",
        "iotaLogo": "Логотип IOTA",
        "printWallet": "РАСПЕЧАТАННЫЙ В БУМАЖНОМ ВИДЕ КОШЕЛЕК"
    },
    "receive": {
        "addressCopied": "Адрес скопирован",
        "addressCopiedExplanation": "Ваш адрес скопирован в буфер обмена.",
        "generateNewAddress": "НОВЫЙ АДРЕС",
        "message": "Сообщение (опционально)",
        "removeMessage": "УДАЛИТЬ СООБЩЕНИЕ"
    },
    "saveYourSeed": {
        "seedCleared": "Ключ очищен",
        "seedClearedExplanation": "Ключ был удален из буфера обмена для вашей безопасности.",
        "mustSaveYourSeed":
            "<0> <0> Вы должны сохранить свое семя с </ 0> <1> как минимум одним </ 1> <2> из перечисленных ниже опций. </ 2> </ 0>"
    },
    "seedReentry": {
        "incorrectSeed": "Неверный ключ",
        "incorrectSeedExplanation": "Введенный ключ неправильный. Пожалуйста, попробуйте еще раз.",
        "thisIsACheck": "Это проверка, чтобы убедиться, что вы сохранили свой ключ.",
        "ifYouHaveNotSaved": "Если вы не сохранили свой ключ, пожалуйста, вернитесь на предыдущий экран и сделайте это."
    },
    "send": {
        "invalidAddress": "Неверный адрес",
        "invalidAddressExplanation1": "Адрес должен быть длиной в {{maxLength}} символ и содержать контрольную сумму.",
        "invalidAddressExplanation2": "Адрес содержит недопустимые символы.",
        "invalidAddressExplanation3": "Адрес содержит некорректную контрольную сумму.",
        "notEnoughFunds": "Недостаточно средств",
        "notEnoughFundsExplanation": "У вас недостаточно IOTA для данной операции.",
        "keyReuse": "Повторное использование адреса для отправки",
        "keyReuseExplanation":
            "Адрес, на который вы отправляете, уже был повторно использован. Пожалуйста, используйте другой адрес.",
        "recipientAddress": "Адрес получателя",
        "amount": "Сумма",
        "max": "МАКС.",
        "message": "Сообщение",
        "send": "ОТПРАВИТЬ",
        "invalidAmount": "Указана неверная сумма",
        "invalidAmountExplanation": "Пожалуйста, введите числовое значение для суммы перевода.",
        "maximumSelected": "Выбрана МАКСИМАЛЬНАЯ сумма",
        "iotaUnits": "Пояснение системы единиц IOTA",
        "sendMax": "Максимальный перевод"
    },
    "setPassword": {
        "passwordTooShort": "Слишком короткий пароль",
        "passwordTooShortExplanation":
            "Ваш пароль должен быть длиной, как минимум, ${MIN_PASSWORD_LENGTH} символов. Текущая длина ${this.state.password.length}. Пожалуйста, попробуйте снова.",
        "passwordMismatch": "Пароли не совпадают",
        "passwordMismatchExplanation": "Введенные пароли не совпадают. Пожалуйста, попробуйте еще раз.",
        "nowWeNeedTo": "Теперь нам нужно установить пароль.",
        "anEncryptedCopy":
            "Зашифрованная копия вашего ключа будет сохранена на вашем устройстве. Вы сможете использовать данный пароль для доступа к кошельку в дальнейшем.",
        "ensure": "Убедитесь, что вы используете надежный пароль из по крайней мере 12 символов.",
        "retypePassword": "Введите пароль еще раз"
    },
    "setSeedName": {
        "canUseMultipleSeeds":
            "Вы можете использовать несколько ключей в данном кошельке. Каждый ключ требует создания своего ника.",
        "youCanAdd": "Вы можете добавить больше ключей в меню Настроек."
    },
    "settings": {
        "transferSending": "Осуществляется перевод",
        "transferSendingExplanation": "Пожалуйста, подождите завершения вашего перевода.",
        "generatingAddress": "Генерация адреса для приема средств",
        "generatingAddressExplanation": "Пожалуйста, подождите, пока ваш адрес генерируется.",
        "mode": "Режим",
        "theme": "Тема оформления",
        "currency": "Валюта",
        "language": "Язык",
        "accountManagement": "Управление счётом",
        "addNewSeed": "Добавить новый ключ",
        "twoFA": "Двухфакторная аутентификация",
        "changePassword": "Изменить пароль",
        "advanced": "Дополнительные настройки",
        "logout": "Выход",
        "reset": "Сбросить настройки кошелька",
        "syncingComplete": "Синхронизация завершена",
        "syncingCompleteExplanation": "Ваша учётная запись была успешно синхронизирована.",
        "nicknameChanged": "Название счёта изменено",
        "nicknameChangedExplanation": "Название вашего счёта изменено.",
        "accountDeleted": "Счёт удален",
        "accountDeletedExplanation": "Ваш счёт был удален из кошелька.",
        "cannotPerformAction": "Не удается выполнить действие",
        "cannotPerformActionExplanation": "Перейдите в дополнительные настройки для сброса настроек кошелька.",
        "poorConnection": "Плохое соединение",
        "poorConnectionExplanation": "Не удалось изменить валюту по причине плохой связи.",
        "hide": "Скрыть",
        "hideOthers": "Скрыть других",
        "showAll": "Показать все",
        "quit": "Выйти",
        "edit": "Изменить",
        "cut": "Вырезать",
        "copy": "Копировать",
        "paste": "Вставить",
        "selectAll": "Выбрать всё",
        "securitySettings": "Настройки безопасности",
        "fingerprint": "Аутентификация на основе отпечатков пальцев"
    },
    "resetWalletRequirePassword": {
        "enterPassword": "Введите ваш пароль для сброса настроек кошелька.",
        "cancel": "ОТМЕНА",
        "reset": "СБРОС НАСТРОЕК"
    },
    "walletSetup": {
        "okay": "Хорошо, давайте настроим ваш кошелек!",
        "doYouAlreadyHaveASeed": "У вас уже есть ключ (seed), который вы хотели бы использовать?",
        "seedExplanation":
            "Ключ (seed) IOTA, комбинация длиной 81 символ, представляет собой одновременно и имя пользователя, и пароль к вашему счету.",
        "explanation":
            "<0> <0> Вы можете использовать его для получения доступа к вашим средствам </ 0> <1> любой кошелек </ 1> <2>, на </ 2> <3> любое устройство </ 3> <4 >. Но если вы потеряете ваши семена, вы также потеряете ваш IOTA. </ 4> </ 0>",
        "keepSafe": "Пожалуйста, храните ваш ключ в безопасности."
    },
    "welcome": {
        "thankYou": "Благодарим вас за загрузку кошелька IOTA.",
        "weWillSpend": "Следующие несколько минут мы будем настраивать ваш кошелек.",
        "reminder": "Возможно, вы захотите пропустить некоторые шаги, но мы настоятельно рекомендуем пройти их все."
    },
    "writeSeedDown": {
        "yourSeedIs": "Ваш семенной - {{maxSeedLength}} символ, читающий слева направо.",
        "writeDownYourSeed":
            "<0> Запишите ваши семена и контрольной суммы и </ 0> <1> тройная проверка </ 1> <2> что они верны. </ 2>"
    },
    "history": {
        "bundleHashCopied": "Хэш пакет скопирован",
        "bundleHashCopiedExplanation": "Хэш пакет скопирован в буфер обмена.",
        "addressCopied": "Адрес скопирован",
        "addressCopiedExplanation": "Адрес скопирован в буфер обмена."
    },
    "accountManagement": {
        "viewSeed": "Показать ключ (seed)",
        "viewAddresses": "Показать адреса",
        "editAccountName": "Изменить название счёта",
        "deleteAccount": "﻿Удалить счёт",
        "addNewAccount": "Добавить новый счёт"
    },
    "addCustomNode": {
        "customNode": "Пользовательский узел",
        "add": "Добавить"
    },
    "addNewAccount": {
        "useExistingSeed": "Использовать текущий ключ (seed)",
        "createNewSeed": "Создать новый ключ (seed)"
    },
    "advancedSettings": {
        "selectNode": "Выбрать узел",
        "addCustomNode": "Добавить пользовательский узел",
        "manualSync": "Ручная синхронизация"
    },
    "advancedThemeCustomisation": {
        "background": "Фон",
        "frame": "Рамка"
    },
    "themeCustomisation": {
        "theme": "Тема оформления"
    },
    "currencySelection": {
        "currency": "Валюта"
    },
    "logoutConfirmationModal": {
        "logoutConfirmation": "Вы уверены, что хотите выйти?"
    },
    "qrScanner": {
        "scan": "Сканировать QR-код"
    },
    "unitInfoModal": {
        "unitSystem": "СИСТЕМА ЕДИНИЦ",
        "trillion": "Триллион",
        "billion": "Миллиард",
        "million": "Миллион",
        "thousand": "Тысяча",
        "one": "Одна"
    },
    "deleteAccount": {
        "areYouSure": "Вы уверены, что хотите удалить данный счёт?",
        "yourSeedWillBeRemoved": "Ваш ключ (seed) и история транзакций будут удалены.",
        "thisAction": "Это действие нельзя будет отменить.",
        "enterPassword": "Введите ваш пароль для удаления данного счёта."
    },
    "manualSync": {
        "pressToSync": "Нажмите на кнопку ниже, чтобы синхронизировать ваш счёт.",
        "thisMayTake": "Это может занять некоторое время.",
        "youMayNotice": "Вы можете заметить замедление работы вашего устройства.",
        "syncAccount": "СИНХРОНИЗИРОВАТЬ СЧЁТ",
        "syncingYourAccount": "Синхронизация вашего счёта."
    },
    "useExistingSeed": {
        "title": "Введите ключ (seed) и название счёта."
    },
    "viewSeed": {
        "enterPassword": "Введите пароль, чтобы увидеть ваш ключ (seed).",
        "viewSeed": "ПОКАЗАТЬ КЛЮЧ (SEED)",
        "hideSeed": "СКРЫТЬ КЛЮЧ (SEED)"
    },
    "saveSeedConfirmation": {
        "alreadyHave": "Я сохранил свой ключ (seed)",
        "reenter": "Сейчас у вас попросят повторно ввести ваш ключ (seed).",
        "reenterWarning":
            "Если ваше устройство выйдет из строя, и вы не сохранили свой пароль, то вы потеряете свои IOTA."
    },
    "walletResetConfirmation": {
        "cannotUndo": "ЭТО ДЕЙСТВИЕ НЕ МОЖЕТ БЫТЬ ОТМЕНЕНО.",
        "warning":
            "<0><0>Все данные вашего кошелька, включая </0><1> пароль,</1><2> and </2><3>\nдругая информация учетной записи</3><4> будут потеряны.</4></0>"
    },
    "fingerprintSetup": {
<<<<<<< HEAD
        "instructionsEnable": "Touch your device's fingerprint reader to enable fingerprint authentication.",
        "instructionsDisable": "Touch your device's fingerprint reader to disable fingerprint authentication.",
        "fingerprintAuthEnabled": "Fingerprint authentication enabled",
        "fingerprintAuthEnabledExplanation": "You have succesfully enabled fingerprint authentication.",
        "fingerprintAuthDisabled": "Fingerprint authentication disabled",
        "fingerprintAuthDisabledExplanation": "You have succesfully disabled fingerprint authentication.",
        "fingerprintAuthFailed": "Fingerprint authentication failed",
        "fingerprintAuthFailedExplanation": "Fingerprint authentication failed. Please try again.",
        "status": "Status",
        "enabled": "Enabled",
        "disabled": "Disabled",
        "fingerprintUnavailable": "Fingerprint sensor unavailable",
        "fingerprintUnavailableExplanation":
            "Your device does not support fingerprint recognition or it has not been configured in the device settings.",
        "buttonInstructionsDisable": "Press the button below to disable fingerprint authentication.",
        "buttonInstructionsEnable": "Press the button below to enable fingerprint authentication.",
        "instructionsLogin": "Touch fingerprint reader to log in."
=======
        "instructionsEnable": "Коснитесь сенсора чтения отпечатков пальцев на вашем устройстве для включения аутентификации на основе отпечатков пальцев.",
        "instructionsDisable": "Коснитесь сенсора чтения отпечатков пальцев на вашем устройстве для отключения аутентификации на основе отпечатков пальцев.",
        "fingerprintAuthEnabled": "Аутентификация по отпечаткам пальцев включена",
        "fingerprintAuthEnabledExplanation": "Вы успешно включили аутентификацию по отпечаткам пальцев.",
        "fingerprintAuthDisabled": "Аутентификация по отпечаткам пальцев отключена",
        "fingerprintAuthDisabledExplanation": "Вы успешно отключили аутентификацию по отпечаткам пальцев.",
        "fingerprintAuthFailed": "Ошибка аутентификации на основе отпечатков пальцев",
        "fingerprintAuthFailedExplanation": "Ошибка аутентификации на основе отпечатков пальцев. Пожалуйста, попробуйте еще раз.",
        "status": "Статус",
        "enabled": "Включено",
        "disabled": "Выключено",
        "fingerprintUnavailable": "Сенсор чтения отпечатков пальцев недоступен",
        "fingerprintUnavailableExplanation": "Ваше устройство не поддерживает распознавания отпечатков пальцев или он не был настроен в параметрах устройства.",
        "buttonInstructionsDisable": "Нажмите на кнопку ниже, чтобы отключить аутентификацию на основе отпечатков пальцев.",
        "buttonInstructionsEnable": "Нажмите на кнопку ниже, чтобы включить аутентификацию на основе отпечатков пальцев.",
        "instructionsLogin": "Приложите палец к сенсору чтения отпечатков пальцев для входа."
>>>>>>> 380d7804
    },
    "transferConfirmation": {
        "youAreAbout": "Вы собираетесь отправить {{contents}} на адрес",
        "aMessage": "сообщение"
    }
}<|MERGE_RESOLUTION|>--- conflicted
+++ resolved
@@ -375,42 +375,28 @@
             "<0><0>Все данные вашего кошелька, включая </0><1> пароль,</1><2> and </2><3>\nдругая информация учетной записи</3><4> будут потеряны.</4></0>"
     },
     "fingerprintSetup": {
-<<<<<<< HEAD
-        "instructionsEnable": "Touch your device's fingerprint reader to enable fingerprint authentication.",
-        "instructionsDisable": "Touch your device's fingerprint reader to disable fingerprint authentication.",
-        "fingerprintAuthEnabled": "Fingerprint authentication enabled",
-        "fingerprintAuthEnabledExplanation": "You have succesfully enabled fingerprint authentication.",
-        "fingerprintAuthDisabled": "Fingerprint authentication disabled",
-        "fingerprintAuthDisabledExplanation": "You have succesfully disabled fingerprint authentication.",
-        "fingerprintAuthFailed": "Fingerprint authentication failed",
-        "fingerprintAuthFailedExplanation": "Fingerprint authentication failed. Please try again.",
-        "status": "Status",
-        "enabled": "Enabled",
-        "disabled": "Disabled",
-        "fingerprintUnavailable": "Fingerprint sensor unavailable",
-        "fingerprintUnavailableExplanation":
-            "Your device does not support fingerprint recognition or it has not been configured in the device settings.",
-        "buttonInstructionsDisable": "Press the button below to disable fingerprint authentication.",
-        "buttonInstructionsEnable": "Press the button below to enable fingerprint authentication.",
-        "instructionsLogin": "Touch fingerprint reader to log in."
-=======
-        "instructionsEnable": "Коснитесь сенсора чтения отпечатков пальцев на вашем устройстве для включения аутентификации на основе отпечатков пальцев.",
-        "instructionsDisable": "Коснитесь сенсора чтения отпечатков пальцев на вашем устройстве для отключения аутентификации на основе отпечатков пальцев.",
+        "instructionsEnable":
+            "Коснитесь сенсора чтения отпечатков пальцев на вашем устройстве для включения аутентификации на основе отпечатков пальцев.",
+        "instructionsDisable":
+            "Коснитесь сенсора чтения отпечатков пальцев на вашем устройстве для отключения аутентификации на основе отпечатков пальцев.",
         "fingerprintAuthEnabled": "Аутентификация по отпечаткам пальцев включена",
         "fingerprintAuthEnabledExplanation": "Вы успешно включили аутентификацию по отпечаткам пальцев.",
         "fingerprintAuthDisabled": "Аутентификация по отпечаткам пальцев отключена",
         "fingerprintAuthDisabledExplanation": "Вы успешно отключили аутентификацию по отпечаткам пальцев.",
         "fingerprintAuthFailed": "Ошибка аутентификации на основе отпечатков пальцев",
-        "fingerprintAuthFailedExplanation": "Ошибка аутентификации на основе отпечатков пальцев. Пожалуйста, попробуйте еще раз.",
+        "fingerprintAuthFailedExplanation":
+            "Ошибка аутентификации на основе отпечатков пальцев. Пожалуйста, попробуйте еще раз.",
         "status": "Статус",
         "enabled": "Включено",
         "disabled": "Выключено",
         "fingerprintUnavailable": "Сенсор чтения отпечатков пальцев недоступен",
-        "fingerprintUnavailableExplanation": "Ваше устройство не поддерживает распознавания отпечатков пальцев или он не был настроен в параметрах устройства.",
-        "buttonInstructionsDisable": "Нажмите на кнопку ниже, чтобы отключить аутентификацию на основе отпечатков пальцев.",
-        "buttonInstructionsEnable": "Нажмите на кнопку ниже, чтобы включить аутентификацию на основе отпечатков пальцев.",
+        "fingerprintUnavailableExplanation":
+            "Ваше устройство не поддерживает распознавания отпечатков пальцев или он не был настроен в параметрах устройства.",
+        "buttonInstructionsDisable":
+            "Нажмите на кнопку ниже, чтобы отключить аутентификацию на основе отпечатков пальцев.",
+        "buttonInstructionsEnable":
+            "Нажмите на кнопку ниже, чтобы включить аутентификацию на основе отпечатков пальцев.",
         "instructionsLogin": "Приложите палец к сенсору чтения отпечатков пальцев для входа."
->>>>>>> 380d7804
     },
     "transferConfirmation": {
         "youAreAbout": "Вы собираетесь отправить {{contents}} на адрес",
