--- conflicted
+++ resolved
@@ -7,15 +7,9 @@
         "back": "BACK",
         "done": "DONE",
         "next": "NEXT",
-<<<<<<< HEAD
-        "apply": "",
-        "save": "",
-        "close": "",
-=======
         "apply": "APPLY",
         "save": "SAVE",
         "close": "CLOSE",
->>>>>>> 7ed80a33
         "manualCopy": "Write seed down",
         "paperWallet": "Print paper copy",
         "copyToClipboard": "Add to password manager",
@@ -39,8 +33,7 @@
         "syncInProgressExplanation": "Please wait until syncing is complete.",
         "somethingWentWrong": "Something went wrong",
         "somethingWentWrongExplanation": "Please restart the app.",
-<<<<<<< HEAD
-        "node": ""
+        "node": "Node"
     },
     "addAdditionalSeed": {
         "seedInvalidChars": "Seed contains invalid characters",
@@ -49,15 +42,6 @@
         "seedTooShort": "Seed is too short",
         "seedTooShortExplanation":
             "Seeds must be {{maxLength}} characters long. Your seed is currently {{currentLength}} characters long. Please try again.",
-=======
-        "node": "Node"
-    },
-    "addAdditionalSeed": {
-        "seedInvalidChars": "Seed contains invalid characters",
-        "seedInvalidCharsExplanation": "Seeds can only consist of the capital letters A-Z and the number 9. Your seed has invalid characters. Please try again.",
-        "seedTooShort": "Seed is too short",
-        "seedTooShortExplanation": "Seeds must be {{maxLength}} characters long. Your seed is currently {{currentLength}} characters long. Please try again.",
->>>>>>> 7ed80a33
         "nameInUse": "Account name already in use",
         "nameInUseExplanation": "Please use a unique account name for your seed.",
         "enterAccountName": "Enter an account name.",
@@ -79,12 +63,8 @@
         "passwordTooShort": "Password is too short",
         "passwordTooShortExplanation": "Your password must be at least 12 characters. Please try again.",
         "oldPassword": "Cannot set old password",
-<<<<<<< HEAD
         "oldPasswordExplanation":
             "You cannot use the old password as your new password. Please try again with a new password.",
-=======
-        "oldPasswordExplanation": "You cannot use the old password as your new password. Please try again with a new password.",
->>>>>>> 7ed80a33
         "ensureStrongPassword": "Ensure you use a strong password of at least 12 characters.",
         "currentPassword": "Current Password",
         "newPassword": "New Password",
@@ -101,7 +81,6 @@
     },
     "enterSeed": {
         "invalidCharacters": "Seed contains invalid characters",
-<<<<<<< HEAD
         "invalidCharactersExplanation":
             "Seeds can only consist of the capital letters A-Z and the number 9. Your seed has invalid characters. Please try again.",
         "seedTooShort": "Seed is too short",
@@ -109,12 +88,6 @@
             "Seeds must be {{maxLength}} characters long. Your seed is currently {{currentLength}} characters long. Please try again.",
         "seedExplanation":
             "Seeds should be {{maxLength}} characters long, and should contain capital letters A-Z, or the number 9. You cannot use seeds longer than {{maxLength}} characters.",
-=======
-        "invalidCharactersExplanation": "Seeds can only consist of the capital letters A-Z and the number 9. Your seed has invalid characters. Please try again.",
-        "seedTooShort": "Seed is too short",
-        "seedTooShortExplanation": "Seeds must be {{maxLength}} characters long. Your seed is currently {{currentLength}} characters long. Please try again.",
-        "seedExplanation": "Seeds should be {{maxLength}} characters long, and should contain capital letters A-Z, or the number 9. You cannot use seeds longer than {{maxLength}} characters.",
->>>>>>> 7ed80a33
         "neverShare": "NEVER SHARE YOUR SEED WITH ANYONE"
     },
     "home": {
@@ -147,12 +120,8 @@
         "individualLetters": "Press individual letters to randomise them."
     },
     "onboardingComplete": {
-<<<<<<< HEAD
         "walletReady":
             "The wallet is now set up and ready to use. If you need to make any changes in the future, look in the Settings menu."
-=======
-        "walletReady": "The wallet is now set up and ready to use. If you need to make any changes in the future, look in the Settings menu."
->>>>>>> 7ed80a33
     },
     "paperWallet": {
         "clickToPrint": "Click the button below to print a paper copy of your seed.",
@@ -189,12 +158,8 @@
         "notEnoughFunds": "Not enough funds",
         "notEnoughFundsExplanation": "You do not have enough IOTA to complete this transfer.",
         "keyReuse": "Key reuse",
-<<<<<<< HEAD
         "keyReuseExplanation":
             "The address you are trying to send to has already been used. Please try another address.",
-=======
-        "keyReuseExplanation": "The address you are trying to send to has already been used. Please try another address.",
->>>>>>> 7ed80a33
         "recipientAddress": "Recipient address",
         "amount": "Amount",
         "max": "MAX",
@@ -207,7 +172,6 @@
     },
     "setPassword": {
         "passwordTooShort": "Password is too short",
-<<<<<<< HEAD
         "passwordTooShortExplanation":
             "Your password must be at least {{minLength}} characters. It is currently {{currentLength}} characters long. Please try again.",
         "passwordMismatch": "Passwords do not match",
@@ -215,13 +179,6 @@
         "nowWeNeedTo": "Now we need to set up a password.",
         "anEncryptedCopy":
             "An encrypted copy of your seed will be stored on your device. You will use this password to access your wallet in future.",
-=======
-        "passwordTooShortExplanation": "Your password must be at least {{minLength}} characters. It is currently {{currentLength}} characters long. Please try again.",
-        "passwordMismatch": "Passwords do not match",
-        "passwordMismatchExplanation": "The passwords you have entered do not match. Please try again.",
-        "nowWeNeedTo": "Now we need to set up a password.",
-        "anEncryptedCopy": "An encrypted copy of your seed will be stored on your device. You will use this password to access your wallet in future.",
->>>>>>> 7ed80a33
         "ensure": "Ensure you use a strong password of at least 12 characters.",
         "retypePassword": "Retype Password"
     },
@@ -272,12 +229,8 @@
     "walletSetup": {
         "okay": "Okay. Let's set up your wallet!",
         "doYouAlreadyHaveASeed": "Do you already have a seed that you would like to use?",
-<<<<<<< HEAD
         "seedExplanation":
             "The IOTA seed is like a username and password to your account, combined into one string of 81 characters.",
-=======
-        "seedExplanation": "The IOTA seed is like a username and password to your account, combined into one string of 81 characters.",
->>>>>>> 7ed80a33
         "explanation1": "You can use it to access your funds from",
         "explanation2": " any wallet ",
         "explanation3": ", on",
@@ -302,47 +255,6 @@
         "addressCopiedExplanation": "The address has been copied to the clipboard."
     },
     "accountManagement": {
-<<<<<<< HEAD
-        "viewSeed": "",
-        "viewAddresses": "",
-        "editAccountName": "",
-        "deleteAccount": "",
-        "addNewAccount": ""
-    },
-    "addCustomNode": {
-        "customNode": "",
-        "add": ""
-    },
-    "addNewAccount": {
-        "useExistingSeed": "",
-        "createNewSeed": ""
-    },
-    "advancedSettings": {
-        "selectNode": "",
-        "addCustomNode": "",
-        "manualSync": ""
-    },
-    "advancedThemeCustomisation": {
-        "background": "",
-        "frame": ""
-    },
-    "currencySelection": {
-        "currency": ""
-    },
-    "logoutConfirmationModal": {
-        "logoutConfirmation": ""
-    },
-    "qrScanner": {
-        "scan": ""
-    },
-    "unitInfoModal": {
-        "unitSystem": "",
-        "trillion": "",
-        "billion": "",
-        "million": "",
-        "thousand": "",
-        "one": ""
-=======
         "viewSeed": "View seed",
         "viewAddresses": "View addresses",
         "editAccountName": "Edit account name",
@@ -382,6 +294,5 @@
         "million": "Million",
         "thousand": "Thousand",
         "one": "One"
->>>>>>> 7ed80a33
     }
 }