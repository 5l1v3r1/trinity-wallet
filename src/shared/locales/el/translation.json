--- conflicted
+++ resolved
@@ -32,12 +32,7 @@
         "seedInvalidCharsExplanation":
             "Οι σπόροι μπορούν να συνίστανται μόνο από τα κεφαλαία γράμματα A-Z και τον αριθμό 9. Ο σπόρος σας έχει μη έγκυρους χαρακτήρες. Παρακαλώ δοκιμάστε ξανά.",
         "seedTooShort": "Ο σπόρος είναι πολύ μικρός",
-<<<<<<< HEAD
         "seedTooShortExplanation": "Seeds must be {{maxLength}} characters long. Your seed is currently {{currentLength}} characters long. Please try again.",
-=======
-        "seedTooShortExplanation":
-            "Οι σπόροι πρέπει να είναι τουλάχιστον 60 χαρακτήρες (ιδανικά 81 χαρακτήρες). Ο σπόρος σας είναι επί του παρόντος {seed.length} χαρακτήρες. Παρακαλώ δοκιμάστε ξανά.",
->>>>>>> 2f71bb9d
         "nameInUse": "Όνομα λογαριασμού ήδη σε χρήση",
         "nameInUseExplanation": "Παρακαλούμε να χρησιμοποιήσετε ένα μοναδικό όνομα λογαριασμού για το σπόρο σας.",
         "enterAccountName": "Εισάγετε ένα όνομα λογαριασμού.",
@@ -80,15 +75,8 @@
         "invalidCharactersExplanation":
             "Οι σπόροι μπορούν να συνίστανται μόνο από τα κεφαλαία γράμματα A-Z και τον αριθμό 9. Ο σπόρος σας έχει μη έγκυρους χαρακτήρες. Παρακαλώ δοκιμάστε ξανά.",
         "seedTooShort": "Ο σπόρος είναι πολύ μικρός",
-<<<<<<< HEAD
         "seedTooShortExplanation": "Seeds must be {{maxLength}} characters long. Your seed is currently {{currentLength}} characters long. Please try again.",
         "seedExplanation": "Seeds should be {{maxLength}} characters long, and should contain capital letters A-Z, or the number 9. You cannot use seeds longer than {{maxLength}} characters.",
-=======
-        "seedTooShortExplanation":
-            "Οι σπόροι πρέπει να αποτελούνται τουλάχιστον από 60 χαρακτήρες (ιδανικά 81 χαρακτήρες). Ο σπόρος σας είναι επί του παρόντος {seed.length} χαρακτήρες. Παρακαλώ δοκιμάστε ξανά.",
-        "seedExplanation":
-            "Οι σπόροι πρέπει να είναι 81 χαρακτήρων και πρέπει να περιέχουν τα κεφαλαία γράμματα A-Z, ή τον αριθμό 9. Δεν μπορείτε να χρησιμοποιήσετε σπόρους που είναι μεγαλύτεροι από 81 χαρακτήρες.",
->>>>>>> 2f71bb9d
         "neverShare": "ΜΗ ΜΟΙΡΑΖΕΣΤΕ ΠΟΤΕ ΤΟΝ ΣΠΟΡΟ ΣΑΣ ΜΕ ΚΑΝΕΝΑΝ"
     },
     "home": {
@@ -167,12 +155,7 @@
     },
     "setPassword": {
         "passwordTooShort": "Password is too short",
-<<<<<<< HEAD
         "passwordTooShortExplanation": "Your password must be at least {{minLength}} characters. It is currently {{currentLength}} characters long. Please try again.",
-=======
-        "passwordTooShortExplanation":
-            "Your password must be at least ${MIN_PASSWORD_LENGTH} characters. It is currently ${this.state.password.length} characters long. Please try again.",
->>>>>>> 2f71bb9d
         "passwordMismatch": "Passwords do not match",
         "passwordMismatchExplanation": "The passwords you have entered do not match. Please try again.",
         "nowWeNeedTo": "Now we need to set up a password.",
