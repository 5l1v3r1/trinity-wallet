{
    "global": {
        "invalidResponse": "Μη έγκυρη απόκριση",
        "invalidResponseExplanation": "Ο κόμβος επέστρεψε μη έγκυρη απόκριση.",
        "invalidResponsePollingExplanation": "Ο κόμβος επέστρεψε μη έγκυρη απόκριση κατά τη σταθμοσκόπηση.",
        "seed": "Seed",
        "back": "ΠΙΣΩ",
        "done": "ΤΕΛΟΣ",
        "next": "ΕΠΟΜΕΝΟ",
        "manualCopy": "Write seed down",
        "paperWallet": "Print paper copy",
        "copyToClipboard": "Add to password manager",
        "qr": "QR",
        "notAvailable": "Αυτή η λειτουργία δεν είναι διαθέσιμη",
        "notAvailableExplanation": "Θα προστεθεί σε μεταγενέστερο στάδιο.",
        "enterSeed": "Παρακαλώ εισάγετε τον κωδικό σας.",
        "mainWallet": "ΚΥΡΙΟΣ ΛΟΓΑΡΙΑΣΜΟΣ",
        "secondWallet": "ΔΕΥΤΕΡΟΣ ΛΟΓΑΡΙΑΣΜΟΣ",
        "thirdWallet": "ΤΡΙΤΟΣ ΛΟΓΑΡΙΑΣΜΟΣ",
        "fourthWallet": "ΤΕΤΑΡΤΟΣ ΛΟΓΑΡΙΑΣΜΟΣ",
        "fifthWallet": "ΠΕΜΠΤΟΣ ΛΟΓΑΡΙΑΣΜΟΣ",
        "sixthWallet": "ΕΚΤΟΣ ΛΟΓΑΡΙΑΣΜΟΣ",
        "otherWallet": "ΑΛΛΟΣ ΛΟΓΑΡΙΑΣΜΟΣ",
        "yes": "ΝΑΙ",
        "no": "ΟΧΙ",
        "password": "Κωδικός πρόσβασης",
        "unrecognisedPassword": "Μη αναγνωρισμένος κωδικός πρόσβασης",
        "unrecognisedPasswordExplanation": "Ο κωδικός πρόσβασης δεν αναγνωρίστηκε. Παρακαλώ δοκιμάστε ξανά.",
        "syncInProgress": "Συγχρονισμός σε εξέλιξη",
        "syncInProgressExplanation": "Παρακαλώ περιμένετε μέχρι να ολοκληρωθεί ο συγχρονισμός.",
        "somethingWentWrong": "Κάτι πήγε στραβά",
        "somethingWentWrongExplanation": "Παρακαλώ επανεκκινήστε την εφαρμογή."
    },
    "addAdditionalSeed": {
        "seedInvalidChars": "Ο σπόρος περιέχει μη έγκυρους χαρακτήρες",
        "seedInvalidCharsExplanation":
            "Οι σπόροι μπορούν να συνίστανται μόνο από τα κεφαλαία γράμματα A-Z και τον αριθμό 9. Ο σπόρος σας έχει μη έγκυρους χαρακτήρες. Παρακαλώ δοκιμάστε ξανά.",
        "seedTooShort": "Ο σπόρος είναι πολύ μικρός",
        "seedTooShortExplanation":
            "Οι σπόροι πρέπει να έχουν {{maxLength}} χαρακτήρες μήκος. Ο σπόρος σας είναι επί του παρόντος έχει {{currentLength}} χαρακτήρες. Παρακαλώ δοκιμάστε ξανά.",
        "nameInUse": "Όνομα λογαριασμού ήδη σε χρήση",
        "nameInUseExplanation": "Παρακαλούμε να χρησιμοποιήσετε ένα μοναδικό όνομα λογαριασμού για το σπόρο σας.",
        "enterAccountName": "Εισάγετε ένα όνομα λογαριασμού.",
        "accountName": "Όνομα λογαριασμού",
        "noNickname": "Δεν έγινε εισαγωγή ονόματος λογαριασμού",
        "noNicknameExplanation": "Παρακαλούμε εισάγετε ένα όνομα λογαριασμού για το σπόρο σας."
    },
    "changePassword": {
        "oops": "Ωχ! Κάτι πήγε στραβά",
        "oopsExplanation":
            "Μοιάζει με κάτι να πήγε στραβά κατά την ενημέρωση του κωδικού πρόσβασης. Παρακαλώ δοκιμάστε ξανά.",
        "passwordUpdated": "Κωδικός πρόσβασης ενημερώθηκε",
        "passwordUpdatedExplanation": "O κωδικός πρόσβασής σας έχει ενημερωθεί με επιτυχώς.",
        "incorrectPassword": "Εσφαλμένος κωδικός πρόσβασης",
        "incorrectPasswordExplanation": "Ο τρέχων κωδικός πρόσβασης είναι εσφαλμένος. Παρακαλώ δοκιμάστε ξανά.",
        "passwordsDoNotMatch": "Οι κωδικοί πρόσβασης δεν ταιριάζουν",
        "passwordsDoNotMatchExplanation": "Οι κωδικοί πρόσβασης δεν ταιριάζουν, παρακαλώ προσπαθήστε ξανά.",
        "passwordTooShort": "Ο κωδικός πρόσβασης είναι πολύ σύντομος",
        "passwordTooShortExplanation": "Your password must be at least 8 characters. Please try again.",
        "oldPassword": "Δεν μπορείτε ορίσετε τον παλιό κωδικό πρόσβασης",
        "oldPasswordExplanation":
            "Δεν μπορείτε να χρησιμοποιήσετε τον παλιό κωδικό πρόσβασης ως τον νέο σας κωδικό. Παρακαλούμε δοκιμάστε ξανά με ένα νέο κωδικό πρόσβασης.",
        "ensureStrongPassword":
            "Βεβαιωθείτε ότι χρησιμοποιείτε έναν ισχυρό κωδικό πρόσβασης τουλάχιστον 12 χαρακτήρων.",
        "currentPassword": "Τρέχων κωδικός πρόσβασης",
        "newPassword": "Νέος κωδικός πρόσβασης",
        "confirmPassword": "Επιβεβαίωση νέου κωδικού πρόσβασης"
    },
    "copyToClipboard": {
        "seedCleared": "Σπόρος εκκαθαρίστηκε",
        "seedClearedExplanation": "Ο σπόρος έχει εκκαθαριστεί από το πρόχειρο για την ασφάλειά σας.",
<<<<<<< HEAD
        "seedCopied": "Σπόρος αντιγράφηκε",
        "seedCopiedExplanation":
            "Ο σπόρος έχει αντιγραφεί στο Πρόχειρο, και θα πρέπει να εκκαθαριστεί αφού πιέσετε το πλήκτρο «ΤΕΛΟΣ» ή 60 δευτερόλεπτα έχουν περάσει, όποιο συμβεί πρώτο.",
        "clickToCopy":
            "Κάντε κλικ στο παρακάτω κουμπί και αντιγράψτε το σπόρο σας σε έναν διαχειριστή κωδικών πρόσβασης."
=======
        "seedCopied": "Copied seed to clipboard",
        "seedCopiedExplanation": "The seed will be cleared once you press \"DONE\" or 60 seconds have passed.",
        "clickToCopy": "Κάντε κλικ στο παρακάτω κουμπί και αντιγράψτε το σπόρο σας σε έναν διαχειριστή κωδικών πρόσβασης.",
        "doNotStore": "Do not store your seed in plain text.",
        "copyToClipboard": "Copy to clipboard"
>>>>>>> 5e47ba79
    },
    "enterSeed": {
        "invalidCharacters": "Ο σπόρος περιέχει μη έγκυρους χαρακτήρες",
        "invalidCharactersExplanation":
            "Οι σπόροι μπορούν να συνίστανται μόνο από τα κεφαλαία γράμματα A-Z και τον αριθμό 9. Ο σπόρος σας έχει μη έγκυρους χαρακτήρες. Παρακαλώ δοκιμάστε ξανά.",
        "seedTooShort": "Ο σπόρος είναι πολύ μικρός",
        "seedTooShortExplanation":
            "Οι σπόροι πρέπει να έχουν {{maxLength}} χαρακτήρες μήκος. Ο σπόρος σας επί του παρόντος έχει {{currentLength}} χαρακτήρες. Παρακαλώ δοκιμάστε ξανά.",
        "seedExplanation":
            "Οι σπόροι πρέπει να είναι {{maxLength}} χαρακτήρων και πρέπει να περιέχουν τα κεφαλαία γράμματα A-Z, ή τον αριθμό 9. Δεν μπορείτε να χρησιμοποιήσετε σπόρους που είναι μεγαλύτεροι από {{maxLength}} χαρακτήρες.",
        "neverShare": "ΜΗ ΜΟΙΡΑΖΕΣΤΕ ΠΟΤΕ ΤΟΝ ΣΠΟΡΟ ΣΑΣ ΜΕ ΚΑΝΕΝΑΝ"
    },
    "home": {
        "balance": "ΥΠΟΛΟΙΠΟ",
        "send": "ΑΠΟΣΤΟΛΗ",
        "receive": "ΛΗΨΗ",
        "history": "ΙΣΤΟΡΙΚΟ",
        "settings": "ΡΥΘΜΙΣΕΙΣ"
    },
    "languageSetup": {
        "language": "Γλώσσα"
    },
    "login": {
        "emptyPassword": "Κενός κωδικός πρόσβασης",
        "emptyPasswordExplanation":
            "Πρέπει να εισαγάγετε έναν κωδικό πρόσβασης για να συνδεθείτε. Παρακαλώ δοκιμάστε ξανά.",
        "enterPassword": "Παρακαλώ εισάγετε τον κωδικό σας.",
        "useSeed": "ΧΡΗΣΗ ΣΠΟΡΟΥ",
        "login": "ΣΥΝΔΕΣΗ"
    },
    "loading": {
        "loadingFirstTime": "Φόρτωση σπόρου για πρώτη φορά.",
        "thisMayTake": "Αυτό μπορεί να διαρκέσει λίγο.",
        "youMayNotice": "Ενδέχεται να παρατηρήσετε τη συσκευή να επιβραδύνει."
    },
    "newSeedSetup": {
        "seedNotGenerated": "Δεν έχει παραχθεί σπόρος",
        "seedNotGeneratedExplanation": "Παρακαλώ κάντε κλικ στο κουμπί Δημιουργία νέου σπόρου.",
        "pressForNewSeed": "ΠΑΤΗΣΤΕ ΓΙΑ ΝΕΟ ΣΠΟΡΟ",
        "individualLetters": "Πατήστε μεμονομένα γράμματα για να τα τυχαιοποιήσετε."
    },
    "onboardingComplete": {
        "walletReady":
            "Το πορτοφόλι είναι πλέον εγκατεστημένο και έτοιμο για χρήση. Εάν χρειάζεται να κάνετε οποιεσδήποτε αλλαγές στο μέλλον, κοιτάξτε στο μενού ρυθμίσεων."
    },
    "paperWallet": {
        "clickToPrint": "Κάντε κλικ στο παρακάτω κουμπί για να εκτυπώσετε ένα αντίγραφο του σπόρου σας.",
        "storeSafely": "Αποθηκεύστε το με ασφάλεια.",
        "neverShare": "Ποτέ μη μοιράζεστε το σπόρο σας με κανέναν.",
        "iotaLogo": "Λογότυπο ΙΟΤΑ",
        "printWallet": "ΕΚΤΥΠΩΣΗ ΧΑΡΤΙΝΟΥ ΠΟΡΤΟΦΩΛΙΟΥ"
    },
    "receive": {
        "addressCopied": "Η διεύθυνση αντιγράφηκε",
        "addressCopiedExplanation": "Η διεύθυνσή σας έχει αντιγραφεί στο Πρόχειρο.",
        "generateNewAddress": "ΔΗΜΙΟΥΡΓΙΑ ΝΕΑΣ ΔΙΕΥΘΥΝΣΗΣ",
        "message": "Προαιρετικό μήνυμα",
        "removeMessage": "ΑΦΑΙΡΕΣΗ ΜΗΝΥΜΑΤΟΣ"
    },
    "saveYourSeed": {
        "seedCleared": "Seed cleared",
        "seedClearedExplanation": "The seed has been cleared from the clipboard for your security.",
        "mustSaveYourSeed": "Πρέπει να αποθηκεύσετε το σπόρο σας με ",
        "atLeastOne": "τουλάχιστον μία ",
        "ofTheOptions": "από τις επιλογές που αναφέρονται παρακάτω."
    },
    "seedReentry": {
        "incorrectSeed": "Λάθος σπόρος",
        "incorrectSeedExplanation": "Ο σπόρος που πληκτρολογήσατε είναι εσφαλμένος. Παρακαλώ δοκιμάστε ξανά.",
        "thisIsACheck": "Αυτό είναι ένας έλεγχος για να βεβαιωθείτε ότι έχετε αποθηκεύσει το σπόρο σας.",
<<<<<<< HEAD
        "ifYouHaveNotSaved":
            "Αν δεν έχετε αποθηκεύσει το σπόρο σας, παρακαλούμε πηγαίνετε πίσω στην προηγούμενη οθόνη και κάντε το."
=======
        "ifYouHaveNotSaved": "If you have not saved your seed, please go back and do so."
>>>>>>> 5e47ba79
    },
    "send": {
        "invalidAddress": "Μη έγκυρη διεύθυνση",
        "invalidAddressExplanation1":
            "Η διεύθυνση πρέπει να είναι {{maxLength}} χαρακτήρες και θα πρέπει να έχει ένα άθροισμα ελέγχου.",
        "invalidAddressExplanation2": "Η διεύθυνση περιέχει μη έγκυρους χαρακτήρες.",
        "invalidAddressExplanation3": "Η διεύθυνση περιέχει ένα μη έγκυρο άθροισμα ελέγχου.",
        "notEnoughFunds": "Δεν υπάρχει αρκετό κεφάλαιο",
        "notEnoughFundsExplanation": "Δεν έχετε αρκετά ΙΟΤΑ για να ολοκληρώσετε αυτή τη μεταφορά.",
        "keyReuse": "Επαναχρησιμοποίηση κλειδιού",
        "keyReuseExplanation":
            "Η διεύθυνση στην οποία προσπαθείτε να στείλετε έχει ήδη χρησιμοποιηθεί. Παρακαλώ δοκιμάστε μια άλλη διεύθυνση.",
        "recipientAddress": "Διεύθυνση Παραλήπτη",
        "amount": "Ποσό",
        "max": "ΜΕΓΙΣΤΟ",
        "message": "Μήνυμα",
        "send": "ΑΠΟΣΤΟΛΗ",
        "invalidAmount": "Εισήχθη λάθος ποσό",
        "invalidAmountExplanation": "Παρακαλώ εισάγετε μια αριθμητική τιμή για το ποσό της συναλλαγής.",
        "maximumSelected": "ΜΕΓΙΣΤΟ ποσό επιλέχθηκε",
        "iotaUnits": "Μονάδες ΙΟΤΑ"
    },
    "setPassword": {
        "passwordTooShort": "Ο κωδικός πρόσβασης είναι πολύ σύντομος",
        "passwordTooShortExplanation":
            "Οι σπόροι πρέπει να έχουν {{minLength}} χαρακτήρες μήκος. Ο σπόρος σας επί του παρόντος έχει {{currentLength}} χαρακτήρες. Παρακαλώ δοκιμάστε ξανά.",
        "passwordMismatch": "Οι κωδικοί πρόσβασης δεν ταιριάζουν",
        "passwordMismatchExplanation":
            "Οι κωδικοί πρόσβασης που έχετε καταχωρήσει δεν ταιριάζουν. Παρακαλώ ξαναπροσπαθήστε.",
        "nowWeNeedTo": "Τώρα πρέπει να ορίσουμε έναν κωδικό πρόσβασης.",
        "anEncryptedCopy":
            "Ένα κρυπτογραφημένο αντίγραφο του σπόρου σας θα αποθηκευτεί στη συσκευή σας. Θα μπορείτε να χρησιμοποιήσετε αυτόν τον κωδικό πρόσβασης για να αποκτήσετε πρόσβαση το πορτοφόλι σας στο μέλλον.",
        "ensure": "Βεβαιωθείτε ότι χρησιμοποιείτε έναν ισχυρό κωδικό πρόσβασης τουλάχιστον 12 χαρακτήρων.",
        "retypePassword": "Πληκτρολογήστε ξανά τον κωδικό πρόσβασης"
    },
    "setSeedName": {
        "canUseMultipleSeeds":
            "Μπορείτε να χρησιμοποιήσετε πολλούς σπόρους με αυτό το πορτοφόλι. Κάθε Σπόρος απαιτεί ένα όνομα λογαριασμού.",
        "youCanAdd": "Μπορείτε να προσθέσετε περισσότερους σπόρους από το μενού ρυθμίσεων."
    },
    "settings": {
        "transferSending": "Αποστολή μεταφοράς",
        "transferSendingExplanation": "Παρακαλώ περιμένετε έως ότου η μεταφορά σας έχει σταλεί.",
        "generatingAddress": "Δημιουργεία διεύθυνσης λήψης",
        "generatingAddressExplanation": "Παρακαλώ περιμένετε μέχρι η διεύθυνση σας να έχει δημιουργηθεί.",
        "mode": "Λειτουργία",
        "theme": "Θέμα",
        "currency": "Νόμισμα",
        "language": "Γλώσσα",
        "addNewSeed": "Προσθέστε νέο σπόρο",
        "twoFA": "Έλεγχος ταυτότητας δύο παραγόντων",
        "changePassword": "Αλλάξτε κωδικό πρόσβασης",
        "advanced": "Ρυθμίσεις για προχωρημένους",
        "logout": "Αποσύνδεση",
        "reset": "Επαναφέρετε το πορτοφόλι",
        "back": "Πίσω",
        "syncingComplete": "Syncing complete",
        "syncingCompleteExplanation": "Your account has synced successfully.",
        "nicknameChanged": "Account name changed",
        "nicknameChangedExplanation": "Your account name has been changed.",
        "accountDeleted": "Account deleted",
        "accountDeletedExplanation": "Your account has been removed from the wallet.",
        "cannotPerformAction": "Cannot perform action",
        "cannotPerformActionExplanation": "Go to advanced settings to reset the wallet."
    },
    "resetWalletConfirmation": {
        "thisAction": "Δεν είναι δυνατή η αναίρεση αυτής της ενέργειας.",
        "warning1": "Όλα τα δεδομένα του πορτοφολιού σας, συμπεριλαμβανομένων",
        "warning2": " σπόρων, κωδικών πρόσβασης ",
        "warning3": "και",
        "warning4": " άλλες πληροφορίες λογαριασμού",
        "warning5": " θα χαθούν.",
        "areYouSure": "Είστε βέβαιοι ότι θέλετε να συνεχίσετε;"
    },
    "resetWalletRequirePassword": {
        "enterPassword": "Εισάγετε τον κωδικό πρόσβασης για να επαναφέρετε το πορτοφόλι σας.",
        "cancel": "ΑΚΥΡΟ",
        "reset": "ΕΠΑΝΑΦΟΡΑ"
    },
    "walletSetup": {
        "okay": "Εντάξει. Ας εγκαταστήσουμε το πορτοφόλι σας!",
        "doYouAlreadyHaveASeed": "Έχετε ήδη έναν σπόρο που θα θέλατε να χρησιμοποιήσετε;",
        "seedExplanation":
            "Ο σπόρος ΙΟΤΑ είναι όπως ένα όνομα χρήστη και κωδικός πρόσβασης για το λογαριασμό σας, σε συνδυασμένα σε μια συμβολοσειρά 81 χαρακτήρων.",
        "explanation1": "Μπορείτε να το χρησιμοποιήσετε για να αποκτήσετε πρόσβαση στα κεφάλαιά σας από",
        "explanation2": " κάθε πορτοφόλι ",
        "explanation3": ", σε",
        "explanation4": " οποιαδήποτε συσκευή",
        "explanation5": ". Αλλά αν χάσετε το σπόρο σας, θα χάσετε επίσης τα ΙΟΤΑ σας.",
        "keepSafe": "Παρακαλώ κρατήστε το σπόρο σας ασφαλή."
    },
    "welcome": {
        "thankYou": "Σας ευχαριστούμε που κατεβάσατε το πορτοφόλι ΙΟΤΑ.",
        "weWillSpend": "Θα περάσουμε τα επόμενα λίγα λεπτά εγκαθιστώντας το πορτοφόλι σας.",
        "reminder":
            "Μπορεί να μπείτε στον πειρασμό να παραλείψετε ορισμένα βήματα, αλλά σας προτρέπουμε να ακολουθήσετε την πλήρη διαδικασία."
    },
    "writeSeedDown": {
        "yourSeedIs":
            "Ο σπόρος σας είναι 81 χαρακτήρες που διαβάζονται από αριστερά προς τα δεξιά. Γράψτε το σπόρο σας και το άθροισμα ελέγχου και",
        "tripleCheck": "τριπλοτσεκάρετε",
        "thatTheyAreCorrect": "ότι είναι σωστά."
    },
    "history": {
        "bundleHashCopied": "Bundle hash copied",
        "bundleHashCopiedExplanation": "The bundle hash has been copied to the clipboard.",
        "addressCopied": "Η διεύθυνση αντιγράφηκε",
        "addressCopiedExplanation": "The address has been copied to the clipboard."
    }
}<|MERGE_RESOLUTION|>--- conflicted
+++ resolved
@@ -69,19 +69,12 @@
     "copyToClipboard": {
         "seedCleared": "Σπόρος εκκαθαρίστηκε",
         "seedClearedExplanation": "Ο σπόρος έχει εκκαθαριστεί από το πρόχειρο για την ασφάλειά σας.",
-<<<<<<< HEAD
-        "seedCopied": "Σπόρος αντιγράφηκε",
-        "seedCopiedExplanation":
-            "Ο σπόρος έχει αντιγραφεί στο Πρόχειρο, και θα πρέπει να εκκαθαριστεί αφού πιέσετε το πλήκτρο «ΤΕΛΟΣ» ή 60 δευτερόλεπτα έχουν περάσει, όποιο συμβεί πρώτο.",
-        "clickToCopy":
-            "Κάντε κλικ στο παρακάτω κουμπί και αντιγράψτε το σπόρο σας σε έναν διαχειριστή κωδικών πρόσβασης."
-=======
         "seedCopied": "Copied seed to clipboard",
         "seedCopiedExplanation": "The seed will be cleared once you press \"DONE\" or 60 seconds have passed.",
-        "clickToCopy": "Κάντε κλικ στο παρακάτω κουμπί και αντιγράψτε το σπόρο σας σε έναν διαχειριστή κωδικών πρόσβασης.",
+        "clickToCopy":
+            "Κάντε κλικ στο παρακάτω κουμπί και αντιγράψτε το σπόρο σας σε έναν διαχειριστή κωδικών πρόσβασης.",
         "doNotStore": "Do not store your seed in plain text.",
         "copyToClipboard": "Copy to clipboard"
->>>>>>> 5e47ba79
     },
     "enterSeed": {
         "invalidCharacters": "Ο σπόρος περιέχει μη έγκυρους χαρακτήρες",
@@ -152,12 +145,7 @@
         "incorrectSeed": "Λάθος σπόρος",
         "incorrectSeedExplanation": "Ο σπόρος που πληκτρολογήσατε είναι εσφαλμένος. Παρακαλώ δοκιμάστε ξανά.",
         "thisIsACheck": "Αυτό είναι ένας έλεγχος για να βεβαιωθείτε ότι έχετε αποθηκεύσει το σπόρο σας.",
-<<<<<<< HEAD
-        "ifYouHaveNotSaved":
-            "Αν δεν έχετε αποθηκεύσει το σπόρο σας, παρακαλούμε πηγαίνετε πίσω στην προηγούμενη οθόνη και κάντε το."
-=======
         "ifYouHaveNotSaved": "If you have not saved your seed, please go back and do so."
->>>>>>> 5e47ba79
     },
     "send": {
         "invalidAddress": "Μη έγκυρη διεύθυνση",
