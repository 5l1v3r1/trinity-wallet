--- conflicted
+++ resolved
@@ -157,12 +157,7 @@
         "individualLetters": "Nhấn từng chữ cái để xáo trộn chúng."
     },
     "onboardingComplete": {
-<<<<<<< HEAD
         "walletReady": "Ví điện tử đã được thiết lập và sẵn sàng để sử dụng. Nếu bạn muốn thay đổi bất kỳ điều gì trong tương lai, hãy vào Cài Đặt."
-=======
-        "walletReady":
-            "The wallet is now set up and ready to use. If you need to make any changes in the future, look in the Settings menu."
->>>>>>> fcfa69a2
     },
     "paperWallet": {
         "clickToPrint": "Nhấn vào nút dưới đây để in ra giấy bản sao từ khoá của bạn.",
@@ -179,16 +174,9 @@
         "removeMessage": "HUỶ BỎ TIN NHẮN"
     },
     "saveYourSeed": {
-<<<<<<< HEAD
         "seedCleared": "Đã xoá từ khoá",
         "seedClearedExplanation": "Từ khoá đã được xoá khỏi bộ nhớ tạm để bảo mật.",
         "mustSaveYourSeed": "<0><0>Bạn phải lưu từ khoá với </0><1>ít nhất một</1><2>trong những sự lựa chọn dưới đây.</2></0>"
-=======
-        "seedCleared": "Seed cleared",
-        "seedClearedExplanation": "The seed has been cleared from the clipboard for your security.",
-        "mustSaveYourSeed":
-            "<0><0>You must save your seed with </0><1>at least one</1><2> of the options listed below.</2></0>"
->>>>>>> fcfa69a2
     },
     "seedReentry": {
         "incorrectSeed": "Từ khoá không đúng",
