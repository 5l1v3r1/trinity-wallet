--- conflicted
+++ resolved
@@ -18,17 +18,10 @@
         "keyReuseError": "Nie możesz wysłać na adres, który został już obciążony.",
         "invalidResponse": "Błędna odpowiedź",
         "invalidResponseExplanation": "Serwer zwrócił błędną odpowiedź.",
-<<<<<<< HEAD
-        "invalidResponsePollingExplanation": "Węzeł zwrócił błędną odpowiedź podczas połączenia.",
-        "invalidResponseFetchingAccount":
-            "Węzeł zwrócił błędną odpowiedź podczas pobierania informacji o Twoim koncie.",
-        "invalidResponseSendingTransfer": "Węzeł zwrócił błędną odpowiedź podczas realizowania transferu.",
-=======
         "invalidResponsePollingExplanation": "Serwer zwrócił błędną odpowiedź podczas połączenia.",
         "invalidResponseFetchingAccount":
             "Serwer zwrócił błędną odpowiedź podczas pobierania informacji o Twoim koncie.",
         "invalidResponseSendingTransfer": "Serwer zwrócił błędną odpowiedź podczas wykonywania transferu.",
->>>>>>> 77521a30
         "seed": "Seed",
         "back": "WSTECZ",
         "backLowercase": "Wstecz",
@@ -88,11 +81,7 @@
             "Seed może składać się tylko z wielkich liter A-Z oraz cyfr 9. Twój seed zawiera nieprawidłowe znaki. Proszę spróbować ponownie.",
         "seedTooShort": "Seed jest zbyt krótki",
         "seedTooShortExplanation":
-<<<<<<< HEAD
-            "Seed musi zawierać {{maxLength}} znaków. Twój Seed ma obecnie {{currentLength}} znaków. Proszę spróbować ponownie.",
-=======
             "Seed musi zawierać co najmniej {{maxLength}} znaków. Twój seed ma aktualnie {{currentLength}} znaków. Proszę spróbować ponownie.",
->>>>>>> 77521a30
         "nameInUse": "Konto o tej nazwie już istnieje",
         "nameInUseExplanation": "Proszę użyć unikalnej nazwy konta dla Twojego klucza seed.",
         "enterAccountName": "Wprowadź nazwę konta.",
@@ -138,13 +127,8 @@
         "seedTooShortExplanation":
             "Seed musi zawierać {{maxLength}} znaków. Twój seed ma aktualnie {{currentLength}} znaków. Proszę spróbować ponownie.",
         "seedExplanation":
-<<<<<<< HEAD
-            "Seed powinien składać się z {{maxLength}} znaków i powinien zawierać wielkie litery A-Z lub cyfry 9. Seed nie może być dłuższy niż {{maxLength}} znaków.",
-        "neverShare": "NIGDY NIE UDOSTĘPNIAJ NIKOMU SWOJEGO SEEDA"
-=======
             "Seed powinien składać się z {{maxLength}} znaków i zawierać wielkie litery A-Z oraz cyfry 9. Seed nie może być dłuższy niż {{maxLength}} znaków.",
         "neverShare": "NIGDY NIE UDOSTĘPNIAJ NIKOMU SWOJEGO KLUCZA SEED"
->>>>>>> 77521a30
     },
     "home": {
         "balance": "SALDO",
@@ -231,20 +215,12 @@
     "setPassword": {
         "passwordTooShort": "Hasło jest zbyt krótkie",
         "passwordTooShortExplanation":
-<<<<<<< HEAD
-            "Hasło musi mieć co najmniej {{minLength}} znaków. Obecnie jest {{currentLength}}-znakowe. Spróbuj ponownie.",
-=======
             "Twoje hasło musi mieć co najmniej {{minLength}} znaków. Obecna ilość znaków wynosi {{currentLength}}. Proszę spróbować ponownie.",
->>>>>>> 77521a30
         "passwordMismatch": "Hasła nie są zgodne",
         "passwordMismatchExplanation": "Wpisane hasła różnią się. Spróbuj ponownie.",
         "nowWeNeedTo": "Teraz musimy ustawić hasło.",
         "anEncryptedCopy":
-<<<<<<< HEAD
-            "Zaszyfrowana kopia Twojego seeda będzie przechowywana na Twoim urządzeniu. Będziesz korzystał z tego hasła w celu uzyskania dostępu do swojego portfela w przyszłości.",
-=======
             "Zaszyfrowana kopia Twojego klucza seed będzie przechowywana na Twoim urządzeniu. Będziesz korzystał z tego hasła w celu uzyskania dostępu do swojego portfela w przyszłości.",
->>>>>>> 77521a30
         "ensure": "Upewnij się, że używasz silnego hasła, składającego się z co najmniej 12 znaków.",
         "retypePassword": "Wpisz hasło ponownie"
     },
@@ -298,21 +274,12 @@
     },
     "walletSetup": {
         "okay": "W porządku. Ustawmy Twój portfel!",
-<<<<<<< HEAD
-        "doYouAlreadyHaveASeed": "Czy posiadasz ziarno, którego chciałbyś użyć?",
-        "seedExplanation":
-            "Ziarno IOTA jest jak połączenie Twojej nazwy użytkownika i hasła do konta w jeden ciąg długości 81 znaków.",
-        "explanation":
-            "<0><0>Możesz go użyć, aby uzyskać dostęp do swoich środków z</0><1> dowolnego portfela</1><2>, na</2><3> dowolnym urządzeniu</3><4>. Jeśli utracisz seed'a, stracisz swoje IOTY.</4></0>",
-        "keepSafe": "Proszę dbaj o bezpieczeństwo swojego seed'a."
-=======
         "doYouAlreadyHaveASeed": "Czy posiadasz już seed, którego chciałbyś użyć?",
         "seedExplanation":
             "Seed IOTA jest swego rodzaju połączeniem nazwy użytkownika oraz hasła do Twojego konta, składającym się na ciąg 81 znaków.",
         "explanation":
             "<0><0>Możesz go użyć, aby uzyskać dostęp do swoich środków z</0><1> dowolnego portfela</1><2>, na</2><3> dowolnym urządzeniu</3><4>. Jeśli utracisz seed, stracisz swoje środki IOTA.</4></0>",
         "keepSafe": "Proszę dbaj o bezpieczeństwo swojego klucza seed."
->>>>>>> 77521a30
     },
     "welcome": {
         "thankYou": "Dziękujemy za pobranie portfela IOTA.",
@@ -320,15 +287,9 @@
         "reminder": "Możesz ulec pokusie, aby pominąć pewne kroki, ale radzimy przejść przez cały proces."
     },
     "writeSeedDown": {
-<<<<<<< HEAD
-        "yourSeedIs": "Twój seed ma {{maxSeedLength}} znaków, czytane od lewej do prawej.",
-        "writeDownYourSeed":
-            "<0> Zapisz seed i sumę kontrolną i </0><1>trzykrotnie upewnij się</1><2> czy są poprawne.</2>"
-=======
         "yourSeedIs": "Twój seed ma {{maxSeedLength}} znaków, czytany od lewej do prawej.",
         "writeDownYourSeed":
             "<0> Zanotuj swój seed i sumę kontrolną oraz</0><1>trzykrotnie upewnij się</1><2> że są one poprawne.</2>"
->>>>>>> 77521a30
     },
     "history": {
         "bundleHashCopied": "Hash pakietu skopiowany",
@@ -402,24 +363,14 @@
         "hideSeed": "UKRYJ SEED"
     },
     "saveSeedConfirmation": {
-<<<<<<< HEAD
-        "alreadyHave": "Zapisałem swojego seeda",
-        "reenter": "Teraz będziesz poproszony/a o ponowne wprowadzenie swojego seeda.",
-        "reenterWarning":
-            "Jeśli Twoje urządzenie ulegnie uszkodzeniu, a nie zapisałeś swojego seed'a, stracisz swoje środki IOTA."
-=======
         "alreadyHave": "Zapisałem swój seed",
         "reenter": "Teraz będziesz poproszony/a o ponowne wprowadzenie swojego klucza seed.",
         "reenterWarning":
             "Jeśli Twoje urządzenie ulegnie uszkodzeniu, a nie zapisałeś swojego klucza seed, stracisz swoje środki IOTA."
->>>>>>> 77521a30
     },
     "walletResetConfirmation": {
         "cannotUndo": "TEJ CZYNNOŚCI NIE MOŻNA COFNĄĆ.",
         "warning":
-<<<<<<< HEAD
-            "<0><0>Wszystkie dane portfela, w tym </0><1>seed, hasło</1><2> i </2><3>pozostałe dane konta</3><4>, zostaną utracone.</4></0>"
-=======
             "<0><0>Wszystkie dane portfela, w tym </0><1>seed, hasło</1><2> oraz </2><3>pozostałe dane konta</3><4>, zostaną utracone.</4></0>"
     },
     "fingerprintSetup": {
@@ -440,7 +391,6 @@
         "buttonInstructionsDisable": "Naciśnij poniższy przycisk, aby wyłączyć logowanie odciskiem palca.",
         "buttonInstructionsEnable": "Naciśnij poniższy przycisk, aby włączyć logowanie odciskiem palca.",
         "instructionsLogin": "Przyłóż palec do czytnika, aby się zalogować."
->>>>>>> 77521a30
     },
     "transferConfirmation": {
         "youAreAbout": "Masz zamiar wysłać {{contents}} na ten adres",
