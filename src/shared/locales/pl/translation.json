--- conflicted
+++ resolved
@@ -265,18 +265,8 @@
     "walletSetup": {
         "okay": "Okay. Ustawmy twój portfel!",
         "doYouAlreadyHaveASeed": "Czy posiadasz już seed'a, którego chciałbyś użyć?",
-<<<<<<< HEAD
-        "seedExplanation":
-            "SEED jest jakby połączeniem twojej nazwy użytkownika oraz hasła do konta, składa się on z ciągu 81 znaków.",
-        "explanation1": "Używa sie go w celu uzyskania dostępu do swoich środków z",
-        "explanation2": " każdego portfela ",
-        "explanation3": ", na",
-        "explanation4": " dowolnym urządzeniu",
-        "explanation5": ". Ale jeśli utracisz swojego seeda, utracisz również swoje IOTA.",
-=======
         "seedExplanation": "SEED jest jakby połączeniem twojej nazwy użytkownika oraz hasła do konta, składa się on z ciągu 81 znaków.",
         "explanation": "<0><0>You can use it to access your funds from</0><1> any wallet</1><2>, on</2><3> any device</3><4>. But if you lose your seed, you also lose your IOTA.</4></0>",
->>>>>>> 536c9779
         "keepSafe": "Proszę dbaj o bezpieczeństwo swojego seed'a."
     },
     "welcome": {
@@ -285,15 +275,8 @@
         "reminder": "Możesz ulec pokusie, aby pominąć pewne kroki, ale radzimy przejść przez cały proces."
     },
     "writeSeedDown": {
-<<<<<<< HEAD
-        "yourSeedIs":
-            "Twój seed zawiera {{maxSeedLength}} znaków czytany od lewej do prawej. Zapisz seeda oraz sumę kontrolną i",
-        "tripleCheck": "sprawdź trzykrotnie",
-        "thatTheyAreCorrect": "że są one poprawne."
-=======
         "yourSeedIs": "Your seed is {{maxSeedLength}} characters read from left to right.",
         "writeDownYourSeed": "<0> Write down your seed and checksum and </0><1>triple check</1><2> that they are correct.</2>"
->>>>>>> 536c9779
     },
     "history": {
         "bundleHashCopied": "Bundle hash skopiowany",
@@ -369,12 +352,7 @@
     "saveSeedConfirmation": {
         "alreadyHave": "Zapisałem swojego seeda",
         "reenter": "Teraz będziesz poproszony/a o ponowne wprowadzenie swojego seeda.",
-<<<<<<< HEAD
-        "reenterWarning":
-            "Jeśli Twoje urządzenie ulegnie uszkodzeniu, a nie zapisałeś swojego seed'a, stracisz swoje środki IOTA."
-=======
         "reenterWarning": "Jeśli Twoje urządzenie ulegnie uszkodzeniu, a nie zapisałeś swojego seed'a, stracisz swoje środki IOTA."
->>>>>>> 536c9779
     },
     "walletResetConfirmation": {
         "cannotUndo": "TEJ CZYNNOŚCI NIE MOŻNA COFNĄĆ.",
