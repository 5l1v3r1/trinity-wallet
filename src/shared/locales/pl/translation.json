{
    "global": {
        "invalidResponse": "Błędna odpowiedź",
        "invalidResponseExplanation": "Node zwrócił nieprawidłową odpowiedź.",
        "invalidResponsePollingExplanation": "Node zwrócił nieprawidłową odpowiedź podczas pullingu.",
        "seed": "Seed",
        "back": "WSTECZ",
        "done": "GOTOWE",
        "next": "DALEJ",
<<<<<<< HEAD
        "apply": "",
        "save": "",
        "close": "",
=======
        "apply": "APPLY",
        "save": "SAVE",
        "close": "CLOSE",
>>>>>>> 7ed80a33
        "manualCopy": "Zanotuj seeda",
        "paperWallet": "Wydrukuj wersje papierową",
        "copyToClipboard": "Dodaj do menedżera haseł",
        "qr": "Kod QR",
        "notAvailable": "Ta funkcja nie jest dostępna",
        "notAvailableExplanation": "Zostanie dodane na późniejszym etapie.",
        "enterSeed": "Proszę podaj swojego Seeda.",
        "mainWallet": "KONTO GŁÓWNE",
        "secondWallet": "DRUGIE KONTO",
        "thirdWallet": "TRZECIE KONTO",
        "fourthWallet": "CZWARTE KONTO",
        "fifthWallet": "PIĄTE KONTO",
        "sixthWallet": "SZÓSTE KONTO",
        "otherWallet": "INNE KONTO",
        "yes": "TAK",
        "no": "NIE",
        "password": "Hasło",
        "unrecognisedPassword": "Nierozpoznane hasło",
        "unrecognisedPasswordExplanation": "Wpisano nieprawidłowe hasło. Spróbuj ponownie.",
        "syncInProgress": "Synchronizacja w toku",
        "syncInProgressExplanation": "Proszę czekać na zakończenie synchronizacji.",
        "somethingWentWrong": "Coś poszło nie tak",
        "somethingWentWrongExplanation": "Uruchom ponownie aplikację.",
<<<<<<< HEAD
        "node": ""
    },
    "addAdditionalSeed": {
        "seedInvalidChars": "Seed zawiera nieprawidłowe znaki",
        "seedInvalidCharsExplanation":
            "Seed może składać się tylko z wielkich liter A-Z i oraz cyfr 9. Twój Seed zawiera nieprawidłowe znaki. Proszę spróbować ponownie.",
        "seedTooShort": "Seed jest zbyt krótki",
        "seedTooShortExplanation":
            "Seed musi zawierać co najmniej {{maxLength}} znaków. Twój Seed ma {{currentLength}} znaków. Proszę spróbować ponownie.",
=======
        "node": "Node"
    },
    "addAdditionalSeed": {
        "seedInvalidChars": "Seed zawiera nieprawidłowe znaki",
        "seedInvalidCharsExplanation": "Seed może składać się tylko z wielkich liter A-Z i oraz cyfr 9. Twój Seed zawiera nieprawidłowe znaki. Proszę spróbować ponownie.",
        "seedTooShort": "Seed jest zbyt krótki",
        "seedTooShortExplanation": "Seed musi zawierać co najmniej {{maxLength}} znaków. Twój Seed ma {{currentLength}} znaków. Proszę spróbować ponownie.",
>>>>>>> 7ed80a33
        "nameInUse": "Ta nazwa konta jest już w użyciu",
        "nameInUseExplanation": "Użyj unikalnej nazwy konta dla twojego Seeda.",
        "enterAccountName": "Wprowadź nazwę konta.",
        "accountName": "Nazwa konta",
        "noNickname": "Nie wprowadzono nazwy konta",
        "noNicknameExplanation": "Wpisz nazwę konta dla twojego seeda.",
        "seedInUse": "Seed already in use",
        "seedInUseExplanation": "This seed is already linked to your wallet. Please use a different one."
    },
    "changePassword": {
        "oops": "Ups. Coś poszło nie tak",
        "oopsExplanation": "Wygląda na to, coś poszło nie tak podczas aktualizacji hasła. Proszę spróbować ponownie.",
        "passwordUpdated": "Hasło zaktualizowane",
        "passwordUpdatedExplanation": "Twoje hasło zostało pomyślnie zaktualizowane.",
        "incorrectPassword": "Nieprawidłowe hasło",
        "incorrectPasswordExplanation": "Podane hasło jest nieprawidłowe. Spróbuj ponownie.",
        "passwordsDoNotMatch": "Hasła nie są zgodne",
        "passwordsDoNotMatchExplanation": "Hasła się różnią. Proszę spróbować jeszcze raz.",
        "passwordTooShort": "Hasło jest zbyt krótkie",
        "passwordTooShortExplanation": "Your password must be at least 8 characters. Please try again.",
        "oldPassword": "Nie można ustawić starego hasła",
        "oldPasswordExplanation": "Nie można użyć starego hasła ponownie. Proszę spróbować ponownie z nowym hasłem.",
        "ensureStrongPassword": "Upewnij się, że używasz silnego hasła, składającego się z co najmniej 12 znaków.",
        "currentPassword": "Obecne hasło",
        "newPassword": "Nowe hasło",
        "confirmPassword": "Potwierdź nowe hasło"
    },
    "copyToClipboard": {
        "seedCleared": "Seed wyczyszczony",
        "seedClearedExplanation": "Seed został usunięty ze schowka dla Twojego bezpieczeństwa.",
        "seedCopied": "Seed skopiowany do schowka",
        "seedCopiedExplanation": "Seed zostanie wyczyszczony po naciśnięciu \"Gotowe\", lub po upływie 60 sekund.",
        "clickToCopy": "Kliknij przycisk poniżej i skopiuj swojego Seeda do Menedżera haseł.",
        "doNotStore": "Nie przechowuj swojego seed'a w postaci plain tekst.",
        "copyToClipboard": "Kopiuj do schowka"
    },
    "enterSeed": {
        "invalidCharacters": "Seed zawiera nieprawidłowe znaki",
<<<<<<< HEAD
        "invalidCharactersExplanation":
            "Seed może składać się tylko z wielkich liter A-Z i oraz cyfr 9. Twój Seed zawiera nieprawidłowe znaki. Proszę spróbować ponownie.",
        "seedTooShort": "Seed jest zbyt krótki",
        "seedTooShortExplanation":
            "Seed musi zawierać {{maxLength}} znaków. Twój Seed ma {{currentLength}} znaków. Proszę spróbować ponownie.",
        "seedExplanation":
            "Seed powinien składać się z {{maxLength}} znaków i powinien zawierać wielkie litery A-Z lub cyfry 9. Seed nie może być dłuższy niż {{maxLength}} znaków.",
=======
        "invalidCharactersExplanation": "Seed może składać się tylko z wielkich liter A-Z i oraz cyfr 9. Twój Seed zawiera nieprawidłowe znaki. Proszę spróbować ponownie.",
        "seedTooShort": "Seed jest zbyt krótki",
        "seedTooShortExplanation": "Seed musi zawierać {{maxLength}} znaków. Twój Seed ma {{currentLength}} znaków. Proszę spróbować ponownie.",
        "seedExplanation": "Seed powinien składać się z {{maxLength}} znaków i powinien zawierać wielkie litery A-Z lub cyfry 9. Seed nie może być dłuższy niż {{maxLength}} znaków.",
>>>>>>> 7ed80a33
        "neverShare": "NIGDY NIE UDOSTĘPNIAJ NIKOMU SWOJEGO SEEDA"
    },
    "home": {
        "balance": "SALDO",
        "send": "WYŚLIJ",
        "receive": "ODBIERZ",
        "history": "HISTORIA",
        "settings": "USTAWIENIA"
    },
    "languageSetup": {
        "language": "Język"
    },
    "login": {
        "emptyPassword": "Puste hasło",
        "emptyPasswordExplanation": "Należy wprowadzić hasło, aby się zalogować. Proszę spróbować ponownie.",
        "enterPassword": "Wprowadź swoje hasło.",
        "useSeed": "UŻYJ SEED'a",
        "login": "ZALOGUJ",
        "selectDifferentNode": "Do you want to select a different node?"
    },
    "loading": {
        "loadingFirstTime": "Ładowanie seeda po raz pierwszy.",
        "thisMayTake": "To może chwilę potrwać.",
        "youMayNotice": "Możesz zaobserwować spowolnienie twojego urządzenia."
    },
    "newSeedSetup": {
        "seedNotGenerated": "Seed nie został wygenerowany",
        "seedNotGeneratedExplanation": "Kliknij przycisk generowania nowego Seeda.",
        "pressForNewSeed": "NACIŚNIJ DLA NOWEGO SEEDa",
        "individualLetters": "Kliknij poszczególne litery żeby dokonać losowego wyboru."
    },
    "onboardingComplete": {
<<<<<<< HEAD
        "walletReady":
            "Portfel jest skonfigurowany i gotowy do użycia. W przypadku konieczności wprowadzenia zmian w przyszłości, skorzystaj z menu Narzędzia."
=======
        "walletReady": "Portfel jest skonfigurowany i gotowy do użycia. W przypadku konieczności wprowadzenia zmian w przyszłości, skorzystaj z menu Narzędzia."
>>>>>>> 7ed80a33
    },
    "paperWallet": {
        "clickToPrint": "Kliknij poniższy przycisk, aby wydrukować kopie twojego seeda.",
        "storeSafely": "Przechowuj go bezpiecznie.",
        "neverShare": "Nigdy nie udostępniaj nikomu swojego seeda.",
        "iotaLogo": "Logo IOTA",
        "printWallet": "WYDRUKUJ PAPIEROWY PORTFEL"
    },
    "receive": {
        "addressCopied": "Adres skopiowany",
        "addressCopiedExplanation": "Twój adres został skopiowany do schowka.",
        "generateNewAddress": "WYGENERUJ NOWY ADRES",
        "message": "Wiadomość opcjonalna",
        "removeMessage": "USUŃ WIADOMOŚĆ"
    },
    "saveYourSeed": {
        "seedCleared": "Seed wyczyszczony",
        "seedClearedExplanation": "Seed został usunięty ze schowka dla Twojego bezpieczeństwa.",
        "mustSaveYourSeed": "Musisz zapisać swojego seeda z ",
        "atLeastOne": "co najmniej jedną ",
        "ofTheOptions": "opcji wylistowanych poniżej."
    },
    "seedReentry": {
        "incorrectSeed": "Nieprawidłowy seed",
        "incorrectSeedExplanation": "Wprowadzony seed jest niepoprawny. Proszę spróbować ponownie.",
        "thisIsACheck": "To jest test w celu upewnienia się że zapisałeś swojego seeda.",
        "ifYouHaveNotSaved": "Jeśli nie zapisałeś swojego seeda, proszę wrócić do poprzedniego ekranu i to wykonać."
    },
    "send": {
        "invalidAddress": "Błędny adres",
        "invalidAddressExplanation1": "Adres powinien składać się z {{maxLength}} znaków i posiadać sumę kontrolną.",
        "invalidAddressExplanation2": "Adres zawiera nieprawidłowe znaki.",
        "invalidAddressExplanation3": "Adres zawiera nieprawidłową sume kontrolną.",
        "notEnoughFunds": "Brak wystarczających środków",
        "notEnoughFundsExplanation": "Nie masz wystarczająco dużo IOTA, aby zakończyć ten transfer.",
        "keyReuse": "Ponowne użycie klucza",
        "keyReuseExplanation": "Adres na który próbujesz wysłać został już użyty. Spróbuj użyć innego adresu.",
        "recipientAddress": "Adres odbiorcy",
        "amount": "Ilość",
        "max": "MAX",
        "message": "Wiadomość",
        "send": "WYŚLIJ",
        "invalidAmount": "Wprowadzono niepoprawną ilość",
        "invalidAmountExplanation": "Proszę wprowadzić numeryczną wartość transakcji.",
        "maximumSelected": "Wybrano MAKSYMALNĄ ilość",
        "iotaUnits": "Jednostki IOTA"
    },
    "setPassword": {
        "passwordTooShort": "Hasło jest zbyt krótkie",
<<<<<<< HEAD
        "passwordTooShortExplanation":
            "Hasło musi mieć przynajmniej ${MIN_PASSWORD_LENGTH} znaków. Obecna długość to ${this.state.password.length} znaków. Proszę spróbować ponownie.",
        "passwordMismatch": "Hasła nie są zgodne",
        "passwordMismatchExplanation": "Mieć wpisane hasła nie pasują. Proszę spróbować ponownie.",
        "nowWeNeedTo": "Teraz musimy ustawić hasło.",
        "anEncryptedCopy":
            "Zaszyfrowana kopia Twojego seeda będzie przechowywana na Twoim urządzeniu. Będziesz korzystał z tego hasła w celu uzyskania dostępu do swojego portfela w przyszłości.",
=======
        "passwordTooShortExplanation": "Hasło musi mieć przynajmniej ${MIN_PASSWORD_LENGTH} znaków. Obecna długość to ${this.state.password.length} znaków. Proszę spróbować ponownie.",
        "passwordMismatch": "Hasła nie są zgodne",
        "passwordMismatchExplanation": "Mieć wpisane hasła nie pasują. Proszę spróbować ponownie.",
        "nowWeNeedTo": "Teraz musimy ustawić hasło.",
        "anEncryptedCopy": "Zaszyfrowana kopia Twojego seeda będzie przechowywana na Twoim urządzeniu. Będziesz korzystał z tego hasła w celu uzyskania dostępu do swojego portfela w przyszłości.",
>>>>>>> 7ed80a33
        "ensure": "Upewnij się, że używasz silnego hasła, składającego się z co najmniej 12 znaków.",
        "retypePassword": "Wpisz hasło ponownie"
    },
    "setSeedName": {
        "canUseMultipleSeeds": "Możesz używać wielu seedów w tym portfelu. Każdy seed wymaga nazwy konta.",
        "youCanAdd": "Można dodać więcej seedów w menu Ustawienia."
    },
    "settings": {
        "transferSending": "Transferuj wysyłanie",
        "transferSendingExplanation": "Proszę poczekać na wysłanie twojego transferu.",
        "generatingAddress": "Generowanie adresu odbiorcy",
        "generatingAddressExplanation": "Proszę poczekać na wygenerowanie twojego adresu.",
        "mode": "Tryb",
        "theme": "Motyw",
        "currency": "Waluta",
        "language": "Język",
        "addNewSeed": "Dodaj nowego seeda",
        "twoFA": "Uwierzytelnienie dwuetapowe",
        "changePassword": "Zmiana hasła",
        "advanced": "Ustawienia zaawansowane",
        "logout": "Wyloguj",
        "reset": "Zresetuj portfel",
        "syncingComplete": "Synchronizacja zakończona",
        "syncingCompleteExplanation": "Twoje konto zostało pomyślnie zsynchronizowane.",
        "nicknameChanged": "Zmieniono nazwę konta",
        "nicknameChangedExplanation": "Nazwa twojego konta została zmieniona.",
        "accountDeleted": "Konto usunięte",
        "accountDeletedExplanation": "Twoje konto zostało usunięte z portfela.",
        "cannotPerformAction": "Nie można wykonać akcji",
        "cannotPerformActionExplanation": "Aby zresetować portfel przejdź do ustawień zaawansowanych.",
        "poorConnection": "Poor connection",
        "poorConnectionExplanation": "Failed to change currency due to a poor connection."
    },
    "resetWalletConfirmation": {
        "thisAction": "Tej akcji nie można cofnąć.",
        "warning1": "Wszystkie twoje portfele w tym także twoje",
        "warning2": " hasło, seedy, ",
        "warning3": "oraz",
        "warning4": " inne informacje o koncie",
        "warning5": " zostaną utracone.",
        "areYouSure": "Czy na pewno chcesz kontynuować?"
    },
    "resetWalletRequirePassword": {
        "enterPassword": "Enter your password to reset the wallet.",
        "cancel": "ANULUJ",
        "reset": "RESET"
    },
    "walletSetup": {
        "okay": "Okay. Ustawmy twój portfel!",
        "doYouAlreadyHaveASeed": "Czy posiadasz już seed'a, którego chciałbyś użyć?",
<<<<<<< HEAD
        "seedExplanation":
            "SEED IOTA jest jakby połączeniem twojej nazwy użytkownika oraz hasła do konta, składającego się z ciągu 81 znaków.",
=======
        "seedExplanation": "SEED IOTA jest jakby połączeniem twojej nazwy użytkownika oraz hasła do konta, składającego się z ciągu 81 znaków.",
>>>>>>> 7ed80a33
        "explanation1": "Można go używać w celu uzyskania dostępu do swoich środków z",
        "explanation2": " dowolny portfel ",
        "explanation3": ", na",
        "explanation4": " dowolne urządzenie",
        "explanation5": "Ale jeśli utracisz swojego seeda, utracisz również swoje IOTA.",
        "keepSafe": "Proszę dbaj o bezpieczeństwo swojego seed'a."
    },
    "welcome": {
        "thankYou": "Dziękujemy za pobranie portfela IOTA.",
        "weWillSpend": "Kilka następnych minut spędzimy na Konfiguracji portfela.",
        "reminder": "Możesz ulec pokusie, aby pominąć pewne kroki, ale radzimy przejść przez cały proces."
    },
    "writeSeedDown": {
        "yourSeedIs": "Twój seed zawiera 81 znaków czytany od lewej do prawej. Zapisz seeda oraz sumę kontrolną i",
        "tripleCheck": "sprawdź trzykrotnie",
        "thatTheyAreCorrect": "że są one poprawne."
    },
    "history": {
        "bundleHashCopied": "Bundle hash skopiowany",
        "bundleHashCopiedExplanation": "Bundle hash został skopiowany do schowka.",
        "addressCopied": "Adres skopiowany",
        "addressCopiedExplanation": "Adres został skopiowany do schowka."
    },
    "accountManagement": {
<<<<<<< HEAD
        "viewSeed": "",
        "viewAddresses": "",
        "editAccountName": "",
        "deleteAccount": "",
        "addNewAccount": ""
    },
    "addCustomNode": {
        "customNode": "",
        "add": ""
    },
    "addNewAccount": {
        "useExistingSeed": "",
        "createNewSeed": ""
    },
    "advancedSettings": {
        "selectNode": "",
        "addCustomNode": "",
        "manualSync": ""
    },
    "advancedThemeCustomisation": {
        "background": "",
        "frame": ""
    },
    "currencySelection": {
        "currency": ""
    },
    "logoutConfirmationModal": {
        "logoutConfirmation": ""
    },
    "qrScanner": {
        "scan": ""
    },
    "unitInfoModal": {
        "unitSystem": "",
        "trillion": "",
        "billion": "",
        "million": "",
        "thousand": "",
        "one": ""
=======
        "viewSeed": "View seed",
        "viewAddresses": "View addresses",
        "editAccountName": "Edit account name",
        "deleteAccount": "Delete account",
        "addNewAccount": "Add new account"
    },
    "addCustomNode": {
        "customNode": "Custom node",
        "add": "Add"
    },
    "addNewAccount": {
        "useExistingSeed": "Use existing seed",
        "createNewSeed": "Create new seed"
    },
    "advancedSettings": {
        "selectNode": "Select node",
        "addCustomNode": "Add custom node",
        "manualSync": "Manual sync"
    },
    "advancedThemeCustomisation": {
        "background": "Background",
        "frame": "Frame"
    },
    "currencySelection": {
        "currency": "Currency"
    },
    "logoutConfirmationModal": {
        "logoutConfirmation": "Are you sure you want to log out?"
    },
    "qrScanner": {
        "scan": "Scan your QR code"
    },
    "unitInfoModal": {
        "unitSystem": "UNIT SYSTEM",
        "trillion": "Trillion",
        "billion": "Billion",
        "million": "Million",
        "thousand": "Thousand",
        "one": "One"
>>>>>>> 7ed80a33
    }
}<|MERGE_RESOLUTION|>--- conflicted
+++ resolved
@@ -7,15 +7,9 @@
         "back": "WSTECZ",
         "done": "GOTOWE",
         "next": "DALEJ",
-<<<<<<< HEAD
-        "apply": "",
-        "save": "",
-        "close": "",
-=======
         "apply": "APPLY",
         "save": "SAVE",
         "close": "CLOSE",
->>>>>>> 7ed80a33
         "manualCopy": "Zanotuj seeda",
         "paperWallet": "Wydrukuj wersje papierową",
         "copyToClipboard": "Dodaj do menedżera haseł",
@@ -39,8 +33,7 @@
         "syncInProgressExplanation": "Proszę czekać na zakończenie synchronizacji.",
         "somethingWentWrong": "Coś poszło nie tak",
         "somethingWentWrongExplanation": "Uruchom ponownie aplikację.",
-<<<<<<< HEAD
-        "node": ""
+        "node": "Node"
     },
     "addAdditionalSeed": {
         "seedInvalidChars": "Seed zawiera nieprawidłowe znaki",
@@ -49,15 +42,6 @@
         "seedTooShort": "Seed jest zbyt krótki",
         "seedTooShortExplanation":
             "Seed musi zawierać co najmniej {{maxLength}} znaków. Twój Seed ma {{currentLength}} znaków. Proszę spróbować ponownie.",
-=======
-        "node": "Node"
-    },
-    "addAdditionalSeed": {
-        "seedInvalidChars": "Seed zawiera nieprawidłowe znaki",
-        "seedInvalidCharsExplanation": "Seed może składać się tylko z wielkich liter A-Z i oraz cyfr 9. Twój Seed zawiera nieprawidłowe znaki. Proszę spróbować ponownie.",
-        "seedTooShort": "Seed jest zbyt krótki",
-        "seedTooShortExplanation": "Seed musi zawierać co najmniej {{maxLength}} znaków. Twój Seed ma {{currentLength}} znaków. Proszę spróbować ponownie.",
->>>>>>> 7ed80a33
         "nameInUse": "Ta nazwa konta jest już w użyciu",
         "nameInUseExplanation": "Użyj unikalnej nazwy konta dla twojego Seeda.",
         "enterAccountName": "Wprowadź nazwę konta.",
@@ -96,7 +80,6 @@
     },
     "enterSeed": {
         "invalidCharacters": "Seed zawiera nieprawidłowe znaki",
-<<<<<<< HEAD
         "invalidCharactersExplanation":
             "Seed może składać się tylko z wielkich liter A-Z i oraz cyfr 9. Twój Seed zawiera nieprawidłowe znaki. Proszę spróbować ponownie.",
         "seedTooShort": "Seed jest zbyt krótki",
@@ -104,12 +87,6 @@
             "Seed musi zawierać {{maxLength}} znaków. Twój Seed ma {{currentLength}} znaków. Proszę spróbować ponownie.",
         "seedExplanation":
             "Seed powinien składać się z {{maxLength}} znaków i powinien zawierać wielkie litery A-Z lub cyfry 9. Seed nie może być dłuższy niż {{maxLength}} znaków.",
-=======
-        "invalidCharactersExplanation": "Seed może składać się tylko z wielkich liter A-Z i oraz cyfr 9. Twój Seed zawiera nieprawidłowe znaki. Proszę spróbować ponownie.",
-        "seedTooShort": "Seed jest zbyt krótki",
-        "seedTooShortExplanation": "Seed musi zawierać {{maxLength}} znaków. Twój Seed ma {{currentLength}} znaków. Proszę spróbować ponownie.",
-        "seedExplanation": "Seed powinien składać się z {{maxLength}} znaków i powinien zawierać wielkie litery A-Z lub cyfry 9. Seed nie może być dłuższy niż {{maxLength}} znaków.",
->>>>>>> 7ed80a33
         "neverShare": "NIGDY NIE UDOSTĘPNIAJ NIKOMU SWOJEGO SEEDA"
     },
     "home": {
@@ -142,12 +119,8 @@
         "individualLetters": "Kliknij poszczególne litery żeby dokonać losowego wyboru."
     },
     "onboardingComplete": {
-<<<<<<< HEAD
         "walletReady":
             "Portfel jest skonfigurowany i gotowy do użycia. W przypadku konieczności wprowadzenia zmian w przyszłości, skorzystaj z menu Narzędzia."
-=======
-        "walletReady": "Portfel jest skonfigurowany i gotowy do użycia. W przypadku konieczności wprowadzenia zmian w przyszłości, skorzystaj z menu Narzędzia."
->>>>>>> 7ed80a33
     },
     "paperWallet": {
         "clickToPrint": "Kliknij poniższy przycisk, aby wydrukować kopie twojego seeda.",
@@ -197,7 +170,6 @@
     },
     "setPassword": {
         "passwordTooShort": "Hasło jest zbyt krótkie",
-<<<<<<< HEAD
         "passwordTooShortExplanation":
             "Hasło musi mieć przynajmniej ${MIN_PASSWORD_LENGTH} znaków. Obecna długość to ${this.state.password.length} znaków. Proszę spróbować ponownie.",
         "passwordMismatch": "Hasła nie są zgodne",
@@ -205,13 +177,6 @@
         "nowWeNeedTo": "Teraz musimy ustawić hasło.",
         "anEncryptedCopy":
             "Zaszyfrowana kopia Twojego seeda będzie przechowywana na Twoim urządzeniu. Będziesz korzystał z tego hasła w celu uzyskania dostępu do swojego portfela w przyszłości.",
-=======
-        "passwordTooShortExplanation": "Hasło musi mieć przynajmniej ${MIN_PASSWORD_LENGTH} znaków. Obecna długość to ${this.state.password.length} znaków. Proszę spróbować ponownie.",
-        "passwordMismatch": "Hasła nie są zgodne",
-        "passwordMismatchExplanation": "Mieć wpisane hasła nie pasują. Proszę spróbować ponownie.",
-        "nowWeNeedTo": "Teraz musimy ustawić hasło.",
-        "anEncryptedCopy": "Zaszyfrowana kopia Twojego seeda będzie przechowywana na Twoim urządzeniu. Będziesz korzystał z tego hasła w celu uzyskania dostępu do swojego portfela w przyszłości.",
->>>>>>> 7ed80a33
         "ensure": "Upewnij się, że używasz silnego hasła, składającego się z co najmniej 12 znaków.",
         "retypePassword": "Wpisz hasło ponownie"
     },
@@ -262,12 +227,8 @@
     "walletSetup": {
         "okay": "Okay. Ustawmy twój portfel!",
         "doYouAlreadyHaveASeed": "Czy posiadasz już seed'a, którego chciałbyś użyć?",
-<<<<<<< HEAD
         "seedExplanation":
             "SEED IOTA jest jakby połączeniem twojej nazwy użytkownika oraz hasła do konta, składającego się z ciągu 81 znaków.",
-=======
-        "seedExplanation": "SEED IOTA jest jakby połączeniem twojej nazwy użytkownika oraz hasła do konta, składającego się z ciągu 81 znaków.",
->>>>>>> 7ed80a33
         "explanation1": "Można go używać w celu uzyskania dostępu do swoich środków z",
         "explanation2": " dowolny portfel ",
         "explanation3": ", na",
@@ -292,47 +253,6 @@
         "addressCopiedExplanation": "Adres został skopiowany do schowka."
     },
     "accountManagement": {
-<<<<<<< HEAD
-        "viewSeed": "",
-        "viewAddresses": "",
-        "editAccountName": "",
-        "deleteAccount": "",
-        "addNewAccount": ""
-    },
-    "addCustomNode": {
-        "customNode": "",
-        "add": ""
-    },
-    "addNewAccount": {
-        "useExistingSeed": "",
-        "createNewSeed": ""
-    },
-    "advancedSettings": {
-        "selectNode": "",
-        "addCustomNode": "",
-        "manualSync": ""
-    },
-    "advancedThemeCustomisation": {
-        "background": "",
-        "frame": ""
-    },
-    "currencySelection": {
-        "currency": ""
-    },
-    "logoutConfirmationModal": {
-        "logoutConfirmation": ""
-    },
-    "qrScanner": {
-        "scan": ""
-    },
-    "unitInfoModal": {
-        "unitSystem": "",
-        "trillion": "",
-        "billion": "",
-        "million": "",
-        "thousand": "",
-        "one": ""
-=======
         "viewSeed": "View seed",
         "viewAddresses": "View addresses",
         "editAccountName": "Edit account name",
@@ -372,6 +292,5 @@
         "million": "Million",
         "thousand": "Thousand",
         "one": "One"
->>>>>>> 7ed80a33
     }
 }