--- conflicted
+++ resolved
@@ -66,18 +66,11 @@
     "copyToClipboard": {
         "seedCleared": "Seed wyczyszczony",
         "seedClearedExplanation": "Seed został usunięty ze schowka dla Twojego bezpieczeństwa.",
-<<<<<<< HEAD
-        "seedCopied": "Seed skopiowany",
-        "seedCopiedExplanation":
-            "Seed został skopiowany do schowka i zostanie wyczyszczony po naciśnięciu \"Gotowe\" lub po upłynięciu 60 sekund, w zależności od tego co nastąpi wcześniej.",
-        "clickToCopy": "Kliknij przycisk poniżej i skopiuj swojego Seeda do Menedżera haseł."
-=======
         "seedCopied": "Copied seed to clipboard",
         "seedCopiedExplanation": "The seed will be cleared once you press \"DONE\" or 60 seconds have passed.",
         "clickToCopy": "Kliknij przycisk poniżej i skopiuj swojego Seeda do Menedżera haseł.",
         "doNotStore": "Do not store your seed in plain text.",
         "copyToClipboard": "Copy to clipboard"
->>>>>>> 5e47ba79
     },
     "enterSeed": {
         "invalidCharacters": "Seed zawiera nieprawidłowe znaki",
