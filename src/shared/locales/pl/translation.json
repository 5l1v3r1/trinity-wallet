{
    "global": {
        "send": "WYŚLIJ",
        "cancel": "ANULUJ",
        "continue?": "Czy na pewno chcesz kontynuować?",
        "noTransactions": "BRAK OSTATNIEJ AKTYWNOŚCI",
        "qr": "Kod QR",
        "balanceError": "Brak wystarczających środków",
        "balanceErrorMessage": "Nie masz wystarczających środków IOTA, aby wykonać ten transfer.",
        "transferError": "Błąd transferu",
        "transferErrorMessage":
            "Coś poszło nie tak podczas przetwarzania Twojego transferu. Proszę spróbować ponownie.",
        "transferSent": "Transfer zrealizowany",
        "transferSentMessage": "Transfer został przekazany do sieci Tangle.",
        "messageSent": "Wiadomość wysłana",
        "messageSentMessage": "Twoja wiadomość została wysłana do sieci Tangle.",
        "keyReuse": "Ponowne użycie klucza",
        "keyReuseError": "Nie możesz wysłać na adres, który został już obciążony.",
        "invalidResponse": "Błędna odpowiedź",
        "invalidResponseExplanation": "Serwer zwrócił błędną odpowiedź.",
        "invalidResponsePollingExplanation": "Serwer zwrócił błędną odpowiedź podczas połączenia.",
        "invalidResponseFetchingAccount":
            "Serwer zwrócił błędną odpowiedź podczas pobierania informacji o Twoim koncie.",
        "invalidResponseSendingTransfer": "Serwer zwrócił błędną odpowiedź podczas wykonywania transferu.",
        "seed": "Seed",
        "back": "WSTECZ",
        "backLowercase": "Wstecz",
        "done": "GOTOWE",
        "doneLowercase": "Gotowe",
        "next": "DALEJ",
        "apply": "Zastosuj",
        "save": "Zapisz",
        "close": "ZAMKNIJ",
        "continue": "Kontynuuj",
        "manualCopy": "Zanotuj swój seed",
        "paperWallet": "Wydrukuj wersje papierową",
        "copyToClipboard": "Dodaj do menedżera haseł",
        "notAvailable": "Ta funkcja nie jest dostępna",
        "notAvailableExplanation": "Zostanie dodana w późniejszym czasie.",
        "enterSeed": "Proszę wpisz swój seed.",
        "mainWallet": "KONTO GŁÓWNE",
        "secondWallet": "DRUGIE KONTO",
        "thirdWallet": "TRZECIE KONTO",
        "fourthWallet": "CZWARTE KONTO",
        "fifthWallet": "PIĄTE KONTO",
        "sixthWallet": "SZÓSTE KONTO",
        "otherWallet": "INNE KONTO",
        "yes": "TAK",
        "no": "NIE",
        "password": "Hasło",
        "passwordOrFingerprint": "Hasło lub odcisk palca",
        "unrecognisedPassword": "Hasło nierozpoznane",
        "unrecognisedPasswordExplanation": "Hasło nieprawidłowe. Spróbuj ponownie.",
        "syncInProgress": "Synchronizacja w toku",
        "syncInProgressExplanation": "Proszę czekać na zakończenie synchronizacji.",
        "somethingWentWrong": "Coś poszło nie tak",
        "somethingWentWrongExplanation": "Uruchom aplikację ponownie.",
        "node": "Serwer",
        "cannotPerformAction": "Nie można wykonać akcji",
        "cannotPerformActionExplanation": "Aby zresetować portfel, przejdź do ustawień zaawansowanych.",
        "attachToTangleUnavailable": "Dołączenie do sieci Tangle niedostępne",
        "attachToTangleUnavailableExplanation": "Dowiązanie do sieci Tangle nie jest dostępne na wybranym serwerze.",
        "wallet": "Portfel",
        "sent": "Wysłano",
        "received": "Odebrano",
        "sending": "Wysyłanie",
        "receiving": "Odbieranie",
        "confirmed": "Potwierdzono",
        "pending": "Oczekuje",
        "bundleHash": "Hash pakietu",
        "addresses": "Adresy",
        "pressBackAgain": "Naciśnij przycisk wstecz ponownie, aby zamknąć aplikację",
        "autoreattaching": "Automatyczne ponawianie wiązania do sieci Tangle",
        "autoreattachingExplanation": "Ponowne wiązanie transakcji z hashem {{hash}}",
        "autopromoting": "Autopromocja transferu",
        "autopromotingExplanation": "Promowanie transakcji z hashem {{hash}}",
        "cannotSendToOwn": "Wysyłka na własny adres",
        "cannotSendToOwnExplanation": "Nie możesz wykonać transferu środków na swój własny adres."
    },
    "addAdditionalSeed": {
        "seedInvalidChars": "Seed zawiera nieprawidłowe znaki",
        "seedInvalidCharsExplanation":
            "Seed może składać się tylko z wielkich liter A-Z oraz cyfr 9. Twój seed zawiera nieprawidłowe znaki. Proszę spróbować ponownie.",
        "seedTooShort": "Seed jest zbyt krótki",
        "seedTooShortExplanation":
            "Seed musi zawierać {{maxLength}} znaków. Obecna ilość znaków wynosi {{currentLength}}. Proszę spróbować ponownie.",
        "nameInUse": "Konto o tej nazwie już istnieje",
        "nameInUseExplanation": "Proszę użyć unikalnej nazwy konta dla Twojego klucza seed.",
        "enterAccountName": "Wprowadź nazwę konta.",
        "accountName": "Nazwa konta",
        "noNickname": "Nie wprowadzono nazwy konta",
        "noNicknameExplanation": "Wpisz nazwę konta dla Twojego klucza seed.",
        "seedInUse": "Seed jest już w użyciu",
        "seedInUseExplanation": "Ten seed został już wcześniej powiązany z Twoim portfelem. Proszę użyj innego."
    },
    "changePassword": {
        "oops": "Ups! Coś poszło nie tak",
        "oopsExplanation":
            "Wygląda na to, że coś poszło nie tak podczas aktualizacji Twojego hasła. Proszę spróbować ponownie.",
        "passwordUpdated": "Hasło zaktualizowane",
        "passwordUpdatedExplanation": "Twoje hasło zostało pomyślnie zaktualizowane.",
        "incorrectPassword": "Nieprawidłowe hasło",
        "incorrectPasswordExplanation": "Podane hasło jest nieprawidłowe. Spróbuj ponownie.",
        "passwordsDoNotMatch": "Hasła nie są zgodne",
        "passwordsDoNotMatchExplanation": "Hasła nie są zgodne. Spróbuj ponownie.",
        "passwordTooShort": "Hasło jest zbyt krótkie",
        "passwordTooShortExplanation": "Twoje hasło musi mieć co najmniej 12 znaków. Spróbuj ponownie.",
        "oldPassword": "Nie możesz ponownie użyć starego hasła",
        "oldPasswordExplanation": "Nie możesz ponownie użyć starego hasła. Spróbuj ponownie z nowym hasłem.",
        "ensureStrongPassword": "Upewnij się, że używasz silnego hasła, składającego się z co najmniej 12 znaków.",
        "currentPassword": "Bieżące hasło",
        "newPassword": "Nowe hasło",
        "confirmPassword": "Potwierdź nowe hasło"
    },
    "copyToClipboard": {
        "seedCleared": "Seed wyczyszczony",
        "seedClearedExplanation": "Seed został usunięty ze schowka dla Twojego bezpieczeństwa.",
        "seedCopied": "Seed skopiowany do schowka",
        "seedCopiedExplanation": "Seed zostanie wyczyszczony po naciśnięciu \"Gotowe\", lub po upływie 60 sekund.",
        "clickToCopy": "Kliknij poniższy przycisk i skopiuj swój klucz seed do menedżera haseł.",
        "doNotStore": "Nie przechowuj tego klucza w formie zwykłego tekstu.",
        "copyToClipboard": "Kopiuj do schowka"
    },
    "enterSeed": {
        "invalidCharacters": "Seed zawiera nieprawidłowe znaki",
        "invalidCharactersExplanation":
            "Seed może składać się tylko z wielkich liter A-Z oraz cyfr 9. Twój seed zawiera nieprawidłowe znaki. Proszę spróbować ponownie.",
        "seedTooShort": "Seed jest zbyt krótki",
        "seedTooShortExplanation":
            "Seed musi zawierać {{maxLength}} znaków. Obecna ilość znaków wynosi {{currentLength}}. Proszę spróbować ponownie.",
        "seedExplanation":
            "Seed powinien składać się z {{maxLength}} znaków i zawierać wielkie litery A-Z oraz cyfry 9. Seed nie może być dłuższy niż {{maxLength}} znaków.",
        "neverShare": "NIGDY NIE UDOSTĘPNIAJ NIKOMU SWOJEGO KLUCZA SEED"
    },
    "home": {
        "balance": "SALDO",
        "send": "WYŚLIJ",
        "receive": "ODBIERZ",
        "history": "HISTORIA",
        "settings": "USTAWIENIA"
    },
    "languageSetup": {
        "language": "Język"
    },
    "login": {
        "emptyPassword": "Puste hasło",
        "emptyPasswordExplanation": "Musisz wprowadzić hasło, aby się zalogować. Proszę spróbować ponownie.",
        "enterPassword": "Wprowadź swoje hasło.",
        "useSeed": "UŻYJ SEED",
        "login": "ZALOGUJ",
        "selectDifferentNode": "Czy chcesz wybrać inny serwer?",
        "setNode": "SERWER",
        "cannotConnect": "Nie można połączyć się z serwerem."
    },
    "loading": {
        "loadingFirstTime": "Ładowanie klucza seed po raz pierwszy.",
        "thisMayTake": "To może chwilę potrwać.",
        "youMayNotice": "Możesz zaobserwować spowolnienie Twojego urządzenia."
    },
    "newSeedSetup": {
        "seedNotGenerated": "Seed nie został wygenerowany",
        "seedNotGeneratedExplanation": "Kliknij na przycisk generowania nowego klucza seed.",
        "pressForNewSeed": "WYGENERUJ NOWY SEED",
        "individualLetters": "Naciśnij na dane pole, aby wylosować je ponownie."
    },
    "onboardingComplete": {
        "walletReady":
            "Portfel został skonfigurowany i jest gotowy do użycia. Jeśli będziesz chciał wprowadzić zmiany, skorzystaj z menu ustawień."
    },
    "paperWallet": {
        "clickToPrint": "Kliknij poniższy przycisk, aby wydrukować kopie Twojego klucza seed.",
        "storeSafely": "Przechowuj go bezpiecznie.",
        "neverShare": "Nigdy nie udostępniaj nikomu swojego klucza seed.",
        "iotaLogo": "Logo IOTA",
        "printWallet": "DRUKUJ PAPIEROWY PORTFEL"
    },
    "receive": {
        "addressCopied": "Adres skopiowany",
        "addressCopiedExplanation": "Twój adres został skopiowany do schowka.",
        "generateNewAddress": "NOWY ADRES",
        "message": "Wiadomość opcjonalna",
        "removeMessage": "USUŃ WIADOMOŚĆ"
    },
    "saveYourSeed": {
        "seedCleared": "Seed wyczyszczony",
        "seedClearedExplanation": "Seed został usunięty ze schowka dla Twojego bezpieczeństwa.",
        "mustSaveYourSeed":
            "<0><0>Musisz zapisać swój seed, wybierając </0><1>co najmniej jedną</1><2> z poniższych opcji.</2></0>"
    },
    "seedReentry": {
        "incorrectSeed": "Nieprawidłowy seed",
        "incorrectSeedExplanation": "Wprowadzony seed jest niepoprawny. Proszę spróbować ponownie.",
        "thisIsACheck": "To jest test w celu upewnienia się, że zapisałeś swój seed.",
        "ifYouHaveNotSaved": "Jeśli nie zapisałeś swojego klucza seed, wróć do poprzedniego ekranu i zrób to."
    },
    "send": {
        "invalidAddress": "Błędny adres",
        "invalidAddressExplanation1": "Adres powinien składać się z {{maxLength}} znaków i posiadać sumę kontrolną.",
        "invalidAddressExplanation2": "Adres zawiera nieprawidłowe znaki.",
        "invalidAddressExplanation3": "Adres zawiera nieprawidłową sumę kontrolną.",
        "notEnoughFunds": "Brak wystarczających środków",
        "notEnoughFundsExplanation": "Nie masz wystarczających środków IOTA, aby wykonać ten transfer.",
        "keyReuse": "Ponowne użycie klucza",
        "keyReuseExplanation":
            "Adres, na który próbujesz wysłać, został już wcześniej użyty. Spróbuj użyć innego adresu.",
        "recipientAddress": "Adres odbiorcy",
        "amount": "Ilość",
        "max": "MAKS.",
        "message": "Wiadomość",
        "send": "WYŚLIJ",
        "invalidAmount": "Wprowadzono niepoprawną ilość",
        "invalidAmountExplanation": "Proszę wprowadzić liczbową wartość transakcji.",
        "maximumSelected": "Wybrano MAKSYMALNĄ ilość",
        "iotaUnits": "Objaśnienie jednostek IOTA",
        "sendMax": "WYŚLIJ WSZYSTKO"
    },
    "setPassword": {
        "passwordTooShort": "Hasło jest zbyt krótkie",
        "passwordTooShortExplanation":
            "Twoje hasło musi mieć co najmniej {{minLength}} znaków. Obecna ilość znaków wynosi {{currentLength}}. Proszę spróbować ponownie.",
        "passwordMismatch": "Hasła nie są zgodne",
        "passwordMismatchExplanation": "Wpisane hasła różnią się. Spróbuj ponownie.",
        "nowWeNeedTo": "Teraz musimy ustawić hasło.",
        "anEncryptedCopy":
            "Zaszyfrowana kopia Twojego klucza seed będzie przechowywana na Twoim urządzeniu. Będziesz korzystał z tego hasła w celu uzyskania dostępu do swojego portfela w przyszłości.",
        "ensure": "Upewnij się, że używasz silnego hasła, składającego się z co najmniej 12 znaków.",
        "retypePassword": "Wpisz hasło ponownie"
    },
    "setSeedName": {
        "canUseMultipleSeeds":
            "Możesz używać wielu kluczy seed w tym portfelu. Każdy jeden wymaga jednak osobnej nazwy konta.",
        "youCanAdd": "Możesz dodać więcej kluczy seed w menu ustawień."
    },
    "settings": {
        "transferSending": "Wykonywanie transferu",
        "transferSendingExplanation": "Proszę czekać na wykonanie Twojego transferu.",
        "generatingAddress": "Generowanie adresu odbiorczego",
        "generatingAddressExplanation": "Proszę zaczekać na wygenerowanie Twojego adresu.",
        "mode": "Tryb",
        "theme": "Motyw",
        "currency": "Waluta",
        "language": "Język",
        "accountManagement": "Zarządzanie kontem",
        "addNewSeed": "Dodaj nowy seed",
        "twoFA": "Autoryzacja dwustopniowa",
        "changePassword": "Zmień hasło",
        "advanced": "Ustawienia zaawansowane",
        "logout": "Wyloguj",
        "reset": "Zresetuj portfel",
        "syncingComplete": "Synchronizacja zakończona",
        "syncingCompleteExplanation": "Konto zostało pomyślnie zsynchronizowane.",
        "nicknameChanged": "Zmieniono nazwę konta",
        "nicknameChangedExplanation": "Nazwa Twojego konta została zmieniona.",
        "accountDeleted": "Konto usunięte",
        "accountDeletedExplanation": "Twoje konto zostało usunięte z portfela.",
        "cannotPerformAction": "Nie można wykonać akcji",
        "cannotPerformActionExplanation": "Aby zresetować portfel, przejdź do ustawień zaawansowanych.",
        "poorConnection": "Słabe połączenie",
        "poorConnectionExplanation": "Nie można zmienić waluty ze względu na słabe połączenie.",
        "hide": "Ukryj",
        "hideOthers": "Ukryj pozostałe",
        "showAll": "Pokaż wszystkie",
        "quit": "Zakończ",
        "edit": "Edytuj",
        "cut": "Wytnij",
        "copy": "Kopiuj",
        "paste": "Wklej",
        "selectAll": "Zaznacz wszystko",
        "securitySettings": "Ustawienia zabezpieczeń",
        "fingerprint": "Logowanie odciskiem palca"
    },
    "resetWalletRequirePassword": {
        "enterPassword": "Wprowadź swoje hasło, aby zresetować portfel.",
        "cancel": "ANULUJ",
        "reset": "RESET"
    },
    "walletSetup": {
        "okay": "W porządku. Ustawmy Twój portfel!",
        "doYouAlreadyHaveASeed": "Czy posiadasz już seed, którego chciałbyś użyć?",
        "seedExplanation":
            "Seed IOTA jest swego rodzaju połączeniem nazwy użytkownika oraz hasła do Twojego konta, składającym się na ciąg 81 znaków.",
        "explanation":
            "<0><0>Możesz go użyć, aby uzyskać dostęp do swoich środków z</0><1> dowolnego portfela</1><2>, na</2><3> dowolnym urządzeniu</3><4>. Jeśli utracisz seed, stracisz swoje środki IOTA.</4></0>",
        "keepSafe": "Proszę dbaj o bezpieczeństwo swojego klucza seed."
    },
    "welcome": {
        "thankYou": "Dziękujemy za pobranie portfela IOTA.",
        "weWillSpend": "Kilka następnych minut spędzimy na konfiguracji portfela.",
        "reminder": "Możesz ulec pokusie, aby pominąć pewne kroki, ale radzimy przejść przez cały proces."
    },
    "writeSeedDown": {
        "yourSeedIs": "Twój seed ma {{maxSeedLength}} znaków, czytany od lewej do prawej.",
<<<<<<< HEAD
        "writeDownYourSeed": "<0> Zanotuj swój seed i sumę kontrolną oraz</0><1>trzykrotnie upewnij się</1><2>, że są one poprawne.</2>"
=======
        "writeDownYourSeed":
            "<0> Zanotuj swój seed i sumę kontrolną oraz</0><1>trzykrotnie upewnij się</1><2> że są one poprawne.</2>"
>>>>>>> eb855385
    },
    "history": {
        "bundleHashCopied": "Hash pakietu skopiowany",
        "bundleHashCopiedExplanation": "Hash pakietu został skopiowany do schowka.",
        "addressCopied": "Adres skopiowany",
        "addressCopiedExplanation": "Adres został skopiowany do schowka.",
        "send": "WYSYŁKA",
        "receive": "ODBIÓR"
    },
    "accountManagement": {
        "viewSeed": "Pokaż seed",
        "viewAddresses": "Pokaż adresy",
        "editAccountName": "Edytuj nazwę konta",
        "deleteAccount": "Usuń konto",
        "addNewAccount": "Dodaj nowe konto"
    },
    "addCustomNode": {
        "customNode": "Serwer niestandardowy",
        "add": "Dodaj"
    },
    "addNewAccount": {
        "useExistingSeed": "Użyj istniejącego klucza seed",
        "createNewSeed": "Stwórz nowy seed"
    },
    "advancedSettings": {
        "selectNode": "Wybierz serwer",
        "addCustomNode": "Dodaj niestandardowy serwer",
        "manualSync": "Ręczna synchronizacja"
    },
    "advancedThemeCustomisation": {
        "background": "Tło",
        "frame": "Ramka"
    },
    "themeCustomisation": {
        "theme": "Motyw"
    },
    "currencySelection": {
        "currency": "Waluta"
    },
    "logoutConfirmationModal": {
        "logoutConfirmation": "Czy na pewno chcesz się wylogować?"
    },
    "qrScanner": {
        "scan": "Zeskanuj swój kod QR"
    },
    "unitInfoModal": {
        "unitSystem": "JEDNOSTKI MIARY",
        "trillion": "Bilion",
        "billion": "Miliard",
        "million": "Milion",
        "thousand": "Tysiąc",
        "one": "Jeden"
    },
    "deleteAccount": {
        "areYouSure": "Czy na pewno chcesz usunąć to konto?",
        "yourSeedWillBeRemoved": "Twój seed oraz historia transakcji zostaną usunięte.",
        "thisAction": "Tej czynności nie można cofnąć.",
        "enterPassword": "Wprowadź swoje hasło, aby usunąć to konto."
    },
    "manualSync": {
        "pressToSync": "Naciśnij poniższy przycisk, aby zsynchronizować swoje konto.",
        "thisMayTake": "To może chwilę potrwać.",
        "youMayNotice": "Możesz zaobserwować spowolnienie Twojego urządzenia.",
        "syncAccount": "SYNCHRONIZUJ KONTO",
        "syncingYourAccount": "Synchronizuje Twoje konto."
    },
    "useExistingSeed": {
        "title": "Wprowadź seed oraz nazwę konta."
    },
    "viewSeed": {
        "enterPassword": "Wprowadź hasło, aby wyświetlić swój seed.",
        "viewSeed": "POKAŻ SEED",
        "hideSeed": "UKRYJ SEED"
    },
    "saveSeedConfirmation": {
        "alreadyHave": "Zapisałem swój seed",
        "reenter": "Teraz będziesz poproszony/a o ponowne wprowadzenie swojego klucza seed.",
        "reenterWarning":
            "Jeśli Twoje urządzenie ulegnie uszkodzeniu, a nie zapisałeś swojego klucza seed, stracisz swoje środki IOTA."
    },
    "walletResetConfirmation": {
        "cannotUndo": "TEJ CZYNNOŚCI NIE MOŻNA COFNĄĆ.",
        "warning":
            "<0><0>Wszystkie dane portfela, w tym </0><1>seed, hasło</1><2> oraz </2><3>pozostałe dane konta</3><4>, zostaną utracone.</4></0>"
    },
    "fingerprintSetup": {
        "instructionsEnable": "Przyłóż palec do czytnika, aby włączyć funkcję logowania odciskiem palca.",
        "instructionsDisable": "Przyłóż palec do czytnika, aby wyłączyć funkcję logowania odciskiem palca.",
        "fingerprintAuthEnabled": "Logowanie odciskiem palca włączone",
        "fingerprintAuthEnabledExplanation": "Pomyślnie włączono funkcję logowania odciskiem palca.",
        "fingerprintAuthDisabled": "Logowanie odciskiem palca wyłączone",
        "fingerprintAuthDisabledExplanation": "Pomyślnie wyłączono funkcję logowania odciskiem palca.",
        "fingerprintAuthFailed": "Nie rozpoznano odcisku palca",
        "fingerprintAuthFailedExplanation": "Nie rozpoznano odcisku palca. Spróbuj ponownie.",
        "status": "Status",
        "enabled": "Włączono",
        "disabled": "Wyłączono",
        "fingerprintUnavailable": "Czytnik odcisku palca niedostępny",
        "fingerprintUnavailableExplanation":
            "Twoje urządzenie nie obsługuje funkcji rozpoznawania odcisku palca lub funkcja ta nie została skonfigurowana w ustawieniach urządzenia.",
        "buttonInstructionsDisable": "Naciśnij poniższy przycisk, aby wyłączyć logowanie odciskiem palca.",
        "buttonInstructionsEnable": "Naciśnij poniższy przycisk, aby włączyć logowanie odciskiem palca.",
        "instructionsLogin": "Przyłóż palec do czytnika, aby się zalogować."
    },
    "transferConfirmation": {
        "youAreAbout": "Masz zamiar wysłać {{contents}} na adres",
        "aMessage": "wiadomość"
    },
    "twoFA": {
        "wrongCode": "Błędny kod",
        "wrongCodeExplanation": "Podany kod jest nieprawidłowy.",
        "emptyCode": "Kod pusty",
        "emptyCodeExplanation": "Wprowadź kod i spróbuj ponownie.",
        "keyCopied": "Klucz został skopiowany do schowka",
        "keyCopiedExplanation": "Twój klucz dwustopniowej autoryzacji został skopiowany do schowka.",
        "addKey": "Dodaj ten klucz do aplikacji dwustopniowej autoryzacji",
        "key": "Klucz",
        "twoFAEnabled": "Autoryzacja dwustopniowa jest teraz włączona",
        "twoFAEnabledExplanation": "Pomyślnie włączono funkcję dwustopniowej autoryzacji.",
        "enterCode": "Wpisz kod z aplikacji dwustopniowej autoryzacji",
        "code": "Kod"
    },
    "chart": {
        "mcap": "Market",
        "change": "Zmiana",
        "volume": "Wolumen (24h)"
    }
}<|MERGE_RESOLUTION|>--- conflicted
+++ resolved
@@ -290,12 +290,8 @@
     },
     "writeSeedDown": {
         "yourSeedIs": "Twój seed ma {{maxSeedLength}} znaków, czytany od lewej do prawej.",
-<<<<<<< HEAD
-        "writeDownYourSeed": "<0> Zanotuj swój seed i sumę kontrolną oraz</0><1>trzykrotnie upewnij się</1><2>, że są one poprawne.</2>"
-=======
         "writeDownYourSeed":
             "<0> Zanotuj swój seed i sumę kontrolną oraz</0><1>trzykrotnie upewnij się</1><2> że są one poprawne.</2>"
->>>>>>> eb855385
     },
     "history": {
         "bundleHashCopied": "Hash pakietu skopiowany",
