{
<<<<<<< HEAD
    "id": "en",
    "notifications": {
        "invalidServer_title": "Invalid server",
        "invalidServer_text": "The server address you entered is not valid",
        "unknownError_title": "Unknown error occured",
        "unknownError_text": "We could not perform the desired action this time. Please try again."
    },
    "setLanguage": {
        "title": "HELLO",
        "dropdown_title": "Language",
        "button1": "NEXT"
    },
    "welcome1": {
        "title": "WELCOME",
        "text1": "Thank you for downloading the IOTA wallet.",
        "text2": "We will spend the next few minutes setting up your wallet.",
        "reminder": "You may be tempted to skip some steps, but we urge you to follow the complete process.",
        "button1": "NEXT",
        "button2": "GO BACK"
    },
    "welcome2": {
        "title": "WALLET SETUP",
        "text1": "Okay. Lets set up your wallet!",
        "text2": "Do you already have a seed that you would like to use?",
        "seed_explanation1": "A seed is like a master password to your account.",
        "seed_explanation2":
            "You can use it to access your funds from any wallet, on any device. But if you lose your seed, you also lose your IOTA",
        "reminder": "Please keep your seed safe",
        "button1": "YES - I have seed",
        "button2": "NO - I need a new seed"
    },
    "lightserver": {
        "title": "LIGHT SERVER SETUP",
        "text1":
            "A light server is a gateway to the IOTA network, kindly provided by members of the community or our corporate partners. ",
        "text2": "You can find out more information about the servers at: http://iotasupport.com/lightwallet.shtml",
        "text3": "Please choose a server from the list below.",
        "server_label": "Server",
        "custom_server_label": "Other server address",
        "other": "Other",
        "button1": "NEXT",
        "button2": "GO BACK"
    },
    "login": {
        "title": "Login",
        "text": "Please enter your password",
        "placeholder": "PASSWORD",
        "error_title": "Unrecognised Password",
        "error_text": "The password was not recognised. Please try again.",
        "button1": "DONE",
        "button2": "CHANGE WALLET"
    },
    "enterSeed": {
        "title": "ENTER YOUR SEED",
        "error_title": "Seed is too short",
        "error_text": "Seeds must be at least 60 characters long. Please try again.",
        "invalid_seed_title": "Invalid seed",
        "invalid_seed_text":
            "Your seed is invalid. A seed may contain uppercase letters (A-Z) and the number 9 and must be 60-81 characters long.",
        "placeholder": "SEED",
        "seed_explanation":
            "Seeds should be 81 characters long and should contain capital letters A-Z, or the number 9. You cannot use seeds longer than 81 characters.",
        "reminder": "NEVER SHARE YOUR SEED WITH ANYONE",
        "scan_code": "Scan QR code",
        "close": "CLOSE",
        "button1": "DONE",
        "button2": "GO BACK"
    },
    "newSeedSetup": {
        "title": "GENERATE A NEW SEED",
        "button1": "GENERATE NEW SEED",
        "text1": "Press individual letters to randomise them.",
        "text2": "Then click NEXT",
        "button2": "NEXT",
        "button3": "GO BACK"
    },
    "saveYourSeed": {
        "title": "SAVE YOUR SEED",
        "text1": "You must save your seed with at least one of the options listed below.",
        "text2": "at least one",
        "optionA": "MANUAL COPY",
        "optionB": "PRINT PAPER WALLET",
        "optionC": "COPY TO CLIPBOARD",
        "button1": "NEXT",
        "button2": "GO BACK"
    },
    "saveYourSeed2": {
        "title": "SAVE YOUR SEED",
        "optionA": "Manual Copy",
        "optionB": " Paper Wallet",
        "optionC": "Copy To Clipboard",
        "explanation":
            "Your seed is 81 characters read from left to right. Write down your seed and checksum and triple check they are correct.",
        "text": "triple check",
        "button": "DONE"
    },
    "saveYourSeed3": {
        "title": "SAVE YOUR SEED",
        "optionA": "Manual Copy",
        "optionB": " Paper Wallet",
        "optionC": "Copy To Clipboard",
        "explanation":
            "Click the button below to copy your seed to a password manager. It will stay in your clipboard for 60 seconds.",
        "text": "Do not store the seed in plain text.",
        "button1": "COPY TO CLIPBOARD",
        "button2": "DONE"
    },
    "saveYourSeed4": {
        "title": "SAVE YOUR SEED",
        "optionA": "Manual Copy",
        "optionB": " Paper Wallet",
        "optionC": "Copy To Clipboard",
        "explanation": "Click the button below to print a paper copy of your seed.",
        "text": "Store it safely",
        "check_button": "IOTA logo",
        "button1": "PRINT PAPER WALLET",
        "button2": "DONE"
    },
    "securityIntro": {
        "title": "SET UP LOCAL PASSPHRASE",
        "text1":
            "To make it easier to log into this wallet, you can now set up a shorter passphrase. This local passphrase can only be used on this device.",
        "explanation1": "The local passphrase can only be used to unlock the account on this device.",
        "explanation2": "The IOTA seed can still be used to access your funds on any wallet on any device.",
        "button1": "YES - set up a passphrase",
        "button2": "NO - login with my seed"
    },
    "setPassword": {
        "title": "PASSWORD SETUP",
        "text": "Okay, now we need to set up a password.",
        "explanation":
            "An encrypted copy of your seed will be stored in your keychain. You will then only need to type in your password to access your wallet.",
        "reminder": "Ensure you use a strong password.",
        "placeholder1": "'PASSWORD'",
        "placeholder2": "RETYPE PASSWORD",
        "error1_title": "Password is too short",
        "error1_text": "Your password must be at least 8 characters. Please try again.",
        "error2_title": "Passwords do not match",
        "error2_text": "The passwords you have entered do not match. Please try again.",
        "button1": "DONE",
        "button2": "GO BACK"
    },
    "home": {
        "tab1": "BALANCE",
        "tab2": "SEND",
        "tab3": "RECEIVE",
        "tab4": "HISTORY",
        "tab5": "TOOLS",
        "mcap": "MCAP",
        "change": "Change",
        "volume": "Volume",
        "address": "ADDRESS",
        "amount": "AMOUNT",
        "botton1": "send IOTA",
        "botton2": "GENERATE NEW ADDRESS",
        "botton3": "LOG OUT"
=======
    "notifications": {
        "invalidServer_title": "Ugyldig server",
        "invalidServer_text": "Den indtastede serveradresse er ugyldig",
        "unknownError_title": "Der opstod en ukendt fejl",
        "unknownError_text": "Vi kunne ikke udføre den ønskede handling på nuværende tidspunkt. Prøv venligst igen."
    },
    "setLanguage": {
        "dropdown_title": "Sprog",
        "button1": "NÆSTE"
    },
    "welcome1": {
        "text1": "Tak fordi du downloadede IOTA-tegnebogen.",
        "text2": "Vi bruger de næste par minutter på at opsætte din tegnebog.",
        "reminder": "Det kan være fristende at springe et par trin over, men vi opfordrer på det kraftigste, at du følger hele processen.",
        "button1": "NÆSTE",
        "button2": "TILBAGE"
    },
    "welcome2": {
        "text1": "Okay. Lad os opsætte din tegnebog!",
        "text2": "Har du allerede et seed, du gerne vil bruge?",
        "seed_explanation1": "Dit IOTA seed fungerer ligesom din kontos brugernavn og adgangskode, og det består af en kombineret streng på 81 tegn.",
        "seed_explanation2": "Du kan bruge det til at tilgå dine penge fra enhver tegnebog på enhver enhed, men hvis du mister dit seed, mister du også dine IOTA",
        "reminder": "Du bedes opbevare dit seed sikkert",
        "button1": "JA",
        "button2": "NEJ"
    },
    "lightserver": {
        "text1": "En light server er en port til IOTA-netværket, der er stillet til rådighed af fællesskabets medlemmer eller vores virksomhedspartnere.",
        "text2": "Du kan få mere information om serverne på: http://iotasupport.com/lightwallet.shtml",
        "text3": "Vælg venligst en server fra listen nedenfor.",
        "server_label": "Server",
        "custom_server_label": "Anden serveradresse",
        "other": "Anden",
        "button1": "NÆSTE",
        "button2": "TILBAGE"
    },
    "login": {
        "text": "Indtast venligst din adgangskode",
        "placeholder": "ADGANGSKODE",
        "error_title": "Ukendt adgangskode",
        "error_text": "Adgangskoden blev ikke genkendt. Prøv venligst igen.",
        "button1": "FÆRDIG",
        "button2": "BRUG SEED"
    },
    "enterSeed": {
        "error_title": "Seedet er for kort",
        "error_text": "Seeds skal være mindst 60 tegn lange. Prøv venligst igen.",
        "invalid_seed_title": "Ugyldigt seed",
        "invalid_seed_text": "Dit seed er ugyldigt. Et seed må kun indeholde store bogstaver (A-Z) samt tallet 9 og skal være 60-81 tegn langt.",
        "placeholder": "SEED",
        "seed_explanation": "Seeds bør være 81 tegn lange og skal indeholde bogstaverne A-Z eller tallet 9. Du kan ikke bruge seeds, som er længere end 81 tegn.",
        "reminder": "DEL ALDRIG DIT SEED MED NOGEN",
        "scan_code": "Skan QR-kode",
        "close": "LUK",
        "button1": "FÆRDIG",
        "button2": "TILBAGE"
    },
    "newSeedSetup": {
        "title": "GENERER ET NYT SEED",
        "button1": "GENERER NYT SEED",
        "text1": "Tryk på individuelle bogstaver for at vælge nye tilfældigt.",
        "text2": "Klik derefter på NÆSTE",
        "button2": "NÆSTE",
        "button3": "TILBAGE"
    },
    "saveYourSeed": {
        "text1": "Du skal gemme dit seed med mindst én af valgmulighederne nedenfor.",
        "text2": "mindst én",
        "optionA": "SKRIV NED MANUELT",
        "optionB": "UDSKRIV PAPIRTEGNEBOG",
        "optionC": "KOPIÉR TIL UDKLIPSHOLDER",
        "button1": "NÆSTE",
        "button2": "TILBAGE"
    },
    "saveYourSeed2": {
        "optionA": "Skriv ned manuelt",
        "optionB": " Papirtegnebog",
        "optionC": "Kopiér til udklipsholder",
        "explanation": "Dit seed er 81 tegn langt og læses fra venstre mod højre. Skriv dit seed og din kontrolsum ned og trippeltjek, at de er korrekt skrevet ned.",
        "text": "trippeltjek",
        "button": "FÆRDIG"
    },
    "saveYourSeed3": {
        "optionA": "Skriv ned manuelt",
        "optionB": " Papirtegnebog",
        "optionC": "Kopiér til udklipsholder",
        "explanation": "Klik på knappen nedenfor og kopier dit seed til en adgangskodemanager. Den forbliver i din udklipsholder i 60 sekunder.",
        "text": "Opbevar ikke dit seed i klartekst.",
        "button1": "KOPIÉR TIL UDKLIPSHOLDER",
        "button2": "FÆRDIG"
    },
    "saveYourSeed4": {
        "optionA": "Skriv ned manuelt",
        "optionB": " Papirtegnebog",
        "optionC": "Kopiér til udklipsholder",
        "explanation": "Klik på knappen nedenfor for at udskrive en papirkopi af dit seed.",
        "text1": "Opbevar den sikkert",
        "text2": "Del aldrig dit seed med nogen.",
        "check_button": "IOTA-logo",
        "button1": "UDSKRIV PAPIRTEGNEBOG",
        "button2": "FÆRDIG"
    },
    "setPassword": {
        "title": "OPSÆTNING AF ADGANGSKODE",
        "text": "Nu skal vi opsætte en adgangskode.",
        "explanation": "Du skal bruge denne adgangskode til at tilgå din tegnebog fremover. Der opbevares en krypteret kopi af dit seed på din enhed.",
        "reminder": "Sørg for, at du bruger en stærk adgangskode på mindst 12 tegn.",
        "placeholder1": "\"ADGANGSKODE\"",
        "placeholder2": "GENTAG ADGANGSKODE",
        "error1_title": "Adgangskoden er for kort",
        "error1_text": "Din adgangskode skal være mindst 12 tegn lang. Prøv venligst igen.",
        "error2_title": "Adgangskoderne er ikke ens",
        "error2_text": "Adgangskoderne, du har indtastet, er ikke ens. Prøv venligst igen.",
        "button1": "FÆRDIG",
        "button2": "TILBAGE"
    },
    "onboardingComplete": {
        "text": "Tegnebogen er nu opsat og klar til brug. Hvis du fremover har brug for at foretage ændringer, kan dette gøres fra menuen \"Værktøjer\".",
        "button": "NÆSTE"
    },
    "home": {
        "tab1": "SALDO",
        "tab2": "SEND",
        "tab3": "MODTAG",
        "tab4": "HISTORIK",
        "tab5": "VÆRKTØJER",
        "mcap": "MARKEDSVÆRDI",
        "change": "Ændring",
        "volume": "Omsætning",
        "address": "Adresse",
        "amount": "Beløb",
        "button1": "SEND",
        "button2": "GENERER NY ADRESSE",
        "button3": "LOG UD",
        "changeMode": "Skift tilstand",
        "minimal": "Minimal",
        "standard": "Standard",
        "expert": "Ekspert",
        "changeTheme": "Skift tema",
        "changeLanguage": "Skift sprog",
        "addNewSeed": "Tilføj nyt seed",
        "setup2fa": "2FA-opsætning",
        "changePassword": "Skift adgangskode",
        "advancedSettings": "Avancerede indstillinger",
        "logout": "Log ud"
>>>>>>> 6d4d25e6
    }
}<|MERGE_RESOLUTION|>--- conflicted
+++ resolved
@@ -1,162 +1,4 @@
 {
-<<<<<<< HEAD
-    "id": "en",
-    "notifications": {
-        "invalidServer_title": "Invalid server",
-        "invalidServer_text": "The server address you entered is not valid",
-        "unknownError_title": "Unknown error occured",
-        "unknownError_text": "We could not perform the desired action this time. Please try again."
-    },
-    "setLanguage": {
-        "title": "HELLO",
-        "dropdown_title": "Language",
-        "button1": "NEXT"
-    },
-    "welcome1": {
-        "title": "WELCOME",
-        "text1": "Thank you for downloading the IOTA wallet.",
-        "text2": "We will spend the next few minutes setting up your wallet.",
-        "reminder": "You may be tempted to skip some steps, but we urge you to follow the complete process.",
-        "button1": "NEXT",
-        "button2": "GO BACK"
-    },
-    "welcome2": {
-        "title": "WALLET SETUP",
-        "text1": "Okay. Lets set up your wallet!",
-        "text2": "Do you already have a seed that you would like to use?",
-        "seed_explanation1": "A seed is like a master password to your account.",
-        "seed_explanation2":
-            "You can use it to access your funds from any wallet, on any device. But if you lose your seed, you also lose your IOTA",
-        "reminder": "Please keep your seed safe",
-        "button1": "YES - I have seed",
-        "button2": "NO - I need a new seed"
-    },
-    "lightserver": {
-        "title": "LIGHT SERVER SETUP",
-        "text1":
-            "A light server is a gateway to the IOTA network, kindly provided by members of the community or our corporate partners. ",
-        "text2": "You can find out more information about the servers at: http://iotasupport.com/lightwallet.shtml",
-        "text3": "Please choose a server from the list below.",
-        "server_label": "Server",
-        "custom_server_label": "Other server address",
-        "other": "Other",
-        "button1": "NEXT",
-        "button2": "GO BACK"
-    },
-    "login": {
-        "title": "Login",
-        "text": "Please enter your password",
-        "placeholder": "PASSWORD",
-        "error_title": "Unrecognised Password",
-        "error_text": "The password was not recognised. Please try again.",
-        "button1": "DONE",
-        "button2": "CHANGE WALLET"
-    },
-    "enterSeed": {
-        "title": "ENTER YOUR SEED",
-        "error_title": "Seed is too short",
-        "error_text": "Seeds must be at least 60 characters long. Please try again.",
-        "invalid_seed_title": "Invalid seed",
-        "invalid_seed_text":
-            "Your seed is invalid. A seed may contain uppercase letters (A-Z) and the number 9 and must be 60-81 characters long.",
-        "placeholder": "SEED",
-        "seed_explanation":
-            "Seeds should be 81 characters long and should contain capital letters A-Z, or the number 9. You cannot use seeds longer than 81 characters.",
-        "reminder": "NEVER SHARE YOUR SEED WITH ANYONE",
-        "scan_code": "Scan QR code",
-        "close": "CLOSE",
-        "button1": "DONE",
-        "button2": "GO BACK"
-    },
-    "newSeedSetup": {
-        "title": "GENERATE A NEW SEED",
-        "button1": "GENERATE NEW SEED",
-        "text1": "Press individual letters to randomise them.",
-        "text2": "Then click NEXT",
-        "button2": "NEXT",
-        "button3": "GO BACK"
-    },
-    "saveYourSeed": {
-        "title": "SAVE YOUR SEED",
-        "text1": "You must save your seed with at least one of the options listed below.",
-        "text2": "at least one",
-        "optionA": "MANUAL COPY",
-        "optionB": "PRINT PAPER WALLET",
-        "optionC": "COPY TO CLIPBOARD",
-        "button1": "NEXT",
-        "button2": "GO BACK"
-    },
-    "saveYourSeed2": {
-        "title": "SAVE YOUR SEED",
-        "optionA": "Manual Copy",
-        "optionB": " Paper Wallet",
-        "optionC": "Copy To Clipboard",
-        "explanation":
-            "Your seed is 81 characters read from left to right. Write down your seed and checksum and triple check they are correct.",
-        "text": "triple check",
-        "button": "DONE"
-    },
-    "saveYourSeed3": {
-        "title": "SAVE YOUR SEED",
-        "optionA": "Manual Copy",
-        "optionB": " Paper Wallet",
-        "optionC": "Copy To Clipboard",
-        "explanation":
-            "Click the button below to copy your seed to a password manager. It will stay in your clipboard for 60 seconds.",
-        "text": "Do not store the seed in plain text.",
-        "button1": "COPY TO CLIPBOARD",
-        "button2": "DONE"
-    },
-    "saveYourSeed4": {
-        "title": "SAVE YOUR SEED",
-        "optionA": "Manual Copy",
-        "optionB": " Paper Wallet",
-        "optionC": "Copy To Clipboard",
-        "explanation": "Click the button below to print a paper copy of your seed.",
-        "text": "Store it safely",
-        "check_button": "IOTA logo",
-        "button1": "PRINT PAPER WALLET",
-        "button2": "DONE"
-    },
-    "securityIntro": {
-        "title": "SET UP LOCAL PASSPHRASE",
-        "text1":
-            "To make it easier to log into this wallet, you can now set up a shorter passphrase. This local passphrase can only be used on this device.",
-        "explanation1": "The local passphrase can only be used to unlock the account on this device.",
-        "explanation2": "The IOTA seed can still be used to access your funds on any wallet on any device.",
-        "button1": "YES - set up a passphrase",
-        "button2": "NO - login with my seed"
-    },
-    "setPassword": {
-        "title": "PASSWORD SETUP",
-        "text": "Okay, now we need to set up a password.",
-        "explanation":
-            "An encrypted copy of your seed will be stored in your keychain. You will then only need to type in your password to access your wallet.",
-        "reminder": "Ensure you use a strong password.",
-        "placeholder1": "'PASSWORD'",
-        "placeholder2": "RETYPE PASSWORD",
-        "error1_title": "Password is too short",
-        "error1_text": "Your password must be at least 8 characters. Please try again.",
-        "error2_title": "Passwords do not match",
-        "error2_text": "The passwords you have entered do not match. Please try again.",
-        "button1": "DONE",
-        "button2": "GO BACK"
-    },
-    "home": {
-        "tab1": "BALANCE",
-        "tab2": "SEND",
-        "tab3": "RECEIVE",
-        "tab4": "HISTORY",
-        "tab5": "TOOLS",
-        "mcap": "MCAP",
-        "change": "Change",
-        "volume": "Volume",
-        "address": "ADDRESS",
-        "amount": "AMOUNT",
-        "botton1": "send IOTA",
-        "botton2": "GENERATE NEW ADDRESS",
-        "botton3": "LOG OUT"
-=======
     "notifications": {
         "invalidServer_title": "Ugyldig server",
         "invalidServer_text": "Den indtastede serveradresse er ugyldig",
@@ -170,21 +12,25 @@
     "welcome1": {
         "text1": "Tak fordi du downloadede IOTA-tegnebogen.",
         "text2": "Vi bruger de næste par minutter på at opsætte din tegnebog.",
-        "reminder": "Det kan være fristende at springe et par trin over, men vi opfordrer på det kraftigste, at du følger hele processen.",
+        "reminder":
+            "Det kan være fristende at springe et par trin over, men vi opfordrer på det kraftigste, at du følger hele processen.",
         "button1": "NÆSTE",
         "button2": "TILBAGE"
     },
     "welcome2": {
         "text1": "Okay. Lad os opsætte din tegnebog!",
         "text2": "Har du allerede et seed, du gerne vil bruge?",
-        "seed_explanation1": "Dit IOTA seed fungerer ligesom din kontos brugernavn og adgangskode, og det består af en kombineret streng på 81 tegn.",
-        "seed_explanation2": "Du kan bruge det til at tilgå dine penge fra enhver tegnebog på enhver enhed, men hvis du mister dit seed, mister du også dine IOTA",
+        "seed_explanation1":
+            "Dit IOTA seed fungerer ligesom din kontos brugernavn og adgangskode, og det består af en kombineret streng på 81 tegn.",
+        "seed_explanation2":
+            "Du kan bruge det til at tilgå dine penge fra enhver tegnebog på enhver enhed, men hvis du mister dit seed, mister du også dine IOTA",
         "reminder": "Du bedes opbevare dit seed sikkert",
         "button1": "JA",
         "button2": "NEJ"
     },
     "lightserver": {
-        "text1": "En light server er en port til IOTA-netværket, der er stillet til rådighed af fællesskabets medlemmer eller vores virksomhedspartnere.",
+        "text1":
+            "En light server er en port til IOTA-netværket, der er stillet til rådighed af fællesskabets medlemmer eller vores virksomhedspartnere.",
         "text2": "Du kan få mere information om serverne på: http://iotasupport.com/lightwallet.shtml",
         "text3": "Vælg venligst en server fra listen nedenfor.",
         "server_label": "Server",
@@ -205,9 +51,11 @@
         "error_title": "Seedet er for kort",
         "error_text": "Seeds skal være mindst 60 tegn lange. Prøv venligst igen.",
         "invalid_seed_title": "Ugyldigt seed",
-        "invalid_seed_text": "Dit seed er ugyldigt. Et seed må kun indeholde store bogstaver (A-Z) samt tallet 9 og skal være 60-81 tegn langt.",
+        "invalid_seed_text":
+            "Dit seed er ugyldigt. Et seed må kun indeholde store bogstaver (A-Z) samt tallet 9 og skal være 60-81 tegn langt.",
         "placeholder": "SEED",
-        "seed_explanation": "Seeds bør være 81 tegn lange og skal indeholde bogstaverne A-Z eller tallet 9. Du kan ikke bruge seeds, som er længere end 81 tegn.",
+        "seed_explanation":
+            "Seeds bør være 81 tegn lange og skal indeholde bogstaverne A-Z eller tallet 9. Du kan ikke bruge seeds, som er længere end 81 tegn.",
         "reminder": "DEL ALDRIG DIT SEED MED NOGEN",
         "scan_code": "Skan QR-kode",
         "close": "LUK",
@@ -235,7 +83,8 @@
         "optionA": "Skriv ned manuelt",
         "optionB": " Papirtegnebog",
         "optionC": "Kopiér til udklipsholder",
-        "explanation": "Dit seed er 81 tegn langt og læses fra venstre mod højre. Skriv dit seed og din kontrolsum ned og trippeltjek, at de er korrekt skrevet ned.",
+        "explanation":
+            "Dit seed er 81 tegn langt og læses fra venstre mod højre. Skriv dit seed og din kontrolsum ned og trippeltjek, at de er korrekt skrevet ned.",
         "text": "trippeltjek",
         "button": "FÆRDIG"
     },
@@ -243,7 +92,8 @@
         "optionA": "Skriv ned manuelt",
         "optionB": " Papirtegnebog",
         "optionC": "Kopiér til udklipsholder",
-        "explanation": "Klik på knappen nedenfor og kopier dit seed til en adgangskodemanager. Den forbliver i din udklipsholder i 60 sekunder.",
+        "explanation":
+            "Klik på knappen nedenfor og kopier dit seed til en adgangskodemanager. Den forbliver i din udklipsholder i 60 sekunder.",
         "text": "Opbevar ikke dit seed i klartekst.",
         "button1": "KOPIÉR TIL UDKLIPSHOLDER",
         "button2": "FÆRDIG"
@@ -262,7 +112,8 @@
     "setPassword": {
         "title": "OPSÆTNING AF ADGANGSKODE",
         "text": "Nu skal vi opsætte en adgangskode.",
-        "explanation": "Du skal bruge denne adgangskode til at tilgå din tegnebog fremover. Der opbevares en krypteret kopi af dit seed på din enhed.",
+        "explanation":
+            "Du skal bruge denne adgangskode til at tilgå din tegnebog fremover. Der opbevares en krypteret kopi af dit seed på din enhed.",
         "reminder": "Sørg for, at du bruger en stærk adgangskode på mindst 12 tegn.",
         "placeholder1": "\"ADGANGSKODE\"",
         "placeholder2": "GENTAG ADGANGSKODE",
@@ -274,7 +125,8 @@
         "button2": "TILBAGE"
     },
     "onboardingComplete": {
-        "text": "Tegnebogen er nu opsat og klar til brug. Hvis du fremover har brug for at foretage ændringer, kan dette gøres fra menuen \"Værktøjer\".",
+        "text":
+            "Tegnebogen er nu opsat og klar til brug. Hvis du fremover har brug for at foretage ændringer, kan dette gøres fra menuen \"Værktøjer\".",
         "button": "NÆSTE"
     },
     "home": {
@@ -302,6 +154,5 @@
         "changePassword": "Skift adgangskode",
         "advancedSettings": "Avancerede indstillinger",
         "logout": "Log ud"
->>>>>>> 6d4d25e6
     }
 }