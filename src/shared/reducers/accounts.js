import get from 'lodash/get';
import find from 'lodash/find';
import isBoolean from 'lodash/isBoolean';
import isEmpty from 'lodash/isEmpty';
import map from 'lodash/map';
import omit from 'lodash/omit';
import { ActionTypes } from '../actions/accounts';
import { ActionTypes as PollingActionTypes } from '../actions/polling';
import { ActionTypes as TransfersActionTypes } from '../actions/transfers';
import { renameKeys } from '../libs/utils';

/**
 * Stop overriding local spend status for a known address
 *
 * @method preserveAddressLocalSpendStatus
 * @param existingAddressData
 * @param newAddressData
 *
 * @returns {object}
 */
export const preserveAddressLocalSpendStatus = (existingAddressData, newAddressData) =>
    map(newAddressData, (addressObject) => {
        const seenAddress = find(existingAddressData, { address: addressObject.address });

        if (seenAddress && isBoolean(get(seenAddress, 'spent.local'))) {
            const { spent: { local } } = seenAddress;

            return {
                ...addressObject,
                spent: { ...addressObject.spent, local: local || get(seenAddress, 'spent.local') },
            };
        }

        return addressObject;
    });

/**
 * Merge latest address data into existing address data for an account
 *
 * @method setAddressData
 * @param {object} existingAddressData
 * @param {object} newAddressData
 *
 * @returns {object}
 */
export const setAddressData = (existingAddressData, newAddressData) => {
    if (isEmpty(existingAddressData)) {
        return newAddressData;
    }

    return preserveAddressLocalSpendStatus(existingAddressData, newAddressData);
};

/**
 * Updates account information for a single account
 *
 * @method updateAccountInfo
 *
 * @param state - Account state object
 * @param payload - New account information
 * @returns {{accountInfo: {}}}
 */
const updateAccountInfo = (state, payload) => ({
    accountInfo: {
        ...state.accountInfo,
        [payload.accountName]: {
            ...get(state.accountInfo, `${payload.accountName}`),
<<<<<<< HEAD
            type: payload.accountType || get(state.accountInfo, `${payload.accountName}.type`) || 'keychain',
            addressData: setAddressData(
                get(state.accountInfo, `${payload.accountName}.addressData`),
                payload.addressData,
            ),
            transactions: payload.transactions,
=======
            meta: payload.accountMeta || get(state.accountInfo, `${payload.accountName}.meta`) || { type: 'keychain' },
            balance: payload.balance,
            addresses: mergeAddressData(get(state.accountInfo, `${payload.accountName}.addresses`), payload.addresses),
            transfers: {
                ...get(state.accountInfo, `${payload.accountName}.transfers`),
                ...payload.transfers,
            },
            hashes: payload.hashes,
>>>>>>> c48f04ae
        },
    },
});

/**
 * Updates account name
 *
 * @method updateAccountName
 *
 * @param state - Account state object
 * @param payload - New account information
 * @returns {{accountInfo: {}}}
 */
const updateAccountName = (state, payload) => {
    const { accountInfo, setupInfo, tasks } = state;

    const { oldAccountName, newAccountName } = payload;

    const keyMap = { [oldAccountName]: newAccountName };

    return {
        accountInfo: renameKeys(accountInfo, keyMap),
        tasks: renameKeys(tasks, keyMap),
        setupInfo: renameKeys(setupInfo, keyMap),
    };
};

const account = (
    state = {
        /**
         * Temporary storage for account info during setup
         */
        accountInfoDuringSetup: {
            /**
             * Account name
             */
            name: '',
            /**
             * Account meta - { type, index, page, indexAddress }
             */
            meta: {},
            /**
             * Determines if a user used an existing seed during account setup
             */
            usedExistingSeed: false,
        },
        /**
         * Determines if onboarding process is completed
         */
        onboardingComplete: false,
        /**
         * Keeps track of each account information (name, addresses[], transactions[])
         */
        accountInfo: {},
        /**
         * Keeps track information during account setup.
         * For example: Keeps track if a user used an existing seed or generated within Trinity
         */
        setupInfo: {},
        /**
         * Keeps track on tasks wallet needs to perform
         * For example: Keeps track if user was displayed with the transaction guide modal
         */
        tasks: {},
    },
    action,
) => {
    switch (action.type) {
<<<<<<< HEAD
=======
        case ActionTypes.SET_ACCOUNT_INFO_DURING_SETUP:
            return {
                ...state,
                accountInfoDuringSetup: {
                    ...state.accountInfoDuringSetup,
                    ...action.payload,
                },
            };
        case ActionTypes.UPDATE_UNCONFIRMED_BUNDLE_TAILS:
            return {
                ...state,
                unconfirmedBundleTails: merge({}, state.unconfirmedBundleTails, action.payload),
            };
        case ActionTypes.REMOVE_BUNDLE_FROM_UNCONFIRMED_BUNDLE_TAILS:
            return {
                ...state,
                unconfirmedBundleTails: omit(state.unconfirmedBundleTails, action.payload),
            };
        case ActionTypes.SET_NEW_UNCONFIRMED_BUNDLE_TAILS:
            return {
                ...state,
                unconfirmedBundleTails: action.payload,
            };
>>>>>>> c48f04ae
        case ActionTypes.CHANGE_ACCOUNT_NAME:
            return {
                ...state,
                ...updateAccountName(state, action.payload),
            };
        case ActionTypes.REMOVE_ACCOUNT:
            return {
                ...state,
                accountInfo: omit(state.accountInfo, action.payload),
                tasks: omit(state.tasks, action.payload),
                setupInfo: omit(state.setupInfo, action.payload),
            };
        case ActionTypes.SET_ONBOARDING_COMPLETE:
            return {
                ...state,
                onboardingComplete: action.payload,
            };
<<<<<<< HEAD
=======
        case ActionTypes.MANUAL_SYNC_SUCCESS:
            return {
                ...state,
                // Set new account info by assigning latest balance, addresses and transfers
                accountInfo: {
                    ...state.accountInfo,
                    [action.payload.accountName]: {
                        meta: get(state.accountInfo, `${action.payload.accountName}.meta`) || { type: 'keychain' },
                        balance: action.payload.balance,
                        addresses: mergeAddressData(
                            get(state.accountInfo, `${action.payload.accountName}.addresses`),
                            action.payload.addresses,
                        ),
                        transfers: action.payload.transfers,
                        hashes: action.payload.hashes,
                    },
                },
                unconfirmedBundleTails: merge(
                    {},
                    // Remove all tail transactions that were associated with this account.
                    omitBy(state.unconfirmedBundleTails, (tailTransactions) =>
                        some(tailTransactions, (tx) => tx.account === action.payload.accountName),
                    ),
                    // Merge latest tail transactions for valid pending value transfers
                    action.payload.unconfirmedBundleTails,
                ),
            };
        case ActionTypes.OVERRIDE_ACCOUNT_INFO:
            return {
                ...state,
                // Override account state for provided account name
                accountInfo: {
                    ...state.accountInfo,
                    [action.payload.accountName]: {
                        meta: get(state.accountInfo, `${action.payload.accountName}.meta`) || { type: 'keychain' },
                        balance: action.payload.balance,
                        addresses: setAddressData(
                            get(state.accountInfo, `${action.payload.accountName}.addresses`),
                            action.payload.addresses,
                        ),
                        transfers: action.payload.transfers,
                        hashes: action.payload.hashes,
                    },
                },
                unconfirmedBundleTails: merge(
                    {},
                    // Remove all existing bundle tails from provided account
                    omitBy(state.unconfirmedBundleTails, (tailTransactions) =>
                        some(tailTransactions, (tx) => tx.account === action.payload.accountName),
                    ),
                    // Merge latest bundle tails
                    action.payload.unconfirmedBundleTails,
                ),
            };
        case ActionTypes.FULL_ACCOUNT_INFO_FETCH_SUCCESS:
            return {
                ...state,
                ...updateAccountInfo(state, action.payload),
                unconfirmedBundleTails: merge({}, state.unconfirmedBundleTails, action.payload.unconfirmedBundleTails),
                // Reset (temporarily) stored account info during account setup.
                accountInfoDuringSetup: {
                    name: '',
                    meta: {},
                    usedExistingSeed: false,
                },
            };
>>>>>>> c48f04ae
        case ActionTypes.SET_BASIC_ACCOUNT_INFO:
            return {
                ...state,
                setupInfo: {
                    ...state.setupInfo,
                    [action.payload.accountName]: {
                        usedExistingSeed: action.payload.usedExistingSeed,
                    },
                },
                tasks: {
                    ...state.tasks,
                    [action.payload.accountName]: {
                        displayedSnapshotTransitionGuide: false, // Initialize with a default
                    },
                },
            };
        case ActionTypes.MARK_TASK_AS_DONE:
            return {
                ...state,
                tasks: {
                    ...state.tasks,
                    [action.payload.accountName]: {
                        ...get(state.tasks, `${action.payload.accountName}`),
                        [action.payload.task]: true,
                    },
                },
            };
        case ActionTypes.UPDATE_ADDRESSES:
            return {
                ...state,
                accountInfo: {
                    ...state.accountInfo,
                    [action.accountName]: {
                        ...state.accountInfo[action.accountName],
                        addressData: setAddressData(
                            get(state.accountInfo, `${action.accountName}.addressData`),
                            action.addressData,
                        ),
                    },
                },
            };
        case ActionTypes.UPDATE_ACCOUNT_AFTER_TRANSITION:
        case ActionTypes.SYNC_ACCOUNT_BEFORE_MANUAL_PROMOTION:
        case ActionTypes.UPDATE_ACCOUNT_AFTER_REATTACHMENT:
        case ActionTypes.UPDATE_ACCOUNT_INFO_AFTER_SPENDING:
        case PollingActionTypes.ACCOUNT_INFO_FETCH_SUCCESS:
        case PollingActionTypes.SYNC_ACCOUNT_BEFORE_AUTO_PROMOTION:
        case ActionTypes.ACCOUNT_INFO_FETCH_SUCCESS:
        case TransfersActionTypes.RETRY_FAILED_TRANSACTION_SUCCESS:
        case ActionTypes.SYNC_ACCOUNT_BEFORE_SWEEPING:
        case ActionTypes.OVERRIDE_ACCOUNT_INFO:
        case ActionTypes.MANUAL_SYNC_SUCCESS:
        case ActionTypes.FULL_ACCOUNT_INFO_FETCH_SUCCESS:
            return {
                ...state,
                ...updateAccountInfo(state, action.payload),
            };
        default:
            return state;
    }
};

export default account;<|MERGE_RESOLUTION|>--- conflicted
+++ resolved
@@ -65,23 +65,12 @@
         ...state.accountInfo,
         [payload.accountName]: {
             ...get(state.accountInfo, `${payload.accountName}`),
-<<<<<<< HEAD
-            type: payload.accountType || get(state.accountInfo, `${payload.accountName}.type`) || 'keychain',
+            meta: payload.accountMeta || get(state.accountInfo, `${payload.accountName}.meta`) || { type: 'keychain' },
             addressData: setAddressData(
                 get(state.accountInfo, `${payload.accountName}.addressData`),
                 payload.addressData,
             ),
             transactions: payload.transactions,
-=======
-            meta: payload.accountMeta || get(state.accountInfo, `${payload.accountName}.meta`) || { type: 'keychain' },
-            balance: payload.balance,
-            addresses: mergeAddressData(get(state.accountInfo, `${payload.accountName}.addresses`), payload.addresses),
-            transfers: {
-                ...get(state.accountInfo, `${payload.accountName}.transfers`),
-                ...payload.transfers,
-            },
-            hashes: payload.hashes,
->>>>>>> c48f04ae
         },
     },
 });
@@ -150,8 +139,6 @@
     action,
 ) => {
     switch (action.type) {
-<<<<<<< HEAD
-=======
         case ActionTypes.SET_ACCOUNT_INFO_DURING_SETUP:
             return {
                 ...state,
@@ -160,22 +147,6 @@
                     ...action.payload,
                 },
             };
-        case ActionTypes.UPDATE_UNCONFIRMED_BUNDLE_TAILS:
-            return {
-                ...state,
-                unconfirmedBundleTails: merge({}, state.unconfirmedBundleTails, action.payload),
-            };
-        case ActionTypes.REMOVE_BUNDLE_FROM_UNCONFIRMED_BUNDLE_TAILS:
-            return {
-                ...state,
-                unconfirmedBundleTails: omit(state.unconfirmedBundleTails, action.payload),
-            };
-        case ActionTypes.SET_NEW_UNCONFIRMED_BUNDLE_TAILS:
-            return {
-                ...state,
-                unconfirmedBundleTails: action.payload,
-            };
->>>>>>> c48f04ae
         case ActionTypes.CHANGE_ACCOUNT_NAME:
             return {
                 ...state,
@@ -193,75 +164,6 @@
                 ...state,
                 onboardingComplete: action.payload,
             };
-<<<<<<< HEAD
-=======
-        case ActionTypes.MANUAL_SYNC_SUCCESS:
-            return {
-                ...state,
-                // Set new account info by assigning latest balance, addresses and transfers
-                accountInfo: {
-                    ...state.accountInfo,
-                    [action.payload.accountName]: {
-                        meta: get(state.accountInfo, `${action.payload.accountName}.meta`) || { type: 'keychain' },
-                        balance: action.payload.balance,
-                        addresses: mergeAddressData(
-                            get(state.accountInfo, `${action.payload.accountName}.addresses`),
-                            action.payload.addresses,
-                        ),
-                        transfers: action.payload.transfers,
-                        hashes: action.payload.hashes,
-                    },
-                },
-                unconfirmedBundleTails: merge(
-                    {},
-                    // Remove all tail transactions that were associated with this account.
-                    omitBy(state.unconfirmedBundleTails, (tailTransactions) =>
-                        some(tailTransactions, (tx) => tx.account === action.payload.accountName),
-                    ),
-                    // Merge latest tail transactions for valid pending value transfers
-                    action.payload.unconfirmedBundleTails,
-                ),
-            };
-        case ActionTypes.OVERRIDE_ACCOUNT_INFO:
-            return {
-                ...state,
-                // Override account state for provided account name
-                accountInfo: {
-                    ...state.accountInfo,
-                    [action.payload.accountName]: {
-                        meta: get(state.accountInfo, `${action.payload.accountName}.meta`) || { type: 'keychain' },
-                        balance: action.payload.balance,
-                        addresses: setAddressData(
-                            get(state.accountInfo, `${action.payload.accountName}.addresses`),
-                            action.payload.addresses,
-                        ),
-                        transfers: action.payload.transfers,
-                        hashes: action.payload.hashes,
-                    },
-                },
-                unconfirmedBundleTails: merge(
-                    {},
-                    // Remove all existing bundle tails from provided account
-                    omitBy(state.unconfirmedBundleTails, (tailTransactions) =>
-                        some(tailTransactions, (tx) => tx.account === action.payload.accountName),
-                    ),
-                    // Merge latest bundle tails
-                    action.payload.unconfirmedBundleTails,
-                ),
-            };
-        case ActionTypes.FULL_ACCOUNT_INFO_FETCH_SUCCESS:
-            return {
-                ...state,
-                ...updateAccountInfo(state, action.payload),
-                unconfirmedBundleTails: merge({}, state.unconfirmedBundleTails, action.payload.unconfirmedBundleTails),
-                // Reset (temporarily) stored account info during account setup.
-                accountInfoDuringSetup: {
-                    name: '',
-                    meta: {},
-                    usedExistingSeed: false,
-                },
-            };
->>>>>>> c48f04ae
         case ActionTypes.SET_BASIC_ACCOUNT_INFO:
             return {
                 ...state,
