--- conflicted
+++ resolved
@@ -269,7 +269,7 @@
                 qrTag: '',
                 qrDenomination: 'i',
                 selectedQrTab: 'message',
-                CDAContent: {}
+                CDAContent: {},
             };
         case AccountsActionTypes.FULL_ACCOUNT_INFO_FETCH_REQUEST:
             return {
@@ -445,7 +445,6 @@
                 ...state,
                 animateChartOnMount: action.payload,
             };
-<<<<<<< HEAD
         case SweepsActionTypes.RECOVER_FUNDS_REQUEST:
             return {
                 ...state,
@@ -455,12 +454,11 @@
             return {
                 ...state,
                 isRecoveringFunds: false,
-=======
+            };
         case UiActionTypes.SET_CDA_CONTENT:
             return {
                 ...state,
                 CDAContent: action.payload,
->>>>>>> af496878
             };
         default:
             return state;
