const initialState = {
    ready: false,
    receiveAddress: ' ',
    password: '',
    seed: Array(82).join(' '),
    seedName: 'MAIN WALLET',
    seedIndex: 0,
    isGeneratingReceiveAddress: false,
    usedSeedToLogin: false,
    lastTxAddress: '',
    lastTxValue: 0,
    isSendingTransfer: false,
    isGettingTransfers: false,
    isSyncing: false,
    currentSetting: 'mainSettings',
<<<<<<< HEAD
=======
    copiedToClipboard: false,
>>>>>>> 5e47ba79
};

export default (state = initialState, action) => {
    switch (action.type) {
        case 'SET_SEED':
            return {
                ...state,
                seed: action.payload,
            };
        case 'SET_SEED_NAME':
            return {
                ...state,
                seedName: action.payload,
            };
        case 'SET_PASSWORD':
            return {
                ...state,
                password: action.payload,
            };
        case 'SET_RECEIVE_ADDRESS':
            return {
                ...state,
                receiveAddress: action.payload,
            };
        case 'GENERATE_NEW_ADDRESS_REQUEST':
            return {
                ...state,
                isGeneratingReceiveAddress: true,
            };
        case 'GENERATE_NEW_ADDRESS_SUCCESS':
            return {
                ...state,
                isGeneratingReceiveAddress: false,
                receiveAddress: action.payload,
            };
        case 'MANUAL_SYNC_REQUEST':
            return {
                ...state,
                isSyncing: true,
            };
        case 'MANUAL_SYNC_COMPLETE':
            return {
                ...state,
                isSyncing: false,
            };
        case 'GENERATE_NEW_ADDRESS_ERROR':
            return {
                ...state,
                isGeneratingReceiveAddress: false,
            };
        case 'SEND_TRANSFER_REQUEST':
            return {
                ...state,
                isSendingTransfer: true,
            };
        case 'SEND_TRANSFER_SUCCESS':
            return {
                ...state,
                isSendingTransfer: false,
                lastTxAddress: action.address,
                lastTxValue: action.value,
            };
        case 'SEND_TRANSFER_ERROR':
            return {
                ...state,
                isSendingTransfer: false,
            };
        case 'SET_READY':
            return {
                ...state,
                ready: action.payload,
            };
        case 'INCREMENT_SEED_INDEX':
            return {
                ...state,
                seedIndex: state.seedIndex + 1,
            };
        case 'DECREMENT_SEED_INDEX':
            return {
                ...state,
                seedIndex: state.seedIndex - 1,
            };
        case 'SET_SEED_INDEX':
            return {
                ...state,
                seedIndex: action.payload,
            };
        case 'SET_USED_SEED_TO_LOGIN':
            return {
                ...state,
                usedSeedToLogin: action.payload,
            };
        case 'CLEAR_TEMP_DATA':
            return {
                ...state,
                ready: false,
                receiveAddress: ' ',
                usedSeedToLogin: false,
                seedIndex: 0,
                isGeneratingReceiveAddress: false,
                isSendingTransfer: false,
                lastTxAddress: '',
                lastTxValue: 0,
                currentSetting: 'mainSettings',
                copiedToClipboard: false,
            };
        case 'GET_TRANSFERS_REQUEST':
            return {
                ...state,
                isGettingTransfers: true,
            };
        case 'GET_TRANSFERS_SUCCESS':
            return {
                ...state,
                isGettingTransfers: false,
            };
        case 'CLEAR_SEED':
            return {
                ...state,
                seed: action.payload,
            };
        case 'SET_SETTING':
            return {
                ...state,
                currentSetting: action.payload,
            };
        case 'SET_COPIED_TO_CLIPBOARD':
            return {
                ...state,
                copiedToClipboard: action.payload,
            };
        default:
            return state;
    }
};<|MERGE_RESOLUTION|>--- conflicted
+++ resolved
@@ -13,10 +13,7 @@
     isGettingTransfers: false,
     isSyncing: false,
     currentSetting: 'mainSettings',
-<<<<<<< HEAD
-=======
     copiedToClipboard: false,
->>>>>>> 5e47ba79
 };
 
 export default (state = initialState, action) => {
