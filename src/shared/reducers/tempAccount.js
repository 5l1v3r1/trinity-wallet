const initialState = {
    ready: false,
    receiveAddress: ' ',
    password: '',
    seed: Array(82).join(' '),
    seedName: 'MAIN WALLET',
    seedIndex: 0,
    isGeneratingReceiveAddress: false,
    usedSeedToLogin: false,
    lastTxAddress: '',
    lastTxValue: 0,
    isSendingTransfer: false,
    isGettingTransfers: false,
    isSyncing: false,
    currentSetting: 'mainSettings',
<<<<<<< HEAD
=======
    copiedToClipboard: false,
>>>>>>> 223aa60b
};

export default (state = initialState, action) => {
    switch (action.type) {
        case 'SET_SEED':
            return {
                ...state,
                seed: action.payload,
            };
        case 'SET_SEED_NAME':
            return {
                ...state,
                seedName: action.payload,
            };
        case 'SET_PASSWORD':
            return {
                ...state,
                password: action.payload,
            };
        case 'SET_RECEIVE_ADDRESS':
            return {
                ...state,
                receiveAddress: action.payload,
            };
        case 'GENERATE_NEW_ADDRESS_REQUEST':
            return {
                ...state,
                isGeneratingReceiveAddress: true,
            };
        case 'GENERATE_NEW_ADDRESS_SUCCESS':
            return {
                ...state,
                isGeneratingReceiveAddress: false,
                receiveAddress: action.payload,
            };
        case 'MANUAL_SYNC_REQUEST':
            return {
                ...state,
                isSyncing: true,
            };
        case 'MANUAL_SYNC_COMPLETE':
            return {
                ...state,
                isSyncing: false,
            };
        case 'GENERATE_NEW_ADDRESS_ERROR':
            return {
                ...state,
                isGeneratingReceiveAddress: false,
            };
        case 'SEND_TRANSFER_REQUEST':
            return {
                ...state,
                isSendingTransfer: true,
            };
        case 'SEND_TRANSFER_SUCCESS':
            return {
                ...state,
                isSendingTransfer: false,
                lastTxAddress: action.address,
                lastTxValue: action.value,
            };
        case 'SEND_TRANSFER_ERROR':
            return {
                ...state,
                isSendingTransfer: false,
            };
        case 'SET_READY':
            return {
                ...state,
                ready: action.payload,
            };
        case 'INCREMENT_SEED_INDEX':
            return {
                ...state,
                seedIndex: state.seedIndex + 1,
            };
        case 'DECREMENT_SEED_INDEX':
            return {
                ...state,
                seedIndex: state.seedIndex - 1,
            };
        case 'SET_SEED_INDEX':
            return {
                ...state,
                seedIndex: action.payload,
            };
        case 'SET_USED_SEED_TO_LOGIN':
            return {
                ...state,
                usedSeedToLogin: action.payload,
            };
        case 'CLEAR_TEMP_DATA':
            return {
                ...state,
                ready: false,
                receiveAddress: ' ',
                usedSeedToLogin: false,
                seedIndex: 0,
                isGeneratingReceiveAddress: false,
                isSendingTransfer: false,
                lastTxAddress: '',
                lastTxValue: 0,
                currentSetting: 'mainSettings',
                copiedToClipboard: false,
            };
        case 'GET_TRANSFERS_REQUEST':
            return {
                ...state,
                isGettingTransfers: true,
            };
        case 'GET_TRANSFERS_SUCCESS':
            return {
                ...state,
                isGettingTransfers: false,
            };
        case 'CLEAR_SEED':
            return {
                ...state,
                seed: action.payload,
            };
        case 'SET_SETTING':
            return {
                ...state,
                currentSetting: action.payload,
            };
        case 'SET_COPIED_TO_CLIPBOARD':
            return {
                ...state,
                copiedToClipboard: action.payload,
            };
        default:
            return state;
    }
};<|MERGE_RESOLUTION|>--- conflicted
+++ resolved
@@ -13,10 +13,7 @@
     isGettingTransfers: false,
     isSyncing: false,
     currentSetting: 'mainSettings',
-<<<<<<< HEAD
-=======
     copiedToClipboard: false,
->>>>>>> 223aa60b
 };
 
 export default (state = initialState, action) => {
