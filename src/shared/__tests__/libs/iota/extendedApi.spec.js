--- conflicted
+++ resolved
@@ -2,14 +2,8 @@
 import isEqual from 'lodash/isEqual';
 import map from 'lodash/map';
 import { expect } from 'chai';
-<<<<<<< HEAD
-import nock from 'nock';
-import { getIotaInstance, isNodeHealthy } from '../../../libs/iota/extendedApi';
-=======
-import sinon from 'sinon';
 import nock from 'nock';
 import { getIotaInstance, isNodeHealthy, allowsRemotePow } from '../../../libs/iota/extendedApi';
->>>>>>> f70afb14
 import { iota, SwitchingConfig } from '../../../libs/iota/index';
 import { newZeroValueTransactionTrytes } from '../../__samples__/trytes';
 import { EMPTY_HASH_TRYTES } from '../../../libs/iota/utils';
