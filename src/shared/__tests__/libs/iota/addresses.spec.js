import merge from 'lodash/merge';
import maxBy from 'lodash/maxBy';
import map from 'lodash/map';
import { expect } from 'chai';
import sinon from 'sinon';
import * as addressesUtils from '../../../libs/iota/addresses';
import * as extendedApis from '../../../libs/iota/extendedApi';
import accounts from '../../__samples__/accounts';
import { iota, SwitchingConfig } from '../../../libs/iota/index';

describe('libs: iota/addresses', () => {
    before(() => {
        SwitchingConfig.autoSwitch = false;
    });

    after(() => {
        SwitchingConfig.autoSwitch = true;
    });

    describe('#accumulateBalance', () => {
        describe('when argument is not an array', () => {
            it('should return 0', () => {
                const args = [null, undefined, '', {}, 0, 0.5];

                args.forEach((arg) => expect(addressesUtils.accumulateBalance(arg)).to.equal(0));
            });
        });

        describe('when argument is an array', () => {
            it('should return 0 if array is empty', () => {
                expect(addressesUtils.accumulateBalance([])).to.equal(0);
            });

            it('should only calculates on numbers inside array', () => {
                expect(addressesUtils.accumulateBalance(['foo', 'baz'])).to.equal(0);
            });

            it('should return total after summing up', () => {
                expect(addressesUtils.accumulateBalance([0, 4, 10])).to.equal(14);
            });
        });
    });

    describe('#getBalancesSync', () => {
        describe('when none of the items in first argument array is found in second argument dictionary', () => {
            it('should return an empty array', () => {
                const firstAddress = 'A'.repeat(81);
                const secondAddress = 'B'.repeat(81);

                const addresses = [firstAddress, secondAddress];

                const addressData = {
                    ['9'.repeat(81)]: { index: 100, balance: 10, spent: false },
                };

                expect(addressesUtils.getBalancesSync(addresses, addressData)).to.eql([]);
            });
        });

        describe('when any item in first argument array is found in second argument dictionary', () => {
            it('should return an array with corrensponding balance "prop" value', () => {
                const firstAddress = 'A'.repeat(81);
                const secondAddress = 'B'.repeat(81);

                const addresses = [firstAddress, secondAddress];

                const addressData = {
                    [secondAddress]: { index: 100, balance: 10, spent: false },
                };

                expect(addressesUtils.getBalancesSync(addresses, addressData)).to.eql([10]);
            });
        });
    });

    describe('#filterAddressesWithIncomingTransfers', () => {
        describe('when inputs passed as first argument is an empty array', () => {
            it('should return inputs passed as first argument', () => {
                expect(addressesUtils.filterAddressesWithIncomingTransfers([], [{}, {}])).to.eql([]);
            });
        });

        describe('when pendingValueTransfers passed as second argument is an empty array', () => {
            it('should return inputs passed as first argument', () => {
                expect(addressesUtils.filterAddressesWithIncomingTransfers([{}], [])).to.eql([{}]);
            });
        });

        describe('when inputs passed as first argument is not an empty array and pendingValueTransfers passed as second argument is not an empty array', () => {
            let pendingTransfers;

            beforeEach(() => {
                pendingTransfers = [
                    {
                        transferValue: -100,
                        incoming: false,
                        inputs: [{ address: 'A'.repeat(81), value: -100 }],
                        outputs: [
                            // Change address
                            { address: 'C'.repeat(81), value: 20 },
                            { address: 'U'.repeat(81), value: 80 },
                        ],
                        persistence: false,
                    },
                    {
                        transferValue: -50,
                        incoming: true,
                        inputs: [{ address: 'D'.repeat(81), value: -40 }],
                        outputs: [{ address: 'E'.repeat(81), value: 30 }, { address: 'Y'.repeat(81), value: 10 }],
                        persistence: false,
                    },
                ];
            });

            it('should filter inputs that have pending incoming value transfers', () => {
                const inputs = [{ address: 'E'.repeat(81) }, { address: 'F'.repeat(81) }];

                expect(addressesUtils.filterAddressesWithIncomingTransfers(inputs, pendingTransfers)).to.eql([
                    { address: 'F'.repeat(81) },
                ]);
            });

            it('should filter inputs that have pending outgoing value transfers on change addresses', () => {
                const inputs = [{ address: 'C'.repeat(81) }, { address: 'F'.repeat(81) }];

                expect(addressesUtils.filterAddressesWithIncomingTransfers(inputs, pendingTransfers)).to.eql([
                    { address: 'F'.repeat(81) },
                ]);
            });
        });
    });

    describe('#getAddressesUptoRemainder', () => {
        let addressData;
        let seedStore;

        let sandbox;

        before(() => {
            addressData = accounts.accountInfo.TEST.addresses;
            seedStore = {
                generateAddress: () => Promise.resolve('A'.repeat(81)),
            };
        });

        beforeEach(() => {
            sandbox = sinon.sandbox.create();

            sandbox.stub(iota.api, 'getNodeInfo').yields(null, {});
        });

        afterEach(() => {
            sandbox.restore();
        });

        describe('when current latest address is not blacklisted', () => {
            it('should return current latest address', () => {
                return addressesUtils
                    .getAddressesUptoRemainder()(addressData, [], seedStore, () => Promise.resolve([]), [
                        'Z'.repeat(81),
                        'I'.repeat(81),
                    ])
                    .then(({ remainderAddress }) => {
                        expect(remainderAddress).to.equal(
                            'NNLAKCEDT9FMFLBIFWKHRIQJJETOSBSFPUCBWYYXXYKSLNCCSWOQRAVOYUSX9FMLGHMKUITLFEQIPHQLW',
                        );
                    });
            });
        });

        describe('when current latest address is blacklisted', () => {
            describe('when newly generated address is not blacklisted', () => {
                it('should generate new addresses and return latest unused address as the remainder address', () => {
                    const addressGenFn = sinon.stub(seedStore, 'generateAddress');

                    // Return an empty response from findTransactions
                    // So that the very first address that is generated
                    // is added as the remainder address
                    const findTransactions = sinon.stub(iota.api, 'findTransactions').yields(null, []);
                    const wereAddressesSpentFrom = sinon.stub(iota.api, 'wereAddressesSpentFrom').yields(null, [false]);
                    const getBalances = sinon.stub(iota.api, 'getBalances').yields(null, { balances: ['0'] });

                    addressGenFn.onCall(0).resolves('U'.repeat(81));

                    return addressesUtils
                        .getAddressesUptoRemainder()(addressData, [], seedStore, [
                            'NNLAKCEDT9FMFLBIFWKHRIQJJETOSBSFPUCBWYYXXYKSLNCCSWOQRAVOYUSX9FMLGHMKUITLFEQIPHQLW',
                        ])
                        .then(({ remainderAddress }) => {
                            expect(remainderAddress).to.not.equal(
                                'NNLAKCEDT9FMFLBIFWKHRIQJJETOSBSFPUCBWYYXXYKSLNCCSWOQRAVOYUSX9FMLGHMKUITLFEQIPHQLW',
                            );
                            expect(remainderAddress).to.equal('U'.repeat(81));

                            findTransactions.restore();
                            wereAddressesSpentFrom.restore();
                            getBalances.restore();
                            addressGenFn.restore();
                        });
                });

                it('should generate new addresses and merge it in address data', () => {
                    const addressGenFn = sinon.stub(seedStore, 'generateAddress');

                    addressGenFn.onCall(0).resolves('U'.repeat(81));

                    const findTransactions = sinon.stub(iota.api, 'findTransactions').yields(null, []);
                    const wereAddressesSpentFrom = sinon.stub(iota.api, 'wereAddressesSpentFrom').yields(null, [false]);
                    const getBalances = sinon.stub(iota.api, 'getBalances').yields(null, { balances: ['0'] });

                    return addressesUtils
                        .getAddressesUptoRemainder()(addressData, [], seedStore, [
                            'NNLAKCEDT9FMFLBIFWKHRIQJJETOSBSFPUCBWYYXXYKSLNCCSWOQRAVOYUSX9FMLGHMKUITLFEQIPHQLW',
                        ])
                        .then(({ addressDataUptoRemainder }) => {
                            const expectedAddressData = merge({}, addressData, {
                                ['U'.repeat(81)]: {
                                    index: 5,
                                    checksum: 'NXELTUENX',
                                    balance: 0,
                                    spent: {
                                        local: false,
                                        remote: false,
                                    },
                                },
                            });

                            expect(addressDataUptoRemainder).to.eql(expectedAddressData);

                            findTransactions.restore();
                            wereAddressesSpentFrom.restore();
                            getBalances.restore();
                            addressGenFn.restore();
                        });
                });
            });

            describe('when newly generated address is blacklisted', () => {
                it('should recursively generate new addresses till latest unused is not part of the blacklisted addresses list', () => {
                    const addressGenFn = sinon.stub(seedStore, 'generateAddress');

                    const findTransactions = sinon.stub(iota.api, 'findTransactions');
                    const getBalances = sinon.stub(iota.api, 'getBalances');
                    const wereAddressesSpentFrom = sinon.stub(iota.api, 'wereAddressesSpentFrom');

                    addressGenFn.onCall(0).resolves('U'.repeat(81));
                    addressGenFn.onCall(1).resolves('R'.repeat(81));
                    addressGenFn.onCall(2).resolves('Y'.repeat(81));
                    addressGenFn.onCall(3).resolves('Z'.repeat(81));

                    // Return hashes for first three addresses
                    // So that getLatestAddresses returns all three addresses
                    // with address ZZZ..ZZZ as the latest unused
                    findTransactions.onCall(0).yields(null, ['9'.repeat(81)]);
                    findTransactions.onCall(1).yields(null, ['9'.repeat(81)]);
                    findTransactions.onCall(2).yields(null, ['9'.repeat(81)]);
                    findTransactions.onCall(3).yields(null, []);

                    getBalances.onCall(0).yields(null, { balances: ['0'] });
                    getBalances.onCall(1).yields(null, { balances: ['3'] });
                    getBalances.onCall(2).yields(null, { balances: ['5'] });
                    getBalances.onCall(3).yields(null, { balances: ['10'] });

                    wereAddressesSpentFrom.onCall(0).yields(null, [false]);
                    wereAddressesSpentFrom.onCall(1).yields(null, [false]);
                    wereAddressesSpentFrom.onCall(2).yields(null, [false]);
                    wereAddressesSpentFrom.onCall(3).yields(null, [false]);

                    return addressesUtils
                        .getAddressesUptoRemainder()(addressData, [], seedStore, [
                            'NNLAKCEDT9FMFLBIFWKHRIQJJETOSBSFPUCBWYYXXYKSLNCCSWOQRAVOYUSX9FMLGHMKUITLFEQIPHQLW',
                            'U'.repeat(81),
                            'R'.repeat(81),
                        ])
                        .then(({ remainderAddress, addressDataUptoRemainder }) => {
                            expect(remainderAddress).to.equal('Z'.repeat(81));

                            const expectedAddressData = merge({}, addressData, {
                                ['U'.repeat(81)]: {
                                    index: 5,
                                    checksum: 'NXELTUENX',
                                    balance: 0,
                                    spent: {
                                        local: false,
                                        remote: false,
                                    },
                                },
                                ['R'.repeat(81)]: {
                                    index: 6,
                                    checksum: 'JUHTDRHCA',
                                    balance: 3,
                                    spent: {
                                        local: false,
                                        remote: false,
                                    },
                                },
                                ['Y'.repeat(81)]: {
                                    index: 7,
                                    checksum: 'MHXTFTEBX',
                                    balance: 5,
                                    spent: {
                                        local: false,
                                        remote: false,
                                    },
                                },
                                ['Z'.repeat(81)]: {
                                    index: 8,
                                    checksum: '9JTQPKDGC',
                                    balance: 10,
                                    spent: {
                                        local: false,
                                        remote: false,
                                    },
                                },
                            });

                            expect(addressDataUptoRemainder).to.eql(expectedAddressData);

                            findTransactions.restore();
                            wereAddressesSpentFrom.restore();
                            getBalances.restore();
                            addressGenFn.restore();
                        });
                });
            });
        });
    });

    describe('#filterSpentAddresses', () => {
        let inputs;
        let sandbox;

        before(() => {
            inputs = [
                {
                    address: 'U'.repeat(81),
                },
                {
                    address: 'V'.repeat(81),
                },
                {
                    address: 'Y'.repeat(81),
                },
            ];
        });

        beforeEach(() => {
            sandbox = sinon.sandbox.create();

            sandbox.stub(iota.api, 'wereAddressesSpentFrom').yields(null, [false, false, true]);
        });

        afterEach(() => {
            sandbox.restore();
        });

        describe('when all input addresses are marked spent locally', () => {
            it('should return an empty array', () => {
                const addressData = {
                    ['U'.repeat(81)]: { spent: { local: true } },
                    ['V'.repeat(81)]: { spent: { local: true } },
                    ['Y'.repeat(81)]: { spent: { local: true } },
                };

                return addressesUtils
                    .filterSpentAddresses()(inputs, addressData, [])
                    .then((unspentInputs) => {
                        expect(unspentInputs).to.eql([]);
                    });
            });
        });

        describe('when none of the inputs are marked spent locally', () => {
            it('should filter spent addresses relying on wereAddressesSpentFrom network call', () => {
                const addressData = {
                    ['U'.repeat(81)]: { spent: { local: false } },
                    ['V'.repeat(81)]: { spent: { local: false } },
                    ['Y'.repeat(81)]: { spent: { local: false } },
                };

                return addressesUtils
                    .filterSpentAddresses()(inputs, addressData, [])
                    .then((unspentInputs) => {
                        expect(unspentInputs).to.eql([
                            {
                                address: 'U'.repeat(81),
                            },
                            {
                                address: 'V'.repeat(81),
                            },
                        ]);
                    });
            });
        });
    });

    describe('#attachAndFormatAddress', () => {
        let address;
        let addressIndex;
<<<<<<< HEAD
        let seedStore;
=======
        let addressData;
        let seed;
>>>>>>> 26bf9141

        let sandbox;

        before(() => {
            address = 'U'.repeat(81);
            seedStore = {
                generateAddress: () => Promise.resolve('A'.repeat(81)),
            };
            addressIndex = 11;
            addressData = { ['A'.repeat(81)]: { index: 0, balance: 0, spent: { local: false, remote: false } } };
        });

        beforeEach(() => {
            sandbox = sinon.sandbox.create();

            sandbox.stub(iota.api, 'wereAddressesSpentFrom').yields(null, [false]);
            sandbox.stub(extendedApis, 'sendTransferAsync').returns(() => Promise.resolve([{}, {}]));
        });

        afterEach(() => {
            sandbox.restore();
        });

        describe('when finds transaction hashes for specified address', () => {
            it('should throw with an error "Address already attached."', () => {
                const findTransactions = sinon.stub(iota.api, 'findTransactions').yields(null, ['9'.repeat(81)]);

                return addressesUtils
<<<<<<< HEAD
                    .attachAndFormatAddress()(address, addressIndex, 10, seedStore, null)
=======
                    .attachAndFormatAddress()(address, addressIndex, 10, seed, [], addressData, null)
>>>>>>> 26bf9141
                    .catch((error) => {
                        expect(error.message).to.equal('Address already attached.');

                        findTransactions.restore();
                    });
            });
        });

        describe('when does not find transaction hashes for specified address', () => {
            it('should return an object with formatted address data', () => {
                const findTransactions = sinon.stub(iota.api, 'findTransactions').yields(null, []);

                return addressesUtils
<<<<<<< HEAD
                    .attachAndFormatAddress()(address, addressIndex, 10, seedStore, null)
=======
                    .attachAndFormatAddress()(address, addressIndex, 10, seed, [], addressData, null)
>>>>>>> 26bf9141
                    .then((result) => {
                        expect(result.addressData).to.eql({
                            ['U'.repeat(81)]: {
                                balance: 10,
                                checksum: 'NXELTUENX',
                                spent: {
                                    local: false,
                                    remote: false,
                                },
                                index: 11,
                            },
                        });
                        findTransactions.restore();
                    });
            });

            it('should return an object with newly attached transaction object', () => {
                const findTransactions = sinon.stub(iota.api, 'findTransactions').yields(null, []);

                return addressesUtils
<<<<<<< HEAD
                    .attachAndFormatAddress()(address, addressIndex, 10, seedStore, null)
=======
                    .attachAndFormatAddress()(address, addressIndex, 10, seed, [], addressData, null)
>>>>>>> 26bf9141
                    .then((result) => {
                        expect(result.transfer).to.eql([{}, {}]);
                        findTransactions.restore();
                    });
            });
        });
    });

    describe('#formatAddressData', () => {
        let addresses;

        before(() => {
            addresses = ['A'.repeat(81), 'B'.repeat(81), 'C'.repeat(81)];
        });

        describe('when balances size does not equal addresses size', () => {
            describe('when size of spent statuses equal addresses size', () => {
                describe('when key indexes are not provided', () => {
                    it('should throw with an error with message "Address metadata length mismatch."', () => {
                        try {
                            addressesUtils.formatAddressData(
                                addresses,
                                [],
                                Array(3)
                                    .fill()
                                    .map(() => false),
                            );
                        } catch (e) {
                            expect(e.message).to.equal('Address metadata length mismatch.');
                        }
                    });
                });

                describe('when key indexes are provided', () => {
                    describe('when key indexes size does not equal addresses size', () => {
                        it('should throw with an error with message "Address metadata length mismatch."', () => {
                            try {
                                addressesUtils.formatAddressData(
                                    addresses,
                                    [],
                                    Array(3)
                                        .fill()
                                        .map(() => false),
                                    [],
                                );
                            } catch (e) {
                                expect(e.message).to.equal('Address metadata length mismatch.');
                            }
                        });
                    });

                    describe('when key indexes size equals addresses size', () => {
                        it('should throw with an error with message "Address metadata length mismatch."', () => {
                            try {
                                addressesUtils.formatAddressData(
                                    addresses,
                                    [],
                                    Array(3)
                                        .fill()
                                        .map(() => false),
                                    Array(3)
                                        .fill()
                                        .map((v, i) => i),
                                );
                            } catch (e) {
                                expect(e.message).to.equal('Address metadata length mismatch.');
                            }
                        });
                    });
                });
            });
        });

        describe('when address spent list size does not equal addresses size', () => {
            describe('when size of balances equal addresses size', () => {
                describe('when key indexes are not provided', () => {
                    it('should throw with an error with message "Address metadata length mismatch."', () => {
                        try {
                            addressesUtils.formatAddressData(
                                addresses,
                                Array(3)
                                    .fill()
                                    .map((v, i) => i),
                                [],
                            );
                        } catch (e) {
                            expect(e.message).to.equal('Address metadata length mismatch.');
                        }
                    });
                });

                describe('when key indexes are provided', () => {
                    describe('when key indexes size does not equal addresses size', () => {
                        it('should throw with an error with message "Address metadata length mismatch."', () => {
                            try {
                                addressesUtils.formatAddressData(
                                    addresses,
                                    Array(3)
                                        .fill()
                                        .map((v, i) => i),
                                    [],
                                    [],
                                );
                            } catch (e) {
                                expect(e.message).to.equal('Address metadata length mismatch.');
                            }
                        });
                    });

                    describe('when key indexes size equals addresses size', () => {
                        it('should throw with an error with message "Address metadata length mismatch."', () => {
                            try {
                                addressesUtils.formatAddressData(
                                    addresses,
                                    Array(3)
                                        .fill()
                                        .map((v, i) => i),
                                    [],
                                    Array(3)
                                        .fill()
                                        .map((v, i) => i),
                                );
                            } catch (e) {
                                expect(e.message).to.equal('Address metadata length mismatch.');
                            }
                        });
                    });
                });
            });
        });

        describe('when address spent list size & balances size equal addresses size ', () => {
            describe('when key indexes are not provided', () => {
                it('should return address data object with index as address list index', () => {
                    const result = addressesUtils.formatAddressData(
                        addresses,
                        Array(3)
                            .fill()
                            .map((v, i) => i),
                        Array(3)
                            .fill()
                            .map(() => false),
                    );

                    addresses.forEach((address, index) => {
                        expect(result[address].index).to.equal(index);
                    });
                });

                it('should assign correct "local" and "remote" spent status', () => {
                    const addressesSpentStatus = [
                        {
                            local: true,
                            remote: false,
                        },
                        {
                            local: false,
                            remote: false,
                        },
                        {
                            local: true,
                            remote: true,
                        },
                    ];

                    const result = addressesUtils.formatAddressData(
                        addresses,
                        Array(3)
                            .fill()
                            .map((v, i) => i),
                        addressesSpentStatus,
                    );

                    addresses.forEach((address, index) => {
                        expect(result[address].spent.local).to.equal(addressesSpentStatus[index].local);
                        expect(result[address].spent.remote).to.equal(addressesSpentStatus[index].remote);
                    });
                });

                it('should return address data object with balance as corresponding balance in balances list', () => {
                    const balances = [2, 3, 4];
                    const result = addressesUtils.formatAddressData(
                        addresses,
                        balances,
                        Array(3)
                            .fill()
                            .map((v, i) => i),
                    );

                    addresses.forEach((address, index) => {
                        expect(result[address].balance).to.equal(balances[index]);
                    });
                });

                it('should return address data object with checksum as valid address checksum', () => {
                    const balances = [2, 3, 4];
                    const result = addressesUtils.formatAddressData(
                        addresses,
                        balances,
                        Array(3)
                            .fill()
                            .map((v, i) => i),
                    );

                    addresses.forEach((address) => {
                        const checksum = result[address].checksum;
                        expect(iota.utils.isValidChecksum(`${address}${checksum}`)).to.equal(true);
                    });
                });
            });

            describe('when key indexes are provided', () => {
                it('should return address data object with index as corresponding index in keyIndexes list', () => {
                    const keyIndexes = [4, 6, 9];
                    const result = addressesUtils.formatAddressData(
                        addresses,
                        Array(3)
                            .fill()
                            .map((v, i) => i),
                        Array(3)
                            .fill()
                            .map(() => false),
                        keyIndexes,
                    );

                    addresses.forEach((address, index) => {
                        expect(result[address].index).to.not.equal(index);
                        expect(result[address].index).to.equal(keyIndexes[index]);
                    });
                });
            });
        });
    });

    describe('#syncAddresses', () => {
        let addressData;
        let seedStore;

        let sandbox;

        before(() => {
            addressData = accounts.accountInfo.TEST.addresses;
            seedStore = {
                generateAddress: (index) => Promise.resolve(accounts.accountInfo.TEST.addresses[index]),
            };
        });

        beforeEach(() => {
            sandbox = sinon.sandbox.create();

            sandbox.stub(iota.api, 'getNodeInfo').yields(null, {});
        });

        afterEach(() => {
            sandbox.restore();
        });

        describe('when there are no transaction hashes associated with the latest address', () => {
            describe('when the latest address in not spent', () => {
                it('should return existing address data', () => {
                    const findTransactions = sinon.stub(iota.api, 'findTransactions').yields(null, []);
                    const wereAddressesSpentFrom = sinon.stub(iota.api, 'wereAddressesSpentFrom').yields(null, [false]);

                    return addressesUtils
                        .syncAddresses()(seedStore, addressData, [], () => Promise.resolve('A'.repeat(81)))
                        .then((newAddressData) => {
                            expect(newAddressData).to.eql(addressData);

                            findTransactions.restore();
                            wereAddressesSpentFrom.restore();
                        });
                });
            });

            describe('when the latest address is spent', () => {
                it('should merge new address data in existing address data', () => {
                    const findTransactions = sinon.stub(iota.api, 'findTransactions');
                    const wereAddressesSpentFrom = sinon.stub(iota.api, 'wereAddressesSpentFrom');
                    const getBalances = sinon.stub(iota.api, 'getBalances');

                    // Stub for first call that will be made to check if the latest
                    // address is spent. This yields true so new addresses will be generated
                    wereAddressesSpentFrom.onCall(0).yields(null, [true]);

                    const addressGenFn = sinon.stub(seedStore, 'generateAddress');

                    const addresses = ['A'.repeat(81), 'B'.repeat(81), 'C'.repeat(81), 'D'.repeat(81)];

                    addresses.forEach((address, index) => addressGenFn.onCall(index).resolves(address));

                    const spentStatuses = [true, false, true, false];

                    // Stubs for corresponding address generation calls
                    // Generate first address (AAA...AAA) -> wereAddressesSpentFrom (true)
                    // Generate second address (BBB...BBB) -> wereAddressesSpentFrom (false)
                    // Generate third address (CCC...CCC) -> wereAddressesSpentFrom (true)
                    // Generate fourth address (DDD...DDD) -> wereAddressesSpentFrom (false)

                    // Do index + 1 because the first call to wereAddressesSpentFrom would be for the
                    // latest known address
                    spentStatuses.forEach((status, index) =>
                        wereAddressesSpentFrom.onCall(index + 1).yields(null, [status]),
                    );

                    const hashes = [null, '9'.repeat(81), '9'.repeat(81), null];

                    // Generate first address (AAA...AAA) -> findTransactions (No transaction found)
                    // Generate second address (BBB...BBB) -> findTransactions (Transaction found)
                    // Generate third address (CCC...CCC) -> findTransactions (Transaction found)
                    // Generate fourth address (DDD...DDD) -> findTransactions (Transaction not found)
                    hashes.forEach((hash, index) => findTransactions.onCall(index).yields(null, hash ? [hash] : []));

                    // Use unique balances to assert if newly generated addresses have correct balance assignment
                    const balances = ['0', '10', '20', '30'];

                    balances.forEach((balance, index) =>
                        getBalances.onCall(index).yields(null, { balances: [balance] }),
                    );

                    return addressesUtils
                        .syncAddresses()(seedStore, addressData, [])
                        .then((newAddressData) => {
                            expect(newAddressData).to.not.eql(addressData);

                            // Validate that all existing data is preserved
                            Object.keys(addressData).forEach((address) => {
                                expect(newAddressData[address]).to.eql(addressData[address]);
                            });

                            // Start index of new addresses will be
                            // the (highest index of address in existing address data + 1)
                            const startIndexForNewAddresses =
                                maxBy(map(addressData, (data) => data), 'index').index + 1;

                            // Then check if all new addresses are merged and have correct properties
                            addresses.forEach((address, index) => {
                                const thisAddressData = newAddressData[address];

                                expect(thisAddressData.balance).to.equal(parseInt(balances[index]));
                                expect(thisAddressData.spent.remote).to.equal(spentStatuses[index]);
                                expect(thisAddressData.index).to.equal(startIndexForNewAddresses + index);
                                expect(iota.utils.isValidChecksum(`${address}${thisAddressData.checksum}`)).to.equal(
                                    true,
                                );
                            });

                            findTransactions.restore();
                            wereAddressesSpentFrom.restore();
                            getBalances.restore();
                        });
                });
            });
        });
    });

    describe('#removeUnusedAddresses', () => {
        let addresses;
        let sandbox;

        before(() => {
            addresses = [
                'A'.repeat(81),
                'B'.repeat(81),
                'C'.repeat(81),
                'D'.repeat(81),
                'E'.repeat(81),
                'F'.repeat(81),
                'G'.repeat(81),
            ];
        });

        beforeEach(() => {
            sandbox = sinon.sandbox.create();

            sandbox.stub(iota.api, 'getNodeInfo').yields(null, {});
        });

        afterEach(() => {
            sandbox.restore();
        });

        describe('when the last address has associated meta data', () => {
            it('should return addresses with latest unused address', () => {
                // Return transaction hashes on this stub so that there is only iteration
                const findTransactions = sinon.stub(iota.api, 'findTransactions').yields(null, ['9'.repeat(81)]);
                const wereAddressesSpentFrom = sinon.stub(iota.api, 'wereAddressesSpentFrom').yields(null, [false]);
                const getBalances = sinon.stub(iota.api, 'getBalances').yields(null, { balances: ['0'] });

                const latestUnusedAddress = 'H'.repeat(81);
                const lastAddressIndex = 6;

                return addressesUtils
                    .removeUnusedAddresses()(lastAddressIndex, latestUnusedAddress, addresses)
                    .then((finalAddresses) => {
                        expect(finalAddresses).to.eql([...addresses, latestUnusedAddress]);

                        findTransactions.restore();
                        wereAddressesSpentFrom.restore();
                        getBalances.restore();
                    });
            });
        });

        describe('when no address has any associated meta data', () => {
            it('should return address at zeroth index as the latest unused address', () => {
                const findTransactions = sinon.stub(iota.api, 'findTransactions').yields(null, []);
                const wereAddressesSpentFrom = sinon.stub(iota.api, 'wereAddressesSpentFrom').yields(null, [false]);
                const getBalances = sinon.stub(iota.api, 'getBalances').yields(null, { balances: ['0'] });

                const latestUnusedAddress = 'H'.repeat(81);
                const lastAddressIndex = 6;

                return addressesUtils
                    .removeUnusedAddresses()(lastAddressIndex, latestUnusedAddress, addresses)
                    .then((finalAddresses) => {
                        expect(finalAddresses).to.eql([addresses[0]]);

                        findTransactions.restore();
                        wereAddressesSpentFrom.restore();
                        getBalances.restore();
                    });
            });
        });

        describe('when some addresses have associated meta data', () => {
            it('should return addresses till one unused', () => {
                const findTransactions = sinon.stub(iota.api, 'findTransactions');
                const wereAddressesSpentFrom = sinon.stub(iota.api, 'wereAddressesSpentFrom');
                const getBalances = sinon.stub(iota.api, 'getBalances');

                // Address GGG...GGG - index 6
                findTransactions.onCall(0).yields(null, []);
                wereAddressesSpentFrom.onCall(0).yields(null, [false]);
                getBalances.onCall(0).yields(null, { balances: ['0'] });

                // Address FFF...FFF - index 5
                findTransactions.onCall(1).yields(null, []);
                wereAddressesSpentFrom.onCall(1).yields(null, [false]);
                getBalances.onCall(1).yields(null, { balances: ['0'] });

                // Address EEE...EEE - index 4
                findTransactions.onCall(2).yields(null, []);
                wereAddressesSpentFrom.onCall(2).yields(null, [false]);
                getBalances.onCall(2).yields(null, { balances: ['0'] });

                // Address DDD...DDD - index 3
                // Return transaction hashes for this address
                findTransactions.onCall(3).yields(null, ['9'.repeat(81)]);
                wereAddressesSpentFrom.onCall(3).yields(null, [false]);
                getBalances.onCall(3).yields(null, { balances: ['0'] });

                const latestUnusedAddress = 'H'.repeat(81);
                const lastAddressIndex = 6;

                return addressesUtils
                    .removeUnusedAddresses()(lastAddressIndex, latestUnusedAddress, addresses)
                    .then((finalAddresses) => {
                        // Till address EEE...EEE with DDD...DDD as the used address
                        // And EEE...EEE as the latest unused address
                        expect(finalAddresses).to.eql(addresses.slice(0, 5));

                        findTransactions.restore();
                        wereAddressesSpentFrom.restore();
                        getBalances.restore();
                    });
            });
        });
    });

    describe('#getFullAddressHistory', () => {
        let firstBatchOfAddresses;
        let firstBatchOfBalances;
        let firstBatchOfSpentStatuses;
        let findTransactions;
        let getBalances;
        let wereAddressesSpentFrom;

        let addressGenFn;
        let seedStore;

        let sandbox;

        before(() => {
            seedStore = {
                generateAddress: () => Promise.resolve('A'.repeat(81)),
            };
            firstBatchOfAddresses = [
                'A'.repeat(81),
                'B'.repeat(81),
                'C'.repeat(81),
                'D'.repeat(81),
                'E'.repeat(81),
                'F'.repeat(81),
                'G'.repeat(81),
                'H'.repeat(81),
                'I'.repeat(81),
                'J'.repeat(81),
            ];
            firstBatchOfBalances = Array(10)
                .fill()
                .map((v, i) => i.toString());
            firstBatchOfSpentStatuses = Array(10)
                .fill()
                .map((v, i) => i % 2 === 0);
        });

        beforeEach(() => {
            sandbox = sinon.sandbox.create();

            sandbox.stub(iota.api, 'getNodeInfo').yields(null, {});
            addressGenFn = sandbox.stub(seedStore, 'generateAddress');

            // First batch
            addressGenFn.onCall(0).resolves(firstBatchOfAddresses);

            // Second batch
            addressGenFn
                .onCall(1)
                .resolves(firstBatchOfAddresses.map((address) => address.substring(0, address.length - 1).concat('9')));

            findTransactions = sandbox.stub(iota.api, 'findTransactions');

            // Return hashes on the very first call i.e. call made for findTransactions with first batch of addresses
            findTransactions.onCall(0).yields(null, ['9'.repeat(81)]);

            // Return no hashes for the second call i.e. call made for findTransactions with second batch of addresses
            findTransactions.onCall(1).yields(null, []);

            // Return hashes for the third call i.e. call made for findTransactions with last address of first batch
            findTransactions.onCall(2).yields(null, ['U'.repeat(81)]);

            getBalances = sandbox.stub(iota.api, 'getBalances');

            // Return balances for the very first call i.e. getBalances with first batch of addresses
            getBalances.onCall(0).yields(null, { balances: firstBatchOfBalances });

            // Return 0 balances for the second call i.e. getBalances with second batch of addresses
            getBalances.onCall(1).yields(null, {
                balances: Array(10)
                    .fill()
                    .map(() => '0'),
            });

            // Return balances for the third call i.e. call made for getBalances with last address of first batch
            getBalances.onCall(2).yields(null, { balances: ['0'] });

            wereAddressesSpentFrom = sandbox.stub(iota.api, 'wereAddressesSpentFrom');

            // Return spent statuses for the very first call i.e. wereAddressesSpentFrom with first batch of addresses
            wereAddressesSpentFrom.onCall(0).yields(null, firstBatchOfSpentStatuses);

            // Return spent statuses for the second call i.e. wereAddressesSpentFrom with second batch of addresses
            wereAddressesSpentFrom.onCall(1).yields(
                null,
                Array(10)
                    .fill()
                    .map(() => false),
            );

            // Return spent statuses for the third call
            // i.e. call made for wereAddressesSpentFrom with last address of first batch
            wereAddressesSpentFrom.onCall(2).yields(null, [false]);
        });

        afterEach(() => {
            sandbox.restore();
        });

        it('should return addresses till one unused', () => {
            return addressesUtils
                .getFullAddressHistory()(seedStore)
                .then((history) => {
                    expect(history.addresses).to.eql([...firstBatchOfAddresses, `${'A'.repeat(80)}9`]);
                });
        });

        it('should return transaction hashes associated with addresses', () => {
            return addressesUtils
                .getFullAddressHistory()(seedStore)
                .then((history) => {
                    expect(history.hashes).to.eql(['9'.repeat(81)]);
                });
        });

        it('should return balances associated with addresses', () => {
            return addressesUtils
                .getFullAddressHistory()(seedStore)
                .then((history) => {
                    expect(history.balances).to.eql([...firstBatchOfBalances.map((balance) => parseInt(balance)), 0]);
                });
        });

        it('should return (local & remote) spent statuses for addresses', () => {
            return addressesUtils
                .getFullAddressHistory()(seedStore)
                .then((history) => {
                    expect(history.wereSpent).to.eql([
                        ...map(firstBatchOfSpentStatuses, (status, idx) => ({
                            local: false,
                            remote: firstBatchOfSpentStatuses[idx],
                        })),
                        { local: false, remote: false },
                    ]);
                });
        });
    });

    describe('#categoriseAddressesBySpentStatus', () => {
        let addresses;
        let sandbox;

        before(() => {
            addresses = ['A'.repeat(81), 'B'.repeat(81), 'C'.repeat(81), 'D'.repeat(81)];
        });

        beforeEach(() => {
            sandbox = sinon.sandbox.create();

            sandbox.stub(iota.api, 'wereAddressesSpentFrom').yields(null, [false, true, false, true]);
        });

        afterEach(() => {
            sandbox.restore();
        });

        it('should categorise spent addresses', () => {
            return addressesUtils
                .categoriseAddressesBySpentStatus()(addresses)
                .then((result) => {
                    expect(result.spent).to.eql(['B'.repeat(81), 'D'.repeat(81)]);
                });
        });

        it('should categorise unspent addresses', () => {
            return addressesUtils
                .categoriseAddressesBySpentStatus()(addresses)
                .then((result) => {
                    expect(result.unspent).to.eql(['A'.repeat(81), 'C'.repeat(81)]);
                });
        });
    });

    describe('#isAddressUsedSync', () => {
        let usedAddress;
        let unusedAddress;
        let addressData;
        let normalisedTransactions;

        before(() => {
            // Spent address from mock account
            usedAddress = 'HLPCTS9PI9RE9ROYCNENZPETIDVZJ9TOVMEGVAKCZTNWTVWUCFTPPPMSFBCTFTFFAEWPZNN9SJDPAHQZC';
            // Unspent address from mock account
            unusedAddress = 'NNLAKCEDT9FMFLBIFWKHRIQJJETOSBSFPUCBWYYXXYKSLNCCSWOQRAVOYUSX9FMLGHMKUITLFEQIPHQLW';
            const { TEST: { addresses, transfers } } = accounts.accountInfo;
            addressData = addresses;
            normalisedTransactions = transfers;
        });

        describe('when address has no associated transactions', () => {
            describe('when address is marked spent locally', () => {
                it('should return true', () => {
                    const isUsed = addressesUtils.isAddressUsedSync(usedAddress, addressData, []);

                    expect(isUsed).to.equal(true);
                });
            });

            describe('when address is marked unspent locally', () => {
                it('should return false', () => {
                    const isUsed = addressesUtils.isAddressUsedSync(unusedAddress, addressData, []);

                    expect(isUsed).to.equal(false);
                });
            });
        });

        describe('when address has associated transactions', () => {
            describe('when address is marked spent locally', () => {
                it('should return true', () => {
                    const isUsed = addressesUtils.isAddressUsedSync(usedAddress, addressData, normalisedTransactions);

                    expect(isUsed).to.equal(true);
                });
            });

            describe('when address is marked unspent locally', () => {
                it('should return true', () => {
                    const isUsed = addressesUtils.isAddressUsedSync(unusedAddress, addressData, normalisedTransactions);

                    expect(isUsed).to.equal(true);
                });
            });
        });
    });

    describe('#filterSpentAddressesSync', () => {
        it('should filter addresses marked spent locally', () => {
            const addresses = ['A'.repeat(81), 'B'.repeat(81)];

            const addressData = {
                ['A'.repeat(81)]: { spent: { local: true, remote: true } },
                ['B'.repeat(81)]: { spent: { local: false, remote: false } },
                ['C'.repeat(81)]: { spent: { local: true, remote: false } },
            };

            const result = addressesUtils.filterSpentAddressesSync(addresses, addressData);
            expect(result).to.eql(['B'.repeat(81)]);
        });
    });

    describe('#getLatestAddress', () => {
        it('should return address with highest index', () => {
            const addressData = {
                ['A'.repeat(81)]: { index: 20 },
                ['B'.repeat(81)]: { index: 5 },
                ['C'.repeat(81)]: { index: -30 },
                ['D'.repeat(81)]: { index: 99 },
                ['E'.repeat(81)]: { index: 1 },
            };

            const result = addressesUtils.getLatestAddress(addressData);
            expect(result).to.equal('D'.repeat(81));
        });
    });

    describe('#getLatestAddressData', () => {
        it('should return address data with highest index', () => {
            const addressData = {
                ['A'.repeat(81)]: { index: 20 },
                ['B'.repeat(81)]: { index: 5 },
                ['C'.repeat(81)]: { index: -30 },
                ['D'.repeat(81)]: { index: 99 },
                ['E'.repeat(81)]: { index: 1 },
            };

            const result = addressesUtils.getLatestAddressData(addressData);
            expect(result).to.eql({ index: 99 });
        });
    });

    describe('#findSpendStatusesFromTransactionObjects', () => {
        it('should return spend status true for addresses used as inputs', () => {
            const addresses = ['A'.repeat(81), 'B'.repeat(81), 'C'.repeat(81)];
            const transactionObjects = [
                {
                    address: 'A'.repeat(81),
                    value: -1,
                },
                {
                    address: 'B'.repeat(81),
                    value: 0,
                },
                {
                    address: 'B'.repeat(81),
                    value: -1,
                },
                {
                    address: 'C'.repeat(81),
                    value: 0,
                },
            ];

            const result = addressesUtils.findSpendStatusesFromTransactionObjects(addresses, transactionObjects);
            expect(result).to.eql([true, true, false]);
        });
    });

    describe('#findSpendStatusesFromNormalisedTransactions', () => {
        it('should return spend status true for addresses used as inputs', () => {
            const addresses = ['A'.repeat(81), 'B'.repeat(81), 'C'.repeat(81)];

            const normalisedTransactions = [
                {
                    inputs: [{ address: 'A'.repeat(81), value: -1 }],
                    outputs: [{ address: 'Z'.repeat(81), value: 1 }],
                },
                {
                    inputs: [],
                    outputs: [{ address: 'Z'.repeat(81), value: 0 }],
                },
            ];

            const result = addressesUtils.findSpendStatusesFromNormalisedTransactions(
                addresses,
                normalisedTransactions,
            );
            expect(result).to.eql([true, false, false]);
        });
    });
});<|MERGE_RESOLUTION|>--- conflicted
+++ resolved
@@ -397,12 +397,8 @@
     describe('#attachAndFormatAddress', () => {
         let address;
         let addressIndex;
-<<<<<<< HEAD
+        let addressData;
         let seedStore;
-=======
-        let addressData;
-        let seed;
->>>>>>> 26bf9141
 
         let sandbox;
 
@@ -431,11 +427,7 @@
                 const findTransactions = sinon.stub(iota.api, 'findTransactions').yields(null, ['9'.repeat(81)]);
 
                 return addressesUtils
-<<<<<<< HEAD
-                    .attachAndFormatAddress()(address, addressIndex, 10, seedStore, null)
-=======
-                    .attachAndFormatAddress()(address, addressIndex, 10, seed, [], addressData, null)
->>>>>>> 26bf9141
+                    .attachAndFormatAddress()(address, addressIndex, 10, seedStore, [], addressData, null)
                     .catch((error) => {
                         expect(error.message).to.equal('Address already attached.');
 
@@ -449,11 +441,7 @@
                 const findTransactions = sinon.stub(iota.api, 'findTransactions').yields(null, []);
 
                 return addressesUtils
-<<<<<<< HEAD
-                    .attachAndFormatAddress()(address, addressIndex, 10, seedStore, null)
-=======
-                    .attachAndFormatAddress()(address, addressIndex, 10, seed, [], addressData, null)
->>>>>>> 26bf9141
+                    .attachAndFormatAddress()(address, addressIndex, 10, seedStore, [], addressData, null)
                     .then((result) => {
                         expect(result.addressData).to.eql({
                             ['U'.repeat(81)]: {
@@ -474,11 +462,7 @@
                 const findTransactions = sinon.stub(iota.api, 'findTransactions').yields(null, []);
 
                 return addressesUtils
-<<<<<<< HEAD
-                    .attachAndFormatAddress()(address, addressIndex, 10, seedStore, null)
-=======
-                    .attachAndFormatAddress()(address, addressIndex, 10, seed, [], addressData, null)
->>>>>>> 26bf9141
+                    .attachAndFormatAddress()(address, addressIndex, 10, seedStore, [], addressData, null)
                     .then((result) => {
                         expect(result.transfer).to.eql([{}, {}]);
                         findTransactions.restore();
