--- conflicted
+++ resolved
@@ -32,22 +32,9 @@
                 },
             };
 
-<<<<<<< HEAD
             const action = {
                 type: ActionTypes.SET_ACCOUNT_INFO_DURING_SETUP,
                 payload: {
-=======
-            const action = actions.setAccountInfoDuringSetup({
-                name: 'bar',
-                meta: { foo: '' },
-                completed: true,
-                usedExistingSeed: true,
-            });
-
-            const newState = reducer(initialState, action);
-            const expectedState = {
-                accountInfoDuringSetup: {
->>>>>>> e2c65933
                     name: 'bar',
                     meta: { foo: '' },
                     completed: true,
@@ -60,6 +47,7 @@
                 accountInfoDuringSetup: {
                     name: 'bar',
                     meta: { foo: '' },
+                    completed: true,
                     usedExistingSeed: true,
                 },
             };
