import map from 'lodash/map';
import nock from 'nock';
import configureMockStore from 'redux-mock-store';
import thunk from 'redux-thunk';
import { expect } from 'chai';
import sinon from 'sinon';
import * as actions from '../../actions/transfers';
import * as addressesUtils from '../../libs/iota/addresses';
import * as transferUtils from '../../libs/iota/transfers';
import * as accountsUtils from '../../libs/iota/accounts';
import * as inputUtils from '../../libs/iota/inputs';
import { quorum, SwitchingConfig } from '../../libs/iota';
import { realm, config as realmConfig, Account, Wallet, getRealm } from '../../storage';
import accounts from '../__samples__/accounts';
import { addressData, latestAddressObject } from '../__samples__/addresses';
import { newZeroValueTransactionTrytes, newValueTransactionTrytes } from '../__samples__/trytes';
import transactions, { newZeroValueTransaction, newValueTransaction } from '../__samples__/transactions';
import { IRI_API_VERSION } from '../../config';

const Realm = getRealm();

const middlewares = [thunk];
const mockStore = configureMockStore(middlewares);

describe('actions: transfers', () => {
    before(() => {
        SwitchingConfig.autoSwitch = false;
    });

    after(() => {
        SwitchingConfig.autoSwitch = true;
    });

    describe('#promoteTransaction', () => {
        let seedStore;

        before(() => {
<<<<<<< HEAD
            Realm.deleteFile(realmConfig);
            powFn = () => Promise.resolve('9'.repeat(27));
=======
            seedStore = {
                performPow: () =>
                    Promise.resolve({
                        trytes: trytes.zeroValue.slice().reverse(),
                        transactionObjects: map(trytes.zeroValue, iota.utils.transactionObject).reverse(),
                    }),
                getDigest: () => Promise.resolve('9'.repeat(81)),
            };
>>>>>>> b1ee00e0
        });

        beforeEach(() => {
            Account.create({ name: 'TEST', index: 0 });
            Wallet.createIfNotExists();
        });

        afterEach(() => {
            realm.write(() => {
                realm.delete(Account.data);
                realm.delete(Wallet.data);
            });
        });

        after(() => {
            Realm.deleteFile(realmConfig);
        });

        describe('when called', () => {
            let sandbox;

            beforeEach(() => {
                sandbox = sinon.sandbox.create();

                sandbox.stub(accountsUtils, 'syncAccount').returns(() => Promise.reject(new Error()));
            });

            afterEach(() => {
                sandbox.restore();
            });

            it('should create an action of type IOTA/TRANSFERS/PROMOTE_TRANSACTION_REQUEST', () => {
                const store = mockStore({ accounts, settings: { remotePoW: false } });

                return store
<<<<<<< HEAD
                    .dispatch(actions.promoteTransaction('9'.repeat(81), 'TEST', powFn))
                    .then(() =>
                        expect(store.getActions().map((action) => action.type)).to.include(
                            'IOTA/TRANSFERS/PROMOTE_TRANSACTION_REQUEST',
=======
                    .dispatch(
                        actions.promoteTransaction(
                            'ABHSKIARZVHZ9GKX9DJDSB9YPFKPPHBOOHSKTENCWQHLRGXTFWEDKLREGF9WIFBYNUEXUTJUL9GYLAXRD',
                            'TEST',
                            seedStore,
>>>>>>> b1ee00e0
                        ),
                    );
            });

            it('should sync account', () => {
                const store = mockStore({ accounts, settings: { remotePoW: false } });

                return store
                    .dispatch(actions.promoteTransaction('9'.repeat(81), 'TEST', powFn))
                    .then(() => expect(accountsUtils.syncAccount.calledOnce).to.equal(true));
            });

            describe('when remotePoW in settings is false', () => {
                it('should create an action of type IOTA/ALERTS/SHOW with message "Your device may become unresponsive for a while."', () => {
                    const store = mockStore({ accounts, settings: { remotePoW: false } });

                    return store.dispatch(actions.promoteTransaction('9'.repeat(81), 'TEST', powFn)).then(() => {
                        const expectedAction = {
                            category: 'info',
                            closeInterval: 5500,
                            message: 'Your device may become unresponsive for a while.',
                            title: 'Promoting transaction',
                            type: 'IOTA/ALERTS/SHOW',
                        };

                        const actualAction = store
                            .getActions()
                            .find(
                                (action) =>
                                    action.type === 'IOTA/ALERTS/SHOW' &&
                                    action.message === 'Your device may become unresponsive for a while.',
                            );

                        expect(actualAction).to.eql(expectedAction);
                    });
                });
            });

            describe('when remotePoW in settings is true', () => {
                it('should not create an action of type IOTA/ALERTS/SHOW with message "Your device may become unresponsive for a while."', () => {
                    const store = mockStore({ accounts, settings: { remotePoW: true } });

                    return store.dispatch(actions.promoteTransaction('9'.repeat(81), 'TEST', powFn)).then(() => {
                        const expectedAction = {
                            category: 'info',
                            closeInterval: 5500,
                            message: 'Your device may become unresponsive for a while.',
                            title: 'Promoting transaction',
                            type: 'IOTA/ALERTS/SHOW',
                        };

                        const actualAction = store
                            .getActions()
                            .find(
                                (action) =>
                                    action.type === 'IOTA/ALERTS/SHOW' &&
                                    action.message === 'Your device may become unresponsive for a while.',
                            );

                        expect(actualAction).to.not.eql(expectedAction);
                        expect(actualAction).to.equal(undefined);
                    });
                });
            });
        });

        describe('when successfully syncs account', () => {
            it('should dispatch an action of type "IOTA/ACCOUNTS/SYNC_ACCOUNT_BEFORE_MANUAL_PROMOTION" with updated account state', () => {
                const store = mockStore({ accounts, settings: { remotePoW: false } });
                const syncAccount = sinon.stub(accountsUtils, 'syncAccount').returns(
                    // Updated account state
                    () => Promise.resolve({ addressData, transactions }),
                );

                return store.dispatch(actions.promoteTransaction('9'.repeat(81), 'TEST', powFn)).then(() => {
                    const expectedAction = {
                        type: 'IOTA/ACCOUNTS/SYNC_ACCOUNT_BEFORE_MANUAL_PROMOTION',
                        payload: {
                            transactions,
                            addressData,
                        },
                    };

                    const actualAction = store
                        .getActions()
                        .find((action) => action.type === 'IOTA/ACCOUNTS/SYNC_ACCOUNT_BEFORE_MANUAL_PROMOTION');
                    expect(actualAction).to.eql(expectedAction);

                    // Restore stub
                    syncAccount.restore();
                });
            });
        });

        describe('when account syncing fails', () => {
            it('should dispatch an action of type "IOTA/ACCOUNTS/SYNC_ACCOUNT_BEFORE_MANUAL_PROMOTION" with updated account state', () => {
                const store = mockStore({ accounts, settings: { remotePoW: false } });
                const syncAccount = sinon.stub(accountsUtils, 'syncAccount').returns(
                    // Reject account syncing
                    () => Promise.reject(new Error()),
                );

                return store.dispatch(actions.promoteTransaction('9'.repeat(81), 'TEST', powFn)).then(() => {
                    const expectedAction = {
                        type: 'IOTA/ACCOUNTS/SYNC_ACCOUNT_BEFORE_MANUAL_PROMOTION',
                        payload: {
                            transactions,
                            addressData,
                        },
                    };

<<<<<<< HEAD
                    const actualAction = store
                        .getActions()
                        .find((action) => action.type === 'IOTA/ACCOUNTS/SYNC_ACCOUNT_BEFORE_MANUAL_PROMOTION');

                    expect(actualAction).to.not.eql(expectedAction);
                    expect(actualAction).to.equal(undefined);

                    // Restore stub
                    syncAccount.restore();
                });
=======
                return store
                    .dispatch(
                        actions.promoteTransaction(
                            'ABHSKIARZVHZ9GKX9DJDSB9YPFKPPHBOOHSKTENCWQHLRGXTFWEDKLREGF9WIFBYNUEXUTJUL9GYLAXRD',
                            'TEST',
                            seedStore,
                        ),
                    )
                    .then(() => {
                        expect(store.getActions().map((action) => action.type)).to.eql(expectedActions);
                    });
>>>>>>> b1ee00e0
            });
        });

        describe('when transaction is already confirmed', () => {
            it('should create an action of type "IOTA/ALERTS/SHOW" with message "The transaction you are trying to promote is already confirmed."', () => {
                const store = mockStore({ accounts, settings: { remotePoW: false } });
                const syncAccount = sinon.stub(accountsUtils, 'syncAccount').returns(
                    // Updated account state
                    () => Promise.resolve({ addressData, transactions }),
                );

<<<<<<< HEAD
                // Bundle hash of a confirmed value transaction. See __samples__/transactions
                const bundleHash = 'AGLVISDEBEYCZVIQFVHSSZISEZDCPKQJNQIHLQASIGHJWEJPWLHQUTPDQZUEZQIBHEDY9SRIBGJJEQQLZ';

                return store.dispatch(actions.promoteTransaction(bundleHash, 'TEST', powFn)).then(() => {
                    const expectedAction = {
                        category: 'success',
                        type: 'IOTA/ALERTS/SHOW',
                        title: 'Transaction already confirmed',
                        message: 'The transaction you are trying to promote is already confirmed.',
                        closeInterval: 5500,
                    };

                    const actualAction = store
                        .getActions()
                        .find(
                            (action) =>
                                action.type === 'IOTA/ALERTS/SHOW' &&
                                action.message === 'The transaction you are trying to promote is already confirmed.',
=======
                return store
                    .dispatch(
                        actions.promoteTransaction(
                            'ABHSKIARZVHZ9GKX9DJDSB9YPFKPPHBOOHSKTENCWQHLRGXTFWEDKLREGF9WIFBYNUEXUTJUL9GYLAXRD',
                            'TEST',
                            seedStore,
                        ),
                    )
                    .then(() => {
                        expect(store.getActions().map((action) => action.type)).to.not.include(
                            'IOTA/ACCOUNTS/UPDATE_ACCOUNT_AFTER_REATTACHMENT',
>>>>>>> b1ee00e0
                        );
                    expect(actualAction).to.eql(expectedAction);

                    // Restore stub
                    syncAccount.restore();
                });
            });
        });

        describe('when bundle is not funded', () => {
            let sandbox;

            beforeEach(() => {
                sandbox = sinon.sandbox.create();

                sandbox.stub(transferUtils, 'isFundedBundle').returns(() => Promise.resolve(false));
                sandbox
                    .stub(accountsUtils, 'syncAccount')
                    .returns(() => Promise.resolve({ addressData, transactions }));
            });

            afterEach(() => {
                sandbox.restore();
            });

            it('should create an action of type IOTA/ALERTS/SHOW with message "The bundle you are trying to promote is no longer valid"', () => {
                const store = mockStore({ accounts, settings: { remotePoW: false } });

<<<<<<< HEAD
                // Bundle hash for unconfirmed value transactions. See __samples__/transactions.
                const bundleHash = 'VGPSTOJHLLXGCOIQJPFIGGPYLISUNBBHDLQUINNKNRKEDQZLBTKCT9KJELDEXSQNPSQDSPHWQICTJFLCB';

                return store.dispatch(actions.promoteTransaction(bundleHash, 'TEST', powFn)).then(() => {
                    const expectedAction = {
                        category: 'error',
                        title: 'Could not promote transaction',
                        message: 'The bundle you are trying to promote is no longer valid',
                        closeInterval: 5500,
                        type: 'IOTA/ALERTS/SHOW',
                    };

                    const actualAction = store
                        .getActions()
                        .find(
                            (action) =>
                                action.type === 'IOTA/ALERTS/SHOW' &&
                                action.message === 'The bundle you are trying to promote is no longer valid',
=======
                return store
                    .dispatch(
                        actions.promoteTransaction(
                            'ABHSKIARZVHZ9GKX9DJDSB9YPFKPPHBOOHSKTENCWQHLRGXTFWEDKLREGF9WIFBYNUEXUTJUL9GYLAXRD',
                            'TEST',
                            seedStore,
                        ),
                    )
                    .then(() => {
                        expect(syncAccountAfterReattachment.called).to.equal(true);
                        syncAccountAfterReattachment.restore();
                    });
            });

            it('should create an action of type IOTA/ACCOUNTS/UPDATE_ACCOUNT_AFTER_REATTACHMENT', () => {
                const store = mockStore({ accounts, settings: { remotePoW: false } });

                return store
                    .dispatch(
                        actions.promoteTransaction(
                            'ABHSKIARZVHZ9GKX9DJDSB9YPFKPPHBOOHSKTENCWQHLRGXTFWEDKLREGF9WIFBYNUEXUTJUL9GYLAXRD',
                            'TEST',
                            seedStore,
                        ),
                    )
                    .then(() => {
                        expect(store.getActions().map((action) => action.type)).to.include(
                            'IOTA/ACCOUNTS/UPDATE_ACCOUNT_AFTER_REATTACHMENT',
>>>>>>> b1ee00e0
                        );

                    expect(expectedAction).to.eql(actualAction);
                });
            });
        });

        // TODO: Add coverage when successfully promotes.
    });

    describe('#makeTransaction', () => {
        let seedStore;

        before(() => {
<<<<<<< HEAD
            Realm.deleteFile(realmConfig);
            powFn = () => Promise.resolve('9'.repeat(27));
            seedStore = {
                generateAddress: () => Promise.resolve('A'.repeat(81)),
                prepareTransfers: (transfer) => {
                    return Promise.resolve(
                        transfer.value === 0 ? newZeroValueTransactionTrytes : newValueTransactionTrytes,
                    );
                },
=======
            seedStore = {
                generateAddress: () => Promise.resolve('A'.repeat(81)),
                prepareTransfers: () => Promise.resolve(trytes.zeroValue),
                performPow: (trytes) =>
                    Promise.resolve({
                        trytes,
                        transactionObjects: map(trytes, iota.utils.transactionObject),
                    }),
                getDigest: () => Promise.resolve('9'.repeat(81)),
>>>>>>> b1ee00e0
            };
        });

        beforeEach(() => {
            Account.create({ name: 'TEST', index: 0 });
            Wallet.createIfNotExists();

            nock('http://localhost:14265', {
                reqheaders: {
                    'Content-Type': 'application/json',
                    'X-IOTA-API-Version': IRI_API_VERSION,
                },
            })
                .filteringRequestBody(() => '*')
                .persist()
                .post('/', '*')
                .reply(200, (_, body) => {
                    if (body.command === 'getTransactionsToApprove') {
                        return {
                            branchTransaction:
                                'MFZXHOXKGVVBDGSVXIGEFBFDXICQDK9UQFVSQCAJMZICRXDGBRZMHHJUGTDPWTEHWSREZFDCRRYD99999',
                            trunkTransaction:
                                'OAAMETLECXOVQNTTAKCNWPZSQALUYEGTO9QGEQL9ST9RFJ9JPNBHTOABJQTCIHKMNUMHEKZJSFYT99999',
                        };
                    }

                    return {};
                });
        });

        afterEach(() => {
            realm.write(() => {
                realm.delete(Account.data);
                realm.delete(Wallet.data);
            });

            nock.cleanAll();
        });

        after(() => {
            Realm.deleteFile(realmConfig);
        });

        describe('zero value transactions', () => {
            it('should call prepareTransfers method on seedStore', () => {
                const store = mockStore({ accounts });
                sinon.spy(seedStore, 'prepareTransfers');
                sinon
                    .stub(accountsUtils, 'syncAccountAfterSpending')
                    .returns(() => Promise.resolve([...transactions, ...newZeroValueTransaction]));

                return store
<<<<<<< HEAD
                    .dispatch(actions.makeTransaction(seedStore, 'U'.repeat(81), 0, 'foo', 'TEST', powFn))
=======
                    .dispatch(
                        actions.makeTransaction(
                            seedStore,
                            'UUUUUUUUUUUUUUUUUUUUUUUUUUUUUUUUUUUUUUUUUUUUUUUUUUUUUUUUUUUUUUUUUUUUUUUUUUUUUUUUUNXELTUENX',
                            0,
                            'TEST MESSAGE',
                            'TEST',
                        ),
                    )
>>>>>>> b1ee00e0
                    .then(() => {
                        expect(seedStore.prepareTransfers.calledOnce).to.equal(true);
                        seedStore.prepareTransfers.restore();
                        accountsUtils.syncAccountAfterSpending.restore();
                    });
            });

            it('should create an action of type IOTA/ACCOUNTS/UPDATE_ACCOUNT_INFO_AFTER_SPENDING with updated account state', () => {
                const store = mockStore({ accounts });
                const updatedTransactions = [
                    ...transactions,
                    ...map(newZeroValueTransaction, (transaction) => ({
                        ...transaction,
                        persistence: false,
                        broadcasted: true,
                    })),
                ];

                sinon.stub(accountsUtils, 'syncAccountAfterSpending').returns(() =>
                    Promise.resolve({
                        transactions: updatedTransactions,
                        addressData,
                    }),
                );

                const wereAddressesSpentFrom = sinon.stub(quorum, 'wereAddressesSpentFrom').resolves([]);

                return store
<<<<<<< HEAD
                    .dispatch(actions.makeTransaction(seedStore, 'U'.repeat(81), 0, 'foo', 'TEST', powFn))
=======
                    .dispatch(
                        actions.makeTransaction(
                            seedStore,
                            'UUUUUUUUUUUUUUUUUUUUUUUUUUUUUUUUUUUUUUUUUUUUUUUUUUUUUUUUUUUUUUUUUUUUUUUUUUUUUUUUUNXELTUENX',
                            0,
                            'TEST MESSAGE',
                            'TEST',
                        ),
                    )
>>>>>>> b1ee00e0
                    .then(() => {
                        const expectedAction = {
                            type: 'IOTA/ACCOUNTS/UPDATE_ACCOUNT_INFO_AFTER_SPENDING',
                            payload: {
                                accountName: 'TEST',
                                transactions: updatedTransactions,
                                addressData,
                            },
                        };

                        const actualAction = store
                            .getActions()
                            .find((action) => action.type === 'IOTA/ACCOUNTS/UPDATE_ACCOUNT_INFO_AFTER_SPENDING');

                        expect(expectedAction).to.eql(actualAction);
                        accountsUtils.syncAccountAfterSpending.restore();
                        wereAddressesSpentFrom.restore();
                    });
            });
        });

        describe('value transactions', () => {
            describe('when receive address is used', () => {
                it('should create an action of type IOTA/ALERTS/SHOW with message "You cannot send to an address that has already been spent from."', () => {
                    const store = mockStore({ accounts });
                    const wereAddressesSpentFrom = sinon.stub(quorum, 'wereAddressesSpentFrom').resolves([true]);

                    return store
                        .dispatch(actions.makeTransaction(seedStore, 'A'.repeat(81), 10, 'foo', 'TEST', powFn))
                        .then(() => {
                            const expectedAction = {
                                category: 'error',
                                closeInterval: 5500,
                                message: 'You cannot send to an address that has already been spent from.',
                                title: 'Sending to spent address',
                                type: 'IOTA/ALERTS/SHOW',
                            };

                            const actualAction = store
                                .getActions()
                                .find(
                                    (action) =>
                                        action.type === 'IOTA/ALERTS/SHOW' &&
                                        action.message ===
                                            'You cannot send to an address that has already been spent from.',
                                );

                            expect(expectedAction).to.eql(actualAction);
                            wereAddressesSpentFrom.restore();
                        });
                });
            });

            describe('when receive address is one of the input addresses', () => {
                it('should create an action of type IOTA/ALERTS/SHOW with message "You cannot send to an address that is being used as an input in the transaction."', () => {
                    const store = mockStore({ accounts });

                    // Stub syncAccount implementation and return mocked transactions and address data
                    const syncAccount = sinon.stub(accountsUtils, 'syncAccount').returns(() =>
                        Promise.resolve({
                            transactions,
                            addressData,
                        }),
                    );

                    const wereAddressesSpentFrom = sinon.stub(quorum, 'wereAddressesSpentFrom').resolves([false]);

                    // Stub getInputs implementation and return receive address (UUU...UUU)
                    // as one of the input addresses
                    const getInputs = sinon.stub(inputUtils, 'getInputs').returns(() =>
                        Promise.resolve({
                            inputs: [
                                {
                                    // Receive address
                                    address: 'A'.repeat(81),
                                    balance: 5,
                                    keyIndex: 11,
                                    security: 2,
                                },
                                {
                                    address: 'Z'.repeat(81),
                                    balance: 6,
                                    keyIndex: 12,
                                    security: 2,
                                },
                            ],
                        }),
                    );

                    return store
<<<<<<< HEAD
                        .dispatch(actions.makeTransaction(seedStore, 'A'.repeat(81), 10, 'foo', 'TEST', powFn))
=======
                        .dispatch(
                            actions.makeTransaction(
                                seedStore,
                                'AAAAAAAAAAAAAAAAAAAAAAAAAAAAAAAAAAAAAAAAAAAAAAAAAAAAAAAAAAAAAAAAAAAAAAAAAAAAAAAAAYLFHUOJUY',
                                2,
                                'TEST MESSAGE',
                                'TEST',
                            ),
                        )
>>>>>>> b1ee00e0
                        .then(() => {
                            const expectedAction = {
                                category: 'error',
                                closeInterval: 20000,
                                message:
                                    'You cannot send to an address that is being used as an input in the transaction.',
                                title: 'Sending to an input address',
                                type: 'IOTA/ALERTS/SHOW',
                            };

                            const actualAction = store
                                .getActions()
                                .find(
                                    (action) =>
                                        action.type === 'IOTA/ALERTS/SHOW' &&
                                        action.message ===
                                            'You cannot send to an address that is being used as an input in the transaction.',
                                );

                            expect(expectedAction).to.eql(actualAction);

                            // Restore stubs
                            syncAccount.restore();
                            wereAddressesSpentFrom.restore();
                            getInputs.restore();
                        });
                });
            });

<<<<<<< HEAD
            describe('when constructs invalid bundle', () => {
                it('should create an action of type IOTA/ALERTS/SHOW with message "Something went wrong while sending your transfer. Please try again."', () => {
                    const store = mockStore({ accounts });
                    const wereAddressesSpentFrom = sinon.stub(quorum, 'wereAddressesSpentFrom').resolves([false]);
=======
            describe('when transaction fails', () => {
                describe('when recipient address is used', () => {
                    it('should create action of type IOTA/ALERTS/SHOW with a message "You cannot send to an address that has already been spent from."', () => {
                        const wereAddressesSpentFrom = sinon.stub(quorum, 'wereAddressesSpentFrom').resolves([true]);

                        sinon.stub(accountsUtils, 'syncAccountAfterSpending').returns(() => Promise.resolve({}));
                        sinon
                            .stub(accountsUtils, 'syncAccount')
                            .returns(() => Promise.resolve(accounts.accountInfo.TEST));

                        const store = mockStore({ accounts });

                        return store
                            .dispatch(
                                actions.makeTransaction(
                                    seedStore,
                                    'AAAAAAAAAAAAAAAAAAAAAAAAAAAAAAAAAAAAAAAAAAAAAAAAAAAAAAAAAAAAAAAAAAAAAAAAAAAAAAAAAYLFHUOJUY',
                                    2,
                                    'TEST MESSAGE',
                                    'TEST',
                                ),
                            )
                            .then(() => {
                                expect(
                                    store.getActions().find((action) => action.type === 'IOTA/ALERTS/SHOW').message,
                                ).to.equal('You cannot send to an address that has already been spent from.');

                                wereAddressesSpentFrom.restore();
                                accountsUtils.syncAccountAfterSpending.restore();
                                accountsUtils.syncAccount.restore();
                            });
                    });
                });
>>>>>>> b1ee00e0

                    // Stub prepareTransfers implementation and return invalid trytes.
                    // Invalid trytes should lead to invalid bundle construction
                    const prepareTransfers = sinon.stub(seedStore, 'prepareTransfers').resolves(
                        map(
                            newValueTransactionTrytes,
                            (tryteString) =>
                                // Replace signature message fragments with all nines
                                `${'9'.repeat(2187)}${tryteString.slice(2187)}`,
                        ),
                    );

                    // Stub syncAccount implementation and return mocked transactions and address data
                    const syncAccount = sinon.stub(accountsUtils, 'syncAccount').returns(() =>
                        Promise.resolve({
                            transactions,
                            addressData,
                        }),
                    );

                    const getAddressDataUptoRemainder = sinon
                        .stub(addressesUtils, 'getAddressDataUptoRemainder')
                        .returns(() =>
                            Promise.resolve({
                                addressDataUptoRemainder: addressData,
                                remainderAddress: latestAddressObject.address,
                                keyIndex: latestAddressObject.index,
                            }),
                        );
<<<<<<< HEAD
=======
                        sinon.stub(accountsUtils, 'syncAccountAfterSpending').returns(() => Promise.resolve({}));
                        sinon.stub(accountsUtils, 'syncAccount').returns(() => Promise.resolve({}));

                        return store
                            .dispatch(
                                actions.makeTransaction(
                                    seedStore,
                                    'AAAAAAAAAAAAAAAAAAAAAAAAAAAAAAAAAAAAAAAAAAAAAAAAAAAAAAAAAAAAAAAAAAAAAAAAAAAAAAAAAYLFHUOJUY',
                                    200,
                                    'TEST MESSAGE',
                                    'TEST',
                                ),
                            )
                            .then(() => {
                                expect(
                                    store.getActions().find((action) => action.type === 'IOTA/ALERTS/SHOW').message,
                                ).to.equal('You do not have enough IOTA to complete this transfer.');

                                wereAddressesSpentFrom.restore();
                                inputUtils.getUnspentInputs.restore();
                                accountsUtils.syncAccountAfterSpending.restore();
                                accountsUtils.syncAccount.restore();
                            });
                    });
                });
>>>>>>> b1ee00e0

                    // Stub getInputs implementation and return receive address (UUU...UUU)
                    // as one of the input addresses
                    const getInputs = sinon.stub(inputUtils, 'getInputs').returns(() =>
                        Promise.resolve({
                            inputs: [
                                {
                                    address:
                                        'JEFTSJGSNYGDSYHTCIZF9WXPWGHOPKRJSGXGNNZIUJUZGOFEGXRHPJVGPUZNIZMQ9QSNAITO9QUYQZZEC',
                                    balance: 10,
                                    keyIndex: 8,
                                    security: 2,
                                },
                            ],
                        }),
                    );

<<<<<<< HEAD
                    return store
                        .dispatch(actions.makeTransaction(seedStore, 'A'.repeat(81), 10, 'foo', 'TEST', powFn))
                        .then(() => {
                            const expectedAction = {
                                category: 'error',
                                closeInterval: 20000,
                                message: 'Something went wrong while sending your transfer. Please try again.',
                                title: 'Transfer error',
                                type: 'IOTA/ALERTS/SHOW',
                            };

                            const actualAction = store
                                .getActions()
                                .find(
                                    (action) =>
                                        action.type === 'IOTA/ALERTS/SHOW' &&
                                        action.message ===
                                            'Something went wrong while sending your transfer. Please try again.',
=======
                        sinon.stub(inputUtils, 'getUnspentInputs').returns(() =>
                            Promise.resolve({
                                totalBalance: 110,
                                availableBalance: 0,
                                inputs: [],
                                spentAddresses: [
                                    {
                                        address:
                                            'MVVQANCKCPSDGEHFEVT9RVYJWOPPEGZSAVLIZ9MGNRPJPUORYFOTP9FNCLBFMQKUXMHNRGZDTWUI9UDHW',
                                    },
                                ],
                            }),
                        );
                        sinon.stub(accountsUtils, 'syncAccountAfterSpending').returns(() => Promise.resolve({}));
                        sinon.stub(accountsUtils, 'syncAccount').returns(() => Promise.resolve({}));

                        return store
                            .dispatch(
                                actions.makeTransaction(
                                    seedStore,
                                    'AAAAAAAAAAAAAAAAAAAAAAAAAAAAAAAAAAAAAAAAAAAAAAAAAAAAAAAAAAAAAAAAAAAAAAAAAAAAAAAAAYLFHUOJUY',
                                    100,
                                    'TEST MESSAGE',
                                    'TEST',
                                ),
                            )
                            .then(() => {
                                expect(
                                    store.getActions().find((action) => action.type === 'IOTA/ALERTS/SHOW').message,
                                ).to.equal(
                                    'Sending from the same address more than once is dangerous. Please head to the #help channel on Discord to find out what you can do.',
>>>>>>> b1ee00e0
                                );

                            expect(expectedAction).to.eql(actualAction);

                            // Restore stubs
                            prepareTransfers.restore();
                            syncAccount.restore();
                            getAddressDataUptoRemainder.restore();
                            getInputs.restore();
                            wereAddressesSpentFrom.restore();
                        });
                });
            });

            describe('when successfully broadcasts', () => {
                it('should create an action of type IOTA/ALERTS/SHOW with message "Something went wrong while sending your transfer. Please try again."', () => {
                    const store = mockStore({ accounts });

                    const updatedTransactions = [
                        ...transactions,
                        ...map(newValueTransaction, (transaction) => ({
                            ...transaction,
                            persistence: false,
                            broadcasted: true,
                        })),
                    ];

                    const syncAccountAfterSpending = sinon.stub(accountsUtils, 'syncAccountAfterSpending').returns(() =>
                        Promise.resolve({
                            transactions: updatedTransactions,
                            addressData,
                        }),
                    );

                    // Stub syncAccount implementation and return mocked transactions and address data
                    const syncAccount = sinon.stub(accountsUtils, 'syncAccount').returns(() =>
                        Promise.resolve({
                            transactions,
                            addressData,
                        }),
                    );

                    const wereAddressesSpentFrom = sinon.stub(quorum, 'wereAddressesSpentFrom').resolves([false]);

                    const getAddressDataUptoRemainder = sinon
                        .stub(addressesUtils, 'getAddressDataUptoRemainder')
                        .returns(() =>
                            Promise.resolve({
                                addressDataUptoRemainder: addressData,
                                remainderAddress: latestAddressObject.address,
                                keyIndex: latestAddressObject.index,
                            }),
                        );
<<<<<<< HEAD
=======
                        sinon.stub(accountsUtils, 'syncAccountAfterSpending').returns(() => Promise.resolve({}));
                        sinon.stub(accountsUtils, 'syncAccount').returns(() => Promise.resolve({}));

                        return store
                            .dispatch(
                                actions.makeTransaction(
                                    seedStore,
                                    'NNLAKCEDT9FMFLBIFWKHRIQJJETOSBSFPUCBWYYXXYKSLNCCSWOQRAVOYUSX9FMLGHMKUITLFEQIPHQLWWSWWTDSVX',
                                    2,
                                    'TEST MESSAGE',
                                    'TEST',
                                ),
                            )
                            .then(() => {
                                expect(
                                    store.getActions().find((action) => action.type === 'IOTA/ALERTS/SHOW').message,
                                ).to.equal(
                                    'You cannot send to an address that is being used as an input in the transaction.',
                                );
>>>>>>> b1ee00e0

                    // Stub getInputs implementation and return receive address (UUU...UUU)
                    // as one of the input addresses
                    const getInputs = sinon.stub(inputUtils, 'getInputs').returns(() =>
                        Promise.resolve({
                            inputs: [
                                {
                                    address:
                                        'JEFTSJGSNYGDSYHTCIZF9WXPWGHOPKRJSGXGNNZIUJUZGOFEGXRHPJVGPUZNIZMQ9QSNAITO9QUYQZZEC',
                                    balance: 10,
                                    keyIndex: 8,
                                    security: 2,
                                },
                            ],
                        }),
                    );

                    return store
                        .dispatch(actions.makeTransaction(seedStore, 'A'.repeat(81), 10, 'foo', 'TEST', powFn))
                        .then(() => {
                            const expectedAction = {
                                type: 'IOTA/ACCOUNTS/UPDATE_ACCOUNT_INFO_AFTER_SPENDING',
                                payload: {
                                    accountName: 'TEST',
                                    transactions: updatedTransactions,
                                    addressData,
                                },
                            };

                            const actualAction = store
                                .getActions()
                                .find((action) => action.type === 'IOTA/ACCOUNTS/UPDATE_ACCOUNT_INFO_AFTER_SPENDING');

                            expect(expectedAction).to.eql(actualAction);

                            // Restore stubs
                            syncAccountAfterSpending.restore();
                            syncAccount.restore();
                            getAddressDataUptoRemainder.restore();
                            getInputs.restore();
                            wereAddressesSpentFrom.restore();
                        });
                });
            });
        });
    });
});<|MERGE_RESOLUTION|>--- conflicted
+++ resolved
@@ -9,7 +9,7 @@
 import * as transferUtils from '../../libs/iota/transfers';
 import * as accountsUtils from '../../libs/iota/accounts';
 import * as inputUtils from '../../libs/iota/inputs';
-import { quorum, SwitchingConfig } from '../../libs/iota';
+import { iota, quorum, SwitchingConfig } from '../../libs/iota';
 import { realm, config as realmConfig, Account, Wallet, getRealm } from '../../storage';
 import accounts from '../__samples__/accounts';
 import { addressData, latestAddressObject } from '../__samples__/addresses';
@@ -35,19 +35,15 @@
         let seedStore;
 
         before(() => {
-<<<<<<< HEAD
             Realm.deleteFile(realmConfig);
-            powFn = () => Promise.resolve('9'.repeat(27));
-=======
             seedStore = {
                 performPow: () =>
                     Promise.resolve({
-                        trytes: trytes.zeroValue.slice().reverse(),
-                        transactionObjects: map(trytes.zeroValue, iota.utils.transactionObject).reverse(),
+                        trytes: newZeroValueTransactionTrytes.slice().reverse(),
+                        transactionObjects: newZeroValueTransaction.slice().reverse(),
                     }),
                 getDigest: () => Promise.resolve('9'.repeat(81)),
             };
->>>>>>> b1ee00e0
         });
 
         beforeEach(() => {
@@ -83,18 +79,10 @@
                 const store = mockStore({ accounts, settings: { remotePoW: false } });
 
                 return store
-<<<<<<< HEAD
-                    .dispatch(actions.promoteTransaction('9'.repeat(81), 'TEST', powFn))
+                    .dispatch(actions.promoteTransaction('9'.repeat(81), 'TEST', seedStore))
                     .then(() =>
                         expect(store.getActions().map((action) => action.type)).to.include(
                             'IOTA/TRANSFERS/PROMOTE_TRANSACTION_REQUEST',
-=======
-                    .dispatch(
-                        actions.promoteTransaction(
-                            'ABHSKIARZVHZ9GKX9DJDSB9YPFKPPHBOOHSKTENCWQHLRGXTFWEDKLREGF9WIFBYNUEXUTJUL9GYLAXRD',
-                            'TEST',
-                            seedStore,
->>>>>>> b1ee00e0
                         ),
                     );
             });
@@ -103,7 +91,7 @@
                 const store = mockStore({ accounts, settings: { remotePoW: false } });
 
                 return store
-                    .dispatch(actions.promoteTransaction('9'.repeat(81), 'TEST', powFn))
+                    .dispatch(actions.promoteTransaction('9'.repeat(81), 'TEST', seedStore))
                     .then(() => expect(accountsUtils.syncAccount.calledOnce).to.equal(true));
             });
 
@@ -111,7 +99,7 @@
                 it('should create an action of type IOTA/ALERTS/SHOW with message "Your device may become unresponsive for a while."', () => {
                     const store = mockStore({ accounts, settings: { remotePoW: false } });
 
-                    return store.dispatch(actions.promoteTransaction('9'.repeat(81), 'TEST', powFn)).then(() => {
+                    return store.dispatch(actions.promoteTransaction('9'.repeat(81), 'TEST', seedStore)).then(() => {
                         const expectedAction = {
                             category: 'info',
                             closeInterval: 5500,
@@ -137,7 +125,7 @@
                 it('should not create an action of type IOTA/ALERTS/SHOW with message "Your device may become unresponsive for a while."', () => {
                     const store = mockStore({ accounts, settings: { remotePoW: true } });
 
-                    return store.dispatch(actions.promoteTransaction('9'.repeat(81), 'TEST', powFn)).then(() => {
+                    return store.dispatch(actions.promoteTransaction('9'.repeat(81), 'TEST', seedStore)).then(() => {
                         const expectedAction = {
                             category: 'info',
                             closeInterval: 5500,
@@ -169,7 +157,7 @@
                     () => Promise.resolve({ addressData, transactions }),
                 );
 
-                return store.dispatch(actions.promoteTransaction('9'.repeat(81), 'TEST', powFn)).then(() => {
+                return store.dispatch(actions.promoteTransaction('9'.repeat(81), 'TEST', seedStore)).then(() => {
                     const expectedAction = {
                         type: 'IOTA/ACCOUNTS/SYNC_ACCOUNT_BEFORE_MANUAL_PROMOTION',
                         payload: {
@@ -197,7 +185,7 @@
                     () => Promise.reject(new Error()),
                 );
 
-                return store.dispatch(actions.promoteTransaction('9'.repeat(81), 'TEST', powFn)).then(() => {
+                return store.dispatch(actions.promoteTransaction('9'.repeat(81), 'TEST', seedStore)).then(() => {
                     const expectedAction = {
                         type: 'IOTA/ACCOUNTS/SYNC_ACCOUNT_BEFORE_MANUAL_PROMOTION',
                         payload: {
@@ -206,7 +194,6 @@
                         },
                     };
 
-<<<<<<< HEAD
                     const actualAction = store
                         .getActions()
                         .find((action) => action.type === 'IOTA/ACCOUNTS/SYNC_ACCOUNT_BEFORE_MANUAL_PROMOTION');
@@ -217,19 +204,6 @@
                     // Restore stub
                     syncAccount.restore();
                 });
-=======
-                return store
-                    .dispatch(
-                        actions.promoteTransaction(
-                            'ABHSKIARZVHZ9GKX9DJDSB9YPFKPPHBOOHSKTENCWQHLRGXTFWEDKLREGF9WIFBYNUEXUTJUL9GYLAXRD',
-                            'TEST',
-                            seedStore,
-                        ),
-                    )
-                    .then(() => {
-                        expect(store.getActions().map((action) => action.type)).to.eql(expectedActions);
-                    });
->>>>>>> b1ee00e0
             });
         });
 
@@ -241,11 +215,10 @@
                     () => Promise.resolve({ addressData, transactions }),
                 );
 
-<<<<<<< HEAD
                 // Bundle hash of a confirmed value transaction. See __samples__/transactions
                 const bundleHash = 'AGLVISDEBEYCZVIQFVHSSZISEZDCPKQJNQIHLQASIGHJWEJPWLHQUTPDQZUEZQIBHEDY9SRIBGJJEQQLZ';
 
-                return store.dispatch(actions.promoteTransaction(bundleHash, 'TEST', powFn)).then(() => {
+                return store.dispatch(actions.promoteTransaction(bundleHash, 'TEST', seedStore)).then(() => {
                     const expectedAction = {
                         category: 'success',
                         type: 'IOTA/ALERTS/SHOW',
@@ -260,19 +233,6 @@
                             (action) =>
                                 action.type === 'IOTA/ALERTS/SHOW' &&
                                 action.message === 'The transaction you are trying to promote is already confirmed.',
-=======
-                return store
-                    .dispatch(
-                        actions.promoteTransaction(
-                            'ABHSKIARZVHZ9GKX9DJDSB9YPFKPPHBOOHSKTENCWQHLRGXTFWEDKLREGF9WIFBYNUEXUTJUL9GYLAXRD',
-                            'TEST',
-                            seedStore,
-                        ),
-                    )
-                    .then(() => {
-                        expect(store.getActions().map((action) => action.type)).to.not.include(
-                            'IOTA/ACCOUNTS/UPDATE_ACCOUNT_AFTER_REATTACHMENT',
->>>>>>> b1ee00e0
                         );
                     expect(actualAction).to.eql(expectedAction);
 
@@ -301,11 +261,10 @@
             it('should create an action of type IOTA/ALERTS/SHOW with message "The bundle you are trying to promote is no longer valid"', () => {
                 const store = mockStore({ accounts, settings: { remotePoW: false } });
 
-<<<<<<< HEAD
                 // Bundle hash for unconfirmed value transactions. See __samples__/transactions.
                 const bundleHash = 'VGPSTOJHLLXGCOIQJPFIGGPYLISUNBBHDLQUINNKNRKEDQZLBTKCT9KJELDEXSQNPSQDSPHWQICTJFLCB';
 
-                return store.dispatch(actions.promoteTransaction(bundleHash, 'TEST', powFn)).then(() => {
+                return store.dispatch(actions.promoteTransaction(bundleHash, 'TEST', seedStore)).then(() => {
                     const expectedAction = {
                         category: 'error',
                         title: 'Could not promote transaction',
@@ -320,36 +279,6 @@
                             (action) =>
                                 action.type === 'IOTA/ALERTS/SHOW' &&
                                 action.message === 'The bundle you are trying to promote is no longer valid',
-=======
-                return store
-                    .dispatch(
-                        actions.promoteTransaction(
-                            'ABHSKIARZVHZ9GKX9DJDSB9YPFKPPHBOOHSKTENCWQHLRGXTFWEDKLREGF9WIFBYNUEXUTJUL9GYLAXRD',
-                            'TEST',
-                            seedStore,
-                        ),
-                    )
-                    .then(() => {
-                        expect(syncAccountAfterReattachment.called).to.equal(true);
-                        syncAccountAfterReattachment.restore();
-                    });
-            });
-
-            it('should create an action of type IOTA/ACCOUNTS/UPDATE_ACCOUNT_AFTER_REATTACHMENT', () => {
-                const store = mockStore({ accounts, settings: { remotePoW: false } });
-
-                return store
-                    .dispatch(
-                        actions.promoteTransaction(
-                            'ABHSKIARZVHZ9GKX9DJDSB9YPFKPPHBOOHSKTENCWQHLRGXTFWEDKLREGF9WIFBYNUEXUTJUL9GYLAXRD',
-                            'TEST',
-                            seedStore,
-                        ),
-                    )
-                    .then(() => {
-                        expect(store.getActions().map((action) => action.type)).to.include(
-                            'IOTA/ACCOUNTS/UPDATE_ACCOUNT_AFTER_REATTACHMENT',
->>>>>>> b1ee00e0
                         );
 
                     expect(expectedAction).to.eql(actualAction);
@@ -364,27 +293,16 @@
         let seedStore;
 
         before(() => {
-<<<<<<< HEAD
             Realm.deleteFile(realmConfig);
-            powFn = () => Promise.resolve('9'.repeat(27));
             seedStore = {
                 generateAddress: () => Promise.resolve('A'.repeat(81)),
-                prepareTransfers: (transfer) => {
-                    return Promise.resolve(
-                        transfer.value === 0 ? newZeroValueTransactionTrytes : newValueTransactionTrytes,
-                    );
-                },
-=======
-            seedStore = {
-                generateAddress: () => Promise.resolve('A'.repeat(81)),
-                prepareTransfers: () => Promise.resolve(trytes.zeroValue),
+                prepareTransfers: () => Promise.resolve(newZeroValueTransactionTrytes),
                 performPow: (trytes) =>
                     Promise.resolve({
                         trytes,
                         transactionObjects: map(trytes, iota.utils.transactionObject),
                     }),
                 getDigest: () => Promise.resolve('9'.repeat(81)),
->>>>>>> b1ee00e0
             };
         });
 
@@ -437,19 +355,7 @@
                     .returns(() => Promise.resolve([...transactions, ...newZeroValueTransaction]));
 
                 return store
-<<<<<<< HEAD
-                    .dispatch(actions.makeTransaction(seedStore, 'U'.repeat(81), 0, 'foo', 'TEST', powFn))
-=======
-                    .dispatch(
-                        actions.makeTransaction(
-                            seedStore,
-                            'UUUUUUUUUUUUUUUUUUUUUUUUUUUUUUUUUUUUUUUUUUUUUUUUUUUUUUUUUUUUUUUUUUUUUUUUUUUUUUUUUNXELTUENX',
-                            0,
-                            'TEST MESSAGE',
-                            'TEST',
-                        ),
-                    )
->>>>>>> b1ee00e0
+                    .dispatch(actions.makeTransaction(seedStore, 'U'.repeat(81), 0, 'foo', 'TEST', seedStore))
                     .then(() => {
                         expect(seedStore.prepareTransfers.calledOnce).to.equal(true);
                         seedStore.prepareTransfers.restore();
@@ -478,19 +384,7 @@
                 const wereAddressesSpentFrom = sinon.stub(quorum, 'wereAddressesSpentFrom').resolves([]);
 
                 return store
-<<<<<<< HEAD
-                    .dispatch(actions.makeTransaction(seedStore, 'U'.repeat(81), 0, 'foo', 'TEST', powFn))
-=======
-                    .dispatch(
-                        actions.makeTransaction(
-                            seedStore,
-                            'UUUUUUUUUUUUUUUUUUUUUUUUUUUUUUUUUUUUUUUUUUUUUUUUUUUUUUUUUUUUUUUUUUUUUUUUUUUUUUUUUNXELTUENX',
-                            0,
-                            'TEST MESSAGE',
-                            'TEST',
-                        ),
-                    )
->>>>>>> b1ee00e0
+                    .dispatch(actions.makeTransaction(seedStore, 'U'.repeat(81), 0, 'foo', 'TEST', seedStore))
                     .then(() => {
                         const expectedAction = {
                             type: 'IOTA/ACCOUNTS/UPDATE_ACCOUNT_INFO_AFTER_SPENDING',
@@ -519,7 +413,7 @@
                     const wereAddressesSpentFrom = sinon.stub(quorum, 'wereAddressesSpentFrom').resolves([true]);
 
                     return store
-                        .dispatch(actions.makeTransaction(seedStore, 'A'.repeat(81), 10, 'foo', 'TEST', powFn))
+                        .dispatch(actions.makeTransaction(seedStore, 'A'.repeat(81), 10, 'foo', 'TEST'))
                         .then(() => {
                             const expectedAction = {
                                 category: 'error',
@@ -581,19 +475,7 @@
                     );
 
                     return store
-<<<<<<< HEAD
-                        .dispatch(actions.makeTransaction(seedStore, 'A'.repeat(81), 10, 'foo', 'TEST', powFn))
-=======
-                        .dispatch(
-                            actions.makeTransaction(
-                                seedStore,
-                                'AAAAAAAAAAAAAAAAAAAAAAAAAAAAAAAAAAAAAAAAAAAAAAAAAAAAAAAAAAAAAAAAAAAAAAAAAAAAAAAAAYLFHUOJUY',
-                                2,
-                                'TEST MESSAGE',
-                                'TEST',
-                            ),
-                        )
->>>>>>> b1ee00e0
+                        .dispatch(actions.makeTransaction(seedStore, 'A'.repeat(81), 10, 'foo', 'TEST', seedStore))
                         .then(() => {
                             const expectedAction = {
                                 category: 'error',
@@ -623,46 +505,10 @@
                 });
             });
 
-<<<<<<< HEAD
             describe('when constructs invalid bundle', () => {
                 it('should create an action of type IOTA/ALERTS/SHOW with message "Something went wrong while sending your transfer. Please try again."', () => {
                     const store = mockStore({ accounts });
                     const wereAddressesSpentFrom = sinon.stub(quorum, 'wereAddressesSpentFrom').resolves([false]);
-=======
-            describe('when transaction fails', () => {
-                describe('when recipient address is used', () => {
-                    it('should create action of type IOTA/ALERTS/SHOW with a message "You cannot send to an address that has already been spent from."', () => {
-                        const wereAddressesSpentFrom = sinon.stub(quorum, 'wereAddressesSpentFrom').resolves([true]);
-
-                        sinon.stub(accountsUtils, 'syncAccountAfterSpending').returns(() => Promise.resolve({}));
-                        sinon
-                            .stub(accountsUtils, 'syncAccount')
-                            .returns(() => Promise.resolve(accounts.accountInfo.TEST));
-
-                        const store = mockStore({ accounts });
-
-                        return store
-                            .dispatch(
-                                actions.makeTransaction(
-                                    seedStore,
-                                    'AAAAAAAAAAAAAAAAAAAAAAAAAAAAAAAAAAAAAAAAAAAAAAAAAAAAAAAAAAAAAAAAAAAAAAAAAAAAAAAAAYLFHUOJUY',
-                                    2,
-                                    'TEST MESSAGE',
-                                    'TEST',
-                                ),
-                            )
-                            .then(() => {
-                                expect(
-                                    store.getActions().find((action) => action.type === 'IOTA/ALERTS/SHOW').message,
-                                ).to.equal('You cannot send to an address that has already been spent from.');
-
-                                wereAddressesSpentFrom.restore();
-                                accountsUtils.syncAccountAfterSpending.restore();
-                                accountsUtils.syncAccount.restore();
-                            });
-                    });
-                });
->>>>>>> b1ee00e0
 
                     // Stub prepareTransfers implementation and return invalid trytes.
                     // Invalid trytes should lead to invalid bundle construction
@@ -692,34 +538,6 @@
                                 keyIndex: latestAddressObject.index,
                             }),
                         );
-<<<<<<< HEAD
-=======
-                        sinon.stub(accountsUtils, 'syncAccountAfterSpending').returns(() => Promise.resolve({}));
-                        sinon.stub(accountsUtils, 'syncAccount').returns(() => Promise.resolve({}));
-
-                        return store
-                            .dispatch(
-                                actions.makeTransaction(
-                                    seedStore,
-                                    'AAAAAAAAAAAAAAAAAAAAAAAAAAAAAAAAAAAAAAAAAAAAAAAAAAAAAAAAAAAAAAAAAAAAAAAAAAAAAAAAAYLFHUOJUY',
-                                    200,
-                                    'TEST MESSAGE',
-                                    'TEST',
-                                ),
-                            )
-                            .then(() => {
-                                expect(
-                                    store.getActions().find((action) => action.type === 'IOTA/ALERTS/SHOW').message,
-                                ).to.equal('You do not have enough IOTA to complete this transfer.');
-
-                                wereAddressesSpentFrom.restore();
-                                inputUtils.getUnspentInputs.restore();
-                                accountsUtils.syncAccountAfterSpending.restore();
-                                accountsUtils.syncAccount.restore();
-                            });
-                    });
-                });
->>>>>>> b1ee00e0
 
                     // Stub getInputs implementation and return receive address (UUU...UUU)
                     // as one of the input addresses
@@ -737,9 +555,8 @@
                         }),
                     );
 
-<<<<<<< HEAD
                     return store
-                        .dispatch(actions.makeTransaction(seedStore, 'A'.repeat(81), 10, 'foo', 'TEST', powFn))
+                        .dispatch(actions.makeTransaction(seedStore, 'A'.repeat(81), 10, 'foo', 'TEST', seedStore))
                         .then(() => {
                             const expectedAction = {
                                 category: 'error',
@@ -756,39 +573,6 @@
                                         action.type === 'IOTA/ALERTS/SHOW' &&
                                         action.message ===
                                             'Something went wrong while sending your transfer. Please try again.',
-=======
-                        sinon.stub(inputUtils, 'getUnspentInputs').returns(() =>
-                            Promise.resolve({
-                                totalBalance: 110,
-                                availableBalance: 0,
-                                inputs: [],
-                                spentAddresses: [
-                                    {
-                                        address:
-                                            'MVVQANCKCPSDGEHFEVT9RVYJWOPPEGZSAVLIZ9MGNRPJPUORYFOTP9FNCLBFMQKUXMHNRGZDTWUI9UDHW',
-                                    },
-                                ],
-                            }),
-                        );
-                        sinon.stub(accountsUtils, 'syncAccountAfterSpending').returns(() => Promise.resolve({}));
-                        sinon.stub(accountsUtils, 'syncAccount').returns(() => Promise.resolve({}));
-
-                        return store
-                            .dispatch(
-                                actions.makeTransaction(
-                                    seedStore,
-                                    'AAAAAAAAAAAAAAAAAAAAAAAAAAAAAAAAAAAAAAAAAAAAAAAAAAAAAAAAAAAAAAAAAAAAAAAAAAAAAAAAAYLFHUOJUY',
-                                    100,
-                                    'TEST MESSAGE',
-                                    'TEST',
-                                ),
-                            )
-                            .then(() => {
-                                expect(
-                                    store.getActions().find((action) => action.type === 'IOTA/ALERTS/SHOW').message,
-                                ).to.equal(
-                                    'Sending from the same address more than once is dangerous. Please head to the #help channel on Discord to find out what you can do.',
->>>>>>> b1ee00e0
                                 );
 
                             expect(expectedAction).to.eql(actualAction);
@@ -842,28 +626,6 @@
                                 keyIndex: latestAddressObject.index,
                             }),
                         );
-<<<<<<< HEAD
-=======
-                        sinon.stub(accountsUtils, 'syncAccountAfterSpending').returns(() => Promise.resolve({}));
-                        sinon.stub(accountsUtils, 'syncAccount').returns(() => Promise.resolve({}));
-
-                        return store
-                            .dispatch(
-                                actions.makeTransaction(
-                                    seedStore,
-                                    'NNLAKCEDT9FMFLBIFWKHRIQJJETOSBSFPUCBWYYXXYKSLNCCSWOQRAVOYUSX9FMLGHMKUITLFEQIPHQLWWSWWTDSVX',
-                                    2,
-                                    'TEST MESSAGE',
-                                    'TEST',
-                                ),
-                            )
-                            .then(() => {
-                                expect(
-                                    store.getActions().find((action) => action.type === 'IOTA/ALERTS/SHOW').message,
-                                ).to.equal(
-                                    'You cannot send to an address that is being used as an input in the transaction.',
-                                );
->>>>>>> b1ee00e0
 
                     // Stub getInputs implementation and return receive address (UUU...UUU)
                     // as one of the input addresses
@@ -882,7 +644,7 @@
                     );
 
                     return store
-                        .dispatch(actions.makeTransaction(seedStore, 'A'.repeat(81), 10, 'foo', 'TEST', powFn))
+                        .dispatch(actions.makeTransaction(seedStore, 'A'.repeat(81), 10, 'foo', 'TEST'))
                         .then(() => {
                             const expectedAction = {
                                 type: 'IOTA/ACCOUNTS/UPDATE_ACCOUNT_INFO_AFTER_SPENDING',
