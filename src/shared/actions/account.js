--- conflicted
+++ resolved
@@ -222,12 +222,8 @@
     };
 
     dispatch(fullAccountInfoAdditionalSeedFetchRequest());
-<<<<<<< HEAD
-
-    getAccountData(seed, accountName)
-=======
+
     getAccountData(seed, accountName, genFn)
->>>>>>> 9ae4af4f
         .then((data) => {
             dispatch(clearTempData()); // Clean up partial state for reducer.
             if (storeInKeychainPromise) {
@@ -235,11 +231,7 @@
                     .then(() => dispatch(fullAccountInfoAdditionalSeedFetchSuccess(data)))
                     .catch((err) => onError(err));
             } else {
-<<<<<<< HEAD
                 dispatch(fullAccountInfoAdditionalSeedFetchSuccess(data));
-=======
-                dispatch(fullAccountInfoAdditionalSeedFetchSuccess(dataWithPendingTxHashesForSpentAddresses));
->>>>>>> 9ae4af4f
             }
         })
         .catch((err) => onError(err));
@@ -249,19 +241,8 @@
     return (dispatch) => {
         dispatch(fullAccountInfoFirstSeedFetchRequest());
 
-<<<<<<< HEAD
-        getAccountData(seed, accountName)
+        getAccountData(seed, accountName, genFn)
             .then((data) => dispatch(fullAccountInfoFirstSeedFetchSuccess(data)))
-=======
-        getAccountData(seed, accountName, genFn)
-            .then((data) => mapTransactionHashesForUnspentAddressesToState(data))
-            .then((dataWithTxHashesForUnspentAddresses) =>
-                mapPendingTransactionHashesForSpentAddressesToState(dataWithTxHashesForUnspentAddresses),
-            )
-            .then((dataWithPendingTxHashesForSpentAddresses) =>
-                dispatch(fullAccountInfoFirstSeedFetchSuccess(dataWithPendingTxHashesForSpentAddresses)),
-            )
->>>>>>> 9ae4af4f
             .catch((err) => {
                 pushScreen(navigator, 'login');
                 dispatch(generateAccountInfoErrorAlert(err));
@@ -274,17 +255,8 @@
     return (dispatch) => {
         dispatch(manualSyncRequest());
 
-<<<<<<< HEAD
-        getAccountData(seed, accountName)
+        getAccountData(seed, accountName, genFn)
             .then((data) => {
-=======
-        getAccountData(seed, accountName, genFn)
-            .then((data) => mapTransactionHashesForUnspentAddressesToState(data))
-            .then((dataWithTxHashesForUnspentAddresses) =>
-                mapPendingTransactionHashesForSpentAddressesToState(dataWithTxHashesForUnspentAddresses),
-            )
-            .then((dataWithPendingTxHashesForSpentAddresses) => {
->>>>>>> 9ae4af4f
                 dispatch(generateSyncingCompleteAlert());
                 dispatch(manualSyncSuccess(data));
             })
