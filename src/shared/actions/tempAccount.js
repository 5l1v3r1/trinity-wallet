import i18next from '../i18next.js';
import cloneDeep from 'lodash/cloneDeep';
import size from 'lodash/size';
import get from 'lodash/get';
import some from 'lodash/some';
import { iota } from '../libs/iota';
import { updateAddresses, updateAccountInfo } from '../actions/account';
import { generateAlert } from '../actions/alerts';
import {
    getStartingSearchIndexToPrepareInputs,
    getUnspentInputs,
    shouldAllowSendingToAddress,
} from '../libs/transfers';
import { MAX_SEED_LENGTH } from '../libs/util';
import { prepareTransferArray } from '../libs/transfers';
import { getSelectedAccount } from '../selectors/account';
import { DEFAULT_DEPTH, DEFAULT_MIN_WEIGHT_MAGNITUDE } from '../config';

/* eslint-disable no-console */

export const ActionTypes = {
    GET_TRANSFERS_REQUEST: 'IOTA/TEMP_ACCOUNT/GET_TRANSFERS_REQUEST',
    GET_TRANSFERS_SUCCESS: 'IOTA/TEMP_ACCOUNT/GET_TRANSFERS_SUCCESS',
    GET_TRANSFERS_ERROR: 'IOTA/TEMP_ACCOUNT/GET_TRANSFERS_ERROR',
    GENERATE_NEW_ADDRESS_REQUEST: 'IOTA/TEMP_ACCOUNT/GENERATE_NEW_ADDRESS_REQUEST',
    GENERATE_NEW_ADDRESS_SUCCESS: 'IOTA/TEMP_ACCOUNT/GENERATE_NEW_ADDRESS_SUCCESS',
    GENERATE_NEW_ADDRESS_ERROR: 'IOTA/TEMP_ACCOUNT/GENERATE_NEW_ADDRESS_ERROR',
    SEND_TRANSFER_REQUEST: 'IOTA/TEMP_ACCOUNT/SEND_TRANSFER_REQUEST',
    SEND_TRANSFER_SUCCESS: 'IOTA/TEMP_ACCOUNT/SEND_TRANSFER_SUCCESS',
    SEND_TRANSFER_ERROR: 'IOTA/TEMP_ACCOUNT/SEND_TRANSFER_ERROR',
    SET_COPIED_TO_CLIPBOARD: 'IOTA/TEMP_ACCOUNT/SET_COPIED_TO_CLIPBOARD',
    SET_RECEIVE_ADDRESS: 'IOTA/TEMP_ACCOUNT/SET_RECEIVE_ADDRESS',
    SET_SEED_NAME: 'IOTA/TEMP_ACCOUNT/SET_SEED_NAME',
    SET_PASSWORD: 'IOTA/TEMP_ACCOUNT/SET_PASSWORD',
    CLEAR_TEMP_DATA: 'IOTA/TEMP_ACCOUNT/CLEAR_TEMP_DATA',
    SET_USED_SEED_TO_LOGIN: 'IOTA/TEMP_ACCOUNT/SET_USED_SEED_TO_LOGIN',
    SET_SEED_INDEX: 'IOTA/TEMP_ACCOUNT/SET_SEED_INDEX',
    SET_READY: 'IOTA/TEMP_ACCOUNT/SET_READY',
    SET_SEED: 'IOTA/TEMP_ACCOUNT/SET_SEED',
    CLEAR_SEED: 'IOTA/TEMP_ACCOUNT/CLEAR_SEED',
    SET_SETTING: 'IOTA/TEMP_ACCOUNT/SET_SETTING',
    SET_USER_ACTIVITY: 'IOTA/TEMP_ACCOUNT/SET_USER_ACTIVITY',
    SET_ADDITIONAL_ACCOUNT_INFO: 'IOTA/TEMP_ACCOUNT/SET_ADDITIONAL_ACCOUNT_INFO',
    SNAPSHOT_TRANSITION_REQUEST: 'IOTA/TEMP_ACCOUNT/SNAPSHOT_TRANSITION_REQUEST',
    SNAPSHOT_TRANSITION_SUCCESS: 'IOTA/TEMP_ACCOUNT/SNAPSHOT_TRANSITION_SUCCESS',
    SNAPSHOT_TRANSITION_ERROR: 'IOTA/TEMP_ACCOUNT/SNAPSHOT_TRANSITION_ERROR',
    SNAPSHOT_ATTACH_TO_TANGLE_REQUEST: 'IOTA/TEMP_ACCOUNT/SNAPSHOT_ATTACH_TO_TANGLE_REQUEST',
    SNAPSHOT_ATTACH_TO_TANGLE_COMPLETE: 'IOTA/TEMP_ACCOUNT/SNAPSHOT_ATTACH_TO_TANGLE_COMPLETE',
    UPDATE_TRANSITION_BALANCE: 'IOTA/TEMP_ACCOUNT/UPDATE_TRANSITION_BALANCE',
    SWITCH_BALANCE_CHECK_TOGGLE: 'IOTA/TEMP_ACCOUNT/SWITCH_BALANCE_CHECK_TOGGLE',
    UPDATE_TRANSITION_ADDRESSES: 'IOTA/TEMP_ACCOUNT/UPDATE_TRANSITION_ADDRESSES',
};

export const updateTransitionAddresses = (payload) => ({
    type: ActionTypes.UPDATE_TRANSITION_ADDRESSES,
    payload,
});

export const updateTransitionBalance = (payload) => ({
    type: ActionTypes.UPDATE_TRANSITION_BALANCE,
    payload,
});

export const switchBalanceCheckToggle = () => ({
    type: ActionTypes.SWITCH_BALANCE_CHECK_TOGGLE,
});

export const snapshotTransitionRequest = () => ({
    type: ActionTypes.SNAPSHOT_TRANSITION_REQUEST,
});

export const snapshotTransitionSuccess = (payload) => ({
    type: ActionTypes.SNAPSHOT_TRANSITION_SUCCESS,
    payload,
});

export const snapshotTransitionError = () => ({
    type: ActionTypes.SNAPSHOT_TRANSITION_ERROR,
});

export const snapshotAttachToTangleRequest = (payload) => ({
    type: ActionTypes.SNAPSHOT_ATTACH_TO_TANGLE_REQUEST,
    payload,
});

export const snapshotAttachToTangleComplete = () => ({
    type: ActionTypes.SNAPSHOT_ATTACH_TO_TANGLE_COMPLETE,
});

export const getTransfersRequest = () => ({
    type: ActionTypes.GET_TRANSFERS_REQUEST,
});

export const getTransfersSuccess = (payload) => ({
    type: ActionTypes.GET_TRANSFERS_SUCCESS,
    payload,
});

export const getTransfersError = () => ({
    type: ActionTypes.GET_TRANSFERS_ERROR,
});

export const setCopiedToClipboard = (payload) => ({
    type: ActionTypes.SET_COPIED_TO_CLIPBOARD,
    payload,
});

export const setReceiveAddress = (payload) => ({
    type: ActionTypes.SET_RECEIVE_ADDRESS,
    payload,
});

export const setUsedSeedToLogin = () => ({
    type: ActionTypes.SET_USED_SEED_TO_LOGIN,
    payload: true,
});

export const setSeedIndex = (payload) => ({
    type: ActionTypes.SET_SEED_INDEX,
    payload,
});

export const generateNewAddressRequest = () => ({
    type: ActionTypes.GENERATE_NEW_ADDRESS_REQUEST,
});

export const generateNewAddressSuccess = (payload) => ({
    type: ActionTypes.GENERATE_NEW_ADDRESS_SUCCESS,
    payload,
});

export const generateNewAddressError = () => ({
    type: ActionTypes.GENERATE_NEW_ADDRESS_ERROR,
});

export const sendTransferRequest = () => ({
    type: ActionTypes.SEND_TRANSFER_REQUEST,
});

export const sendTransferSuccess = (payload) => ({
    type: ActionTypes.SEND_TRANSFER_SUCCESS,
    payload,
});

export const sendTransferError = () => ({
    type: ActionTypes.SEND_TRANSFER_ERROR,
});

export const setReady = () => ({
    type: ActionTypes.SET_READY,
    payload: true,
});

export const setSeed = (payload) => ({
    type: ActionTypes.SET_SEED,
    payload,
});

export const clearSeed = () => ({
    type: ActionTypes.CLEAR_SEED,
    payload: Array(82).join(' '),
});

export const setSetting = (payload) => ({
    type: ActionTypes.SET_SETTING,
    payload,
});

export const clearTempData = () => ({
    type: ActionTypes.CLEAR_TEMP_DATA,
});

export const setPassword = (payload) => ({
    type: ActionTypes.SET_PASSWORD,
    payload,
});

export const setSeedName = (payload) => ({
    type: ActionTypes.SET_SEED_NAME,
    payload,
});

export const setAdditionalAccountInfo = (payload) => ({
    type: ActionTypes.SET_ADDITIONAL_ACCOUNT_INFO,
    payload,
});

export const generateNewAddress = (seed, seedName, addresses) => {
    return (dispatch) => {
        dispatch(generateNewAddressRequest());
        let index = 0;

        size(addresses) === 0 ? (index = 0) : (index = size(addresses) - 1);
        const options = { checksum: true, index };

        iota.api.getNewAddress(seed, options, (error, address) => {
            if (!error) {
                //const addressToCheck = [{ address: address }];
                //Promise.resolve(filterSpentAddresses(addressToCheck)).then(value => console.log(value));

                const updatedAddresses = cloneDeep(addresses);
                const addressNoChecksum = address.substring(0, MAX_SEED_LENGTH);
                // In case the newly created address is not part of the addresses object
                // Add that as a key with a 0 balance.
                if (!(addressNoChecksum in addresses)) {
                    updatedAddresses[addressNoChecksum] = { index, balance: 0, spent: false };
                }

                dispatch(updateAddresses(seedName, updatedAddresses));
                dispatch(generateNewAddressSuccess(address));
            } else {
                dispatch(generateNewAddressError());
            }
        });
    };
};

const makeTransfer = (seed, address, value, accountName, transfer, options = null) => (dispatch, getState) => {
    const selectedAccount = getSelectedAccount(accountName, getState().account.accountInfo);
    const addressData = selectedAccount.addresses;
    let args = [seed, DEFAULT_DEPTH, DEFAULT_MIN_WEIGHT_MAGNITUDE, transfer];

    if (options) {
        args = [...args, options];
    }

    return iota.api.sendTransfer(...args, (error, success) => {
        if (!error) {
            dispatch(checkForNewAddress(accountName, addressData, success));
            dispatch(updateAccountInfo(accountName, success, value));
            if (value === 0) {
                dispatch(
                    generateAlert(
                        'success',
                        i18next.t('global:messageSent'),
                        i18next.t('global:messageSentMessage'),
                        20000,
                    ),
                );
            } else {
                dispatch(
                    generateAlert(
                        'success',
                        i18next.t('global:transferSent'),
                        i18next.t('global:transferSentMessage'),
                        20000,
                    ),
                );
            }
            dispatch(sendTransferSuccess({ address, value }));
        } else {
            dispatch(sendTransferError());
            const alerts = {
                attachToTangle: [
                    i18next.t('global:attachToTangleUnavailable'),
                    i18next.t('global:attachToTangleUnavailableExplanation'),
                    20000,
                    error,
                ],
                default: [
                    i18next.t('global:invalidResponse'),
                    i18next.t('global:invalidResponseSendingTransfer'),
                    20000,
                    error,
                ],
            };

            const args =
                error.message.indexOf('attachToTangle is not available') > -1 ? alerts.attachToTangle : alerts.default;

            dispatch(generateAlert('error', ...args));
        }
    });
};

export const prepareTransfer = (seed, address, value, message, accountName) => {
    return (dispatch, getState) => {
        dispatch(sendTransferRequest());

        const transfer = prepareTransferArray(address, value, message);

        if (value === 0) {
            return dispatch(makeTransfer(seed, address, value, accountName, transfer));
        }

        const makeTransferWithBalanceCheck = (inputs) => {
            // allBalance -> total balance associated with addresses.
            // Contains balance from addresses regardless of the fact they are spent from.
            // Less than the value user is about to send to -> Not enough balance.
            if (get(inputs, 'allBalance') < value) {
                dispatch(sendTransferError());
                return dispatch(
                    generateAlert(
                        'error',
                        i18next.t('global:balanceError'),
                        i18next.t('global:balanceErrorMessage'),
                        20000,
                    ),
                );

                // totalBalance -> balance after filtering out addresses that are spent.
                // Contains balance from those addresses only that are not spent from.
                // Less than value user is about to send to -> Has already spent from addresses and the txs aren't confirmed.
                // TODO: At this point, we could leverage the change addresses and allow user making a transfer on top from those.
            } else if (get(inputs, 'totalBalance') < value) {
                dispatch(sendTransferError());
                return dispatch(
                    generateAlert(
                        'error',
                        'Please wait',
                        'Your available balance is currently being used in other transfers. Please wait for one to confirm before trying again.',
                        20000,
                    ),
                );
            }

            // Verify if a user is sending to on of his own addresses.
            // This would fail if a pre-requisite check for checksums fail.
            const isSendingToOwnAddress = some(
                get(inputs, 'inputs'),
                input => iota.utils.addChecksum(input.address, 9, true) === address,
            );

            if (isSendingToOwnAddress) {
                dispatch(sendTransferError());
                return dispatch(
                    generateAlert(
                        'error',
                        i18next.t('global:cannotSendToOwn'),
                        i18next.t('global:cannotSendToOwnExplanation'),
                        20000,
                    ),
                );
            }

            return dispatch(
                makeTransfer(seed, address, value, accountName, transfer, { inputs: get(inputs, 'inputs') }),
            );
        };

        const unspentInputs = (err, inputs) => {
            if (err) {
                dispatch(sendTransferError());

                return dispatch(
                    generateAlert('error', i18next.t('global:transferError'), i18next.t('global:transferErrorMessage')),
                    20000,
                    err,
                );
            }

            return makeTransferWithBalanceCheck(inputs);
        };

        const addressData = getSelectedAccount(accountName, getState().account.accountInfo).addresses;

        const startIndex = getStartingSearchIndexToPrepareInputs(addressData);

        // Make sure that the address a user is about to send to is not already used.
        // err -> Since shouldAllowSendingToAddress consumes wereAddressesSpentFrom endpoint
        // Omit input preparation in case the address is already spent from.
        return shouldAllowSendingToAddress([address], (err, shouldAllowSending) => {
            if (err) {
                return dispatch(
                    generateAlert('error', i18next.t('global:transferError'), i18next.t('global:transferErrorMessage')),
                    20000,
                    err,
                );
            }

            return shouldAllowSending
                ? getUnspentInputs(addressData, startIndex, value, null, unspentInputs)
                : (() => {
                      dispatch(sendTransferError());
                      return dispatch(
                          generateAlert('error', i18next.t('global:keyReuse'), i18next.t('global:keyReuseError')),
                      );
                  })();
        });
    };
};

export const checkForNewAddress = (seedName, addressData, txArray) => {
    return (dispatch) => {
        // Check if 0 value transfer
        if (txArray[0].value !== 0) {
            const changeAddress = txArray[txArray.length - 1].address;
            const addresses = Object.keys(addressData);
            // Remove checksum
            const addressNoChecksum = changeAddress.substring(0, MAX_SEED_LENGTH);
            // If current addresses does not include change address, add new address and balance
            if (!addresses.includes(addressNoChecksum)) {
                const addressArray = [addressNoChecksum];
                const index = addresses.length + 1;

                // Check change address balance
                iota.api.getBalances(addressArray, 1, (error, success) => {
                    if (!error) {
                        const addressBalance = parseInt(success.balances[0]);
                        addressData[addressNoChecksum] = { index, balance: addressBalance, spent: false };
                    } else {
                        addressData[addressNoChecksum] = { index, balance: 0, spent: false };
                    }
                });
            }
            dispatch(updateAddresses(seedName, addressData));
        }
    };
};

<<<<<<< HEAD
export const randomiseSeed = randomBytesFn => {
    return dispatch => {
        const charset = 'ABCDEFGHIJKLMNOPQRSTUVWXYZ9';
        let seed = '';
        randomBytesFn(100).then(bytes => {
            Object.keys(bytes).forEach(key => {
                if (bytes[key] < 243 && seed.length < MAX_SEED_LENGTH) {
                    const randomNumber = bytes[key] % 27;
                    const randomLetter = charset.charAt(randomNumber);
                    seed += randomLetter;
                }
            });
            dispatch(setSeed(seed));
=======
export const randomiseSeed = (randomBytesFn) => {
    return (dispatch) => {
        // TODO move this to an iota util file
        const charset = 'ABCDEFGHIJKLMNOPQRSTUVWXYZ9';
        let seed = '';
        // uncomment for synchronous API, uses SJCL
        // var rand = randomBytes(1)

        // asynchronous API, uses iOS-side SecRandomCopyBytes
        randomBytesFn(100, (error, bytes) => {
            if (!error) {
                Object.keys(bytes).forEach((key) => {
                    if (bytes[key] < 243 && seed.length < MAX_SEED_LENGTH) {
                        const randomNumber = bytes[key] % 27;
                        const randomLetter = charset.charAt(randomNumber);
                        seed += randomLetter;
                    }
                });
                dispatch(setSeed(seed));
            } else {
                dispatch(
                    generateAlert(
                        'error',
                        i18next.t('global:somethingWentWrong'),
                        i18next.t('global:somethingWentWrongExplanation'),
                        error,
                    ),
                );
            }
>>>>>>> db1244a8
        });
    };
};

export function setUserActivity(payload) {
    return {
        type: ActionTypes.SET_USER_ACTIVITY,
        payload,
    };
}<|MERGE_RESOLUTION|>--- conflicted
+++ resolved
@@ -318,7 +318,7 @@
             // This would fail if a pre-requisite check for checksums fail.
             const isSendingToOwnAddress = some(
                 get(inputs, 'inputs'),
-                input => iota.utils.addChecksum(input.address, 9, true) === address,
+                (input) => iota.utils.addChecksum(input.address, 9, true) === address,
             );
 
             if (isSendingToOwnAddress) {
@@ -408,13 +408,12 @@
     };
 };
 
-<<<<<<< HEAD
-export const randomiseSeed = randomBytesFn => {
-    return dispatch => {
+export const randomiseSeed = (randomBytesFn) => {
+    return (dispatch) => {
         const charset = 'ABCDEFGHIJKLMNOPQRSTUVWXYZ9';
         let seed = '';
-        randomBytesFn(100).then(bytes => {
-            Object.keys(bytes).forEach(key => {
+        randomBytesFn(100).then((bytes) => {
+            Object.keys(bytes).forEach((key) => {
                 if (bytes[key] < 243 && seed.length < MAX_SEED_LENGTH) {
                     const randomNumber = bytes[key] % 27;
                     const randomLetter = charset.charAt(randomNumber);
@@ -422,37 +421,6 @@
                 }
             });
             dispatch(setSeed(seed));
-=======
-export const randomiseSeed = (randomBytesFn) => {
-    return (dispatch) => {
-        // TODO move this to an iota util file
-        const charset = 'ABCDEFGHIJKLMNOPQRSTUVWXYZ9';
-        let seed = '';
-        // uncomment for synchronous API, uses SJCL
-        // var rand = randomBytes(1)
-
-        // asynchronous API, uses iOS-side SecRandomCopyBytes
-        randomBytesFn(100, (error, bytes) => {
-            if (!error) {
-                Object.keys(bytes).forEach((key) => {
-                    if (bytes[key] < 243 && seed.length < MAX_SEED_LENGTH) {
-                        const randomNumber = bytes[key] % 27;
-                        const randomLetter = charset.charAt(randomNumber);
-                        seed += randomLetter;
-                    }
-                });
-                dispatch(setSeed(seed));
-            } else {
-                dispatch(
-                    generateAlert(
-                        'error',
-                        i18next.t('global:somethingWentWrong'),
-                        i18next.t('global:somethingWentWrongExplanation'),
-                        error,
-                    ),
-                );
-            }
->>>>>>> db1244a8
         });
     };
 };
