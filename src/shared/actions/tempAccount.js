--- conflicted
+++ resolved
@@ -199,222 +199,6 @@
     };
 };
 
-<<<<<<< HEAD
-=======
-const makeTransfer = (seed, address, value, accountName, transfer, options = null, powFn = null) => (dispatch) => {
-    // If powFn is provided, proof of work would be performed locally
-    const shouldOffloadPow = !isFunction(powFn);
-
-    let args = shouldOffloadPow
-        ? [seed, DEFAULT_DEPTH, DEFAULT_MIN_WEIGHT_MAGNITUDE, transfer]
-        : [seed, transfer, powFn];
-
-    if (options) {
-        args = [...args, options];
-    }
-
-    const promise = shouldOffloadPow ? sendTransferAsync : makeTransferWithLocalPow;
-
-    return promise(...args)
-        .then((newTransfer) => {
-            dispatch(updateAccountInfo(accountName, newTransfer, value));
-
-            if (value === 0) {
-                dispatch(
-                    generateAlert(
-                        'success',
-                        i18next.t('global:messageSent'),
-                        i18next.t('global:messageSentMessage'),
-                        20000,
-                    ),
-                );
-            } else {
-                dispatch(
-                    generateAlert(
-                        'success',
-                        i18next.t('global:transferSent'),
-                        i18next.t('global:transferSentMessage'),
-                        20000,
-                    ),
-                );
-            }
-
-            dispatch(completeTransfer({ address, value }));
-        })
-        .catch((error) => {
-            dispatch(sendTransferError());
-            const alerts = {
-                attachToTangle: [
-                    i18next.t('global:attachToTangleUnavailable'),
-                    i18next.t('global:attachToTangleUnavailableExplanation'),
-                    20000,
-                    error,
-                ],
-                default: [
-                    i18next.t('global:invalidResponse'),
-                    i18next.t('global:invalidResponseSendingTransfer'),
-                    20000,
-                    error,
-                ],
-            };
-
-            const args =
-                error.message.indexOf('attachToTangle is not available') > -1 ? alerts.attachToTangle : alerts.default;
-
-            dispatch(generateAlert('error', ...args));
-        });
-};
-
-export const prepareTransfer = (seed, address, value, message, accountName, powFn, genFn) => {
-    return (dispatch, getState) => {
-        dispatch(sendTransferRequest());
-
-        const shouldOffloadPow = getRemotePoWFromState(getState());
-        const firstAddress = selectFirstAddressFromAccountFactory(accountName)(getState());
-        const transfer = prepareTransferArray(address, value, message, firstAddress);
-        const isZeroValue = value === 0;
-
-        // If its a zero value transfer,
-        // Do not need to trigger pre-transfer checks
-        if (isZeroValue && shouldOffloadPow) {
-            return dispatch(makeTransfer(seed, address, value, accountName, transfer));
-        } else if (isZeroValue && !shouldOffloadPow) {
-            return dispatch(makeTransfer(seed, address, value, accountName, transfer, null, powFn));
-        }
-
-        const makeTransferWithBalanceCheck = (inputs) => {
-            // allBalance -> total balance associated with addresses.
-            // Contains balance from addresses regardless of the fact they are spent from.
-            // Less than the value user is about to send to -> Not enough balance.
-            if (get(inputs, 'allBalance') < value) {
-                dispatch(sendTransferError());
-                return dispatch(
-                    generateAlert(
-                        'error',
-                        i18next.t('global:balanceError'),
-                        i18next.t('global:balanceErrorMessage'),
-                        20000,
-                    ),
-                );
-
-                // totalBalance -> balance after filtering out addresses that are spent.
-                // Contains balance from those addresses only that are not spent from.
-                // Less than value user is about to send to -> Has already spent from addresses and the txs aren't confirmed.
-                // TODO: At this point, we could leverage the change addresses and allow user making a transfer on top from those.
-            } else if (get(inputs, 'totalBalance') < value) {
-                dispatch(sendTransferError());
-                return dispatch(
-                    generateAlert(
-                        'error',
-                        i18next.t('global:pleaseWait'),
-                        i18next.t('global:pleaseWaitTransferExplanation'),
-                        20000,
-                    ),
-                );
-            }
-
-            // Verify if a user is sending to on of his own addresses.
-            // This would fail if a pre-requisite check for checksums fail.
-            const isSendingToOwnAddress = some(
-                get(inputs, 'inputs'),
-                (input) => iota.utils.addChecksum(input.address, 9, true) === address,
-            );
-
-            if (isSendingToOwnAddress) {
-                dispatch(sendTransferError());
-                return dispatch(
-                    generateAlert(
-                        'error',
-                        i18next.t('global:cannotSendToOwn'),
-                        i18next.t('global:cannotSendToOwnExplanation'),
-                        20000,
-                    ),
-                );
-            }
-
-            const remainderAddress = getLatestAddress(newAccountData.addresses);
-
-            return dispatch(
-                makeTransfer(
-                    seed,
-                    address,
-                    value,
-                    accountName,
-                    transfer,
-                    {
-                        inputs: get(inputs, 'inputs'),
-                        address: remainderAddress,
-                    },
-                    powFn,
-                ),
-            );
-        };
-
-        let newAccountData = {};
-
-        const syncAndGetInputs = () => {
-            const existingAccountState = selectedAccountStateFactory(accountName)(getState());
-
-            return syncAddresses(seed, existingAccountState, genFn, true)
-                .then((accountData) => {
-                    return syncAccount(seed, accountData);
-                })
-                .then((accountData) => {
-                    dispatch(accountInfoFetchSuccess(accountData));
-                    newAccountData = accountData;
-
-                    const valueTransfers = filterZeroValueTransfers(newAccountData.transfers);
-                    return filterInvalidPendingTransfers(valueTransfers, newAccountData.addresses);
-                })
-                .then((filteredTransfers) => {
-                    const newAddressData = newAccountData.addresses;
-                    const startIndex = getStartingSearchIndexToPrepareInputs(newAddressData);
-
-                    getUnspentInputs(newAddressData, filteredTransfers, startIndex, value, null, unspentInputs);
-                })
-                .catch(() => {
-                    dispatch(sendTransferError());
-                });
-        };
-
-        const unspentInputs = (err, inputs) => {
-            if (err) {
-                dispatch(sendTransferError());
-                return dispatch(
-                    generateAlert('error', i18next.t('global:transferError'), i18next.t('global:transferErrorMessage')),
-                    20000,
-                    err,
-                );
-            }
-
-            return makeTransferWithBalanceCheck(inputs);
-        };
-
-        // Make sure that the address a user is about to send to is not already used.
-        // err -> Since shouldAllowSendingToAddress consumes wereAddressesSpentFrom endpoint
-        // Omit input preparation in case the address is already spent from.
-        return shouldAllowSendingToAddress([address])
-            .then((shouldAllowSending) => {
-                if (shouldAllowSending) {
-                    return syncAndGetInputs();
-                }
-
-                dispatch(sendTransferError());
-                return dispatch(
-                    generateAlert('error', i18next.t('global:keyReuse'), i18next.t('global:keyReuseError')),
-                );
-            })
-            .catch((err) => {
-                return dispatch(
-                    generateAlert('error', i18next.t('global:transferError'), i18next.t('global:transferErrorMessage')),
-                    20000,
-                    err,
-                );
-            });
-    };
-};
-
->>>>>>> 9ae4af4f
 export const randomiseSeed = (randomBytesFn) => {
     return (dispatch) => {
         const charset = 'ABCDEFGHIJKLMNOPQRSTUVWXYZ9';
