import cloneDeep from 'lodash/cloneDeep';
import size from 'lodash/size';
import get from 'lodash/get';
import filter from 'lodash/filter';
import { iota } from '../libs/iota';
import { updateAddresses, addPendingTransfer, updateUnconfirmedBundleTails } from '../actions/account';
import { generateAlert } from '../actions/alerts';
import { filterSpentAddresses, getUnspentInputs } from '../libs/accountUtils';
import { MAX_SEED_LENGTH } from '../libs/util';
<<<<<<< HEAD
import { getSelectedAccount } from '../selectors/account';
=======
import i18next from 'i18next';

const { t } = i18next.t;

// FIXME: Hacking no-console linting.
// Should rather be dispatching an action.
>>>>>>> 8009c5bc

/* eslint-disable no-console */

export const ActionTypes = {
    SET_PROMOTION_STATUS: 'IOTA/TEMP_ACCOUNT/SET_PROMOTION_STATUS',
    GET_TRANSFERS_REQUEST: 'IOTA/TEMP_ACCOUNT/GET_TRANSFERS_REQUEST',
    GET_TRANSFERS_SUCCESS: 'IOTA/TEMP_ACCOUNT/GET_TRANSFERS_SUCCESS',
    GET_TRANSFERS_ERROR: 'IOTA/TEMP_ACCOUNT/GET_TRANSFERS_ERROR',
    GENERATE_NEW_ADDRESS_REQUEST: 'IOTA/TEMP_ACCOUNT/GENERATE_NEW_ADDRESS_REQUEST',
    GENERATE_NEW_ADDRESS_SUCCESS: 'IOTA/TEMP_ACCOUNT/GENERATE_NEW_ADDRESS_SUCCESS',
    GENERATE_NEW_ADDRESS_ERROR: 'IOTA/TEMP_ACCOUNT/GENERATE_NEW_ADDRESS_ERROR',
    MANUAL_SYNC_REQUEST: 'IOTA/TEMP_ACCOUNT/MANUAL_SYNC_REQUEST',
    MANUAL_SYNC_SUCCESS: 'IOTA/TEMP_ACCOUNT/MANUAL_SYNC_SUCCESS',
    MANUAL_SYNC_ERROR: 'IOTA/TEMP_ACCOUNT/MANUAL_SYNC_ERROR',
    SEND_TRANSFER_REQUEST: 'IOTA/TEMP_ACCOUNT/SEND_TRANSFER_REQUEST',
    SEND_TRANSFER_SUCCESS: 'IOTA/TEMP_ACCOUNT/SEND_TRANSFER_SUCCESS',
    SEND_TRANSFER_ERROR: 'IOTA/TEMP_ACCOUNT/SEND_TRANSFER_ERROR',
    SET_COPIED_TO_CLIPBOARD: 'IOTA/TEMP_ACCOUNT/SET_COPIED_TO_CLIPBOARD',
    SET_RECEIVE_ADDRESS: 'IOTA/TEMP_ACCOUNT/SET_RECEIVE_ADDRESS',
    SET_SEED_NAME: 'IOTA/TEMP_ACCOUNT/SET_SEED_NAME',
    SET_PASSWORD: 'IOTA/TEMP_ACCOUNT/SET_PASSWORD',
    CLEAR_TEMP_DATA: 'IOTA/TEMP_ACCOUNT/CLEAR_TEMP_DATA',
    SET_USED_SEED_TO_LOGIN: 'IOTA/TEMP_ACCOUNT/SET_USED_SEED_TO_LOGIN',
    SET_SEED_INDEX: 'IOTA/TEMP_ACCOUNT/SET_SEED_INDEX',
    SET_READY: 'IOTA/TEMP_ACCOUNT/SET_READY',
    SET_SEED: 'IOTA/TEMP_ACCOUNT/SET_SEED',
    CLEAR_SEED: 'IOTA/TEMP_ACCOUNT/CLEAR_SEED',
    SET_SETTING: 'IOTA/TEMP_ACCOUNT/SET_SETTING',
};

export const getTransfersRequest = () => ({
    type: ActionTypes.GET_TRANSFERS_REQUEST,
});

export const getTransfersSuccess = payload => ({
    type: ActionTypes.GET_TRANSFERS_SUCCESS,
    payload,
});

export const getTransfersError = () => ({
    type: ActionTypes.GET_TRANSFERS_ERROR,
});

export const setCopiedToClipboard = payload => ({
    type: ActionTypes.SET_COPIED_TO_CLIPBOARD,
    payload,
});

export const setReceiveAddress = payload => ({
    type: ActionTypes.SET_RECEIVE_ADDRESS,
    payload,
});

export const setUsedSeedToLogin = () => ({
    type: ActionTypes.SET_USED_SEED_TO_LOGIN,
    payload: true,
});

export const setSeedIndex = payload => ({
    type: ActionTypes.SET_SEED_INDEX,
    payload,
});

export const generateNewAddressRequest = () => ({
    type: ActionTypes.GENERATE_NEW_ADDRESS_REQUEST,
});

export const generateNewAddressSuccess = payload => ({
    type: ActionTypes.GENERATE_NEW_ADDRESS_SUCCESS,
    payload,
});

export const generateNewAddressError = () => ({
    type: ActionTypes.GENERATE_NEW_ADDRESS_ERROR,
});

export const manualSyncRequest = () => ({
    type: ActionTypes.MANUAL_SYNC_REQUEST,
});

export const manualSyncSuccess = () => ({
    type: ActionTypes.MANUAL_SYNC_SUCCESS,
});

export const manualSyncError = () => ({
    type: ActionTypes.MANUAL_SYNC_ERROR,
});

export const sendTransferRequest = () => ({
    type: ActionTypes.SEND_TRANSFER_REQUEST,
});

export const sendTransferSuccess = payload => ({
    type: ActionTypes.SEND_TRANSFER_SUCCESS,
    payload,
});

export const sendTransferError = () => ({
    type: ActionTypes.SEND_TRANSFER_ERROR,
});

export const setReady = () => ({
    type: ActionTypes.SET_READY,
    payload: true,
});

export const setSeed = payload => ({
    type: ActionTypes.SET_SEED,
    payload,
});

export const clearSeed = () => ({
    type: ActionTypes.CLEAR_SEED,
    payload: Array(82).join(' '),
});

export const setSetting = payload => ({
    type: ActionTypes.SET_SETTING,
    payload,
});

export const clearTempData = () => ({
    type: ActionTypes.CLEAR_TEMP_DATA,
});

export const setPassword = payload => ({
    type: ActionTypes.SET_PASSWORD,
    payload,
});

export const setSeedName = payload => ({
    type: ActionTypes.SET_SEED_NAME,
    payload,
});

export const setPromotionStatus = payload => ({
    type: ActionTypes.SET_PROMOTION_STATUS,
    payload,
});

export const generateNewAddress = (seed, seedName, addresses) => {
    return dispatch => {
        dispatch(generateNewAddressRequest());
        let index = 0;

        size(addresses) === 0 ? (index = 0) : (index = size(addresses) - 1);
        const options = { checksum: true, index };

        iota.api.getNewAddress(seed, options, (error, address) => {
            if (!error) {
                //const addressToCheck = [{ address: address }];
                //Promise.resolve(filterSpentAddresses(addressToCheck)).then(value => console.log(value));

                const updatedAddresses = cloneDeep(addresses);
                const addressNoChecksum = address.substring(0, MAX_SEED_LENGTH);
                // In case the newly created address is not part of the addresses object
                // Add that as a key with a 0 balance.
                if (!(addressNoChecksum in addresses)) {
                    updatedAddresses[addressNoChecksum] = { balance: 0, spent: false };
                }

                dispatch(updateAddresses(seedName, updatedAddresses));
                dispatch(generateNewAddressSuccess(address));
            } else {
                dispatch(generateNewAddressError());
            }
        });
    };
};

export const sendTransaction = (seed, address, value, message, accountName) => {
    return (dispatch, getState) => {
        dispatch(sendTransferRequest());

        const verifyAndSend = (filtered, expectedOutputsLength, transfer, inputs) => {
            if (filtered.length !== expectedOutputsLength) {
                return dispatch(
                    generateAlert(
                        'error',
                        'Key reuse',
                        'You cannot send to an address that has already been spent from.',
                    ),
                );
            }

            const selectedAccount = getSelectedAccount(accountName, getState().account.accountInfo);
            const addressData = selectedAccount.addresses;
            const transfers = selectedAccount.transfers;

            const options = { inputs };

            // Send transfer with depth 4 and minWeightMagnitude 14
            return iota.api.sendTransfer(seed, 4, 14, transfer, options, (error, success) => {
                if (!error) {
                    dispatch(checkForNewAddress(accountName, addressData, success));
                    dispatch(addPendingTransfer(accountName, transfers, success));
                    dispatch(generateAlert('success', 'Transfer sent', 'Your transfer has been sent to the Tangle.'));
                    dispatch(sendTransferSuccess({ address, value }));

                    // Keep track of this transfer in unconfirmed tails so that it can be picked up for promotion
                    // Would be the tail anyways.
                    // Also check if it was a value transfer
                    if (value) {
                        const bundle = get(success, `[${0}].bundle`);
                        dispatch(
                            updateUnconfirmedBundleTails({ [bundle]: filter(success, tx => tx.currentIndex === 0) }),
                        );
                    }
                } else {
                    dispatch(sendTransferError());
                    dispatch(
                        generateAlert(
                            'error',
                            'Invalid Response',
                            'The node returned an invalid response while sending transfer.',
                        ),
                    );
                }
            });
        };

        const unspentInputs = (err, inputs) => {
            if (err && err.message !== 'Not enough balance') {
                dispatch(sendTransferError());
                return dispatch(
                    generateAlert(
                        'error',
                        'Transfer Error',
                        'Something went wrong while sending your transfer. Please try again.',
                    ),
                );
            } else {
                if (get(inputs, 'allBalance') < value) {
                    dispatch(sendTransferError());
                    return dispatch(
                        generateAlert('error', t('send:notEnoughFunds'), t('send:notEnoughFundsExplanation')),
                    );
                } else if (get(inputs, 'totalBalance') < value) {
                    dispatch(sendTransferError());
                    return dispatch(
                        generateAlert(
                            'error',
                            'Key reuse',
                            'You cannot send to an address that has already been spent from.',
                        ),
                    );
                }

                const tag = 'IOTA';
                const transfer = [
                    {
                        address: address,
                        value: value,
                        message: iota.utils.toTrytes(message),
                        tag: iota.utils.toTrytes(tag),
                    },
                ];

                const outputsToCheck = transfer.map(t => ({ address: iota.utils.noChecksum(t.address) }));

                // Check to make sure user is not sending to an already used address
                return filterSpentAddresses(outputsToCheck).then(filtered =>
                    verifyAndSend(filtered, outputsToCheck.length, transfer, get(inputs, 'inputs')),
                );
            }
        };

        return getUnspentInputs(seed, 0, value, null, unspentInputs);
    };
};

export const checkForNewAddress = (seedName, addressData, txArray) => {
    return dispatch => {
        // Check if 0 value transfer
        if (txArray[0].value !== 0) {
            const changeAddress = txArray[txArray.length - 1].address;
            const addresses = Object.keys(addressData);
            // Remove checksum
            const addressNoChecksum = changeAddress.substring(0, MAX_SEED_LENGTH);
            // If current addresses does not include change address, add new address and balance
            if (!addresses.includes(addressNoChecksum)) {
                const addressArray = [addressNoChecksum];
                // Check change address balance
                iota.api.getBalances(addressArray, 1, (error, success) => {
                    if (!error) {
                        const addressBalance = parseInt(success.balances[0]);
                        addressData[addressNoChecksum] = { balance: addressBalance, spent: false };
                    } else {
                        addressData[addressNoChecksum] = { balance: 0, spent: false };
                    }
                });
            }
            dispatch(updateAddresses(seedName, addressData));
        }
    };
};

export const randomiseSeed = randomBytesFn => {
    return dispatch => {
        const charset = 'ABCDEFGHIJKLMNOPQRSTUVWXYZ9';
        let seed = '';
        // uncomment for synchronous API, uses SJCL
        // var rand = randomBytes(1)

        // asynchronous API, uses iOS-side SecRandomCopyBytes
        randomBytesFn(100, (error, bytes) => {
            if (!error) {
                Object.keys(bytes).forEach(key => {
                    if (bytes[key] < 243 && seed.length < MAX_SEED_LENGTH) {
                        const randomNumber = bytes[key] % 27;
                        const randomLetter = charset.charAt(randomNumber);
                        seed += randomLetter;
                    }
                });
                dispatch(setSeed(seed));
            } else {
                console.log(error);
                dispatch(generateAlert('error', 'Something went wrong', 'Please restart the app.'));
            }
        });
    };
};<|MERGE_RESOLUTION|>--- conflicted
+++ resolved
@@ -7,16 +7,13 @@
 import { generateAlert } from '../actions/alerts';
 import { filterSpentAddresses, getUnspentInputs } from '../libs/accountUtils';
 import { MAX_SEED_LENGTH } from '../libs/util';
-<<<<<<< HEAD
 import { getSelectedAccount } from '../selectors/account';
-=======
 import i18next from 'i18next';
 
 const { t } = i18next.t;
 
 // FIXME: Hacking no-console linting.
 // Should rather be dispatching an action.
->>>>>>> 8009c5bc
 
 /* eslint-disable no-console */
 
