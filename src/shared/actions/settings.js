import unionBy from 'lodash/unionBy';
import assign from 'lodash/assign';
import get from 'lodash/get';
import keys from 'lodash/keys';
import { changeIotaNode, quorum } from '../libs/iota/index';
import i18next from '../libs/i18next';
import { generateAlert, generateNodeOutOfSyncErrorAlert, generateUnsupportedNodeErrorAlert } from '../actions/alerts';
import { fetchNodeList } from '../actions/polling';
import { allowsRemotePow } from '../libs/iota/extendedApi';
import { getSelectedNodeFromState, getNodesFromState, getCustomNodesFromState } from '../selectors/global';
import { throwIfNodeNotHealthy } from '../libs/iota/utils';
import Errors from '../libs/errors';
import { Wallet, Node } from '../storage';
import { SettingsActionTypes } from '../types';

/**
 * Dispatch to set latest app versions in state
 *
 * @method setAppVersions
 *
 * @param {object} payload
 * @returns {{type: {string}, payload: {object} }}
 */
export const setAppVersions = (payload) => {
    Wallet.setVersions(payload);

    return {
        type: SettingsActionTypes.SET_VERSIONS,
        payload,
    };
};

/**
 * Dispatch when user has accepted wallet's terms and conditions
 *
 * @method acceptTerms
 *
 * @returns {{type: {string} }}
 */
export const acceptTerms = () => {
    Wallet.acceptTerms();

    return {
        type: SettingsActionTypes.ACCEPT_TERMS,
    };
};

/**
 * Dispatch when user has accepted wallet's privacy agreement
 *
 * @method acceptPrivacy
 *
 * @returns {{type: {string} }}
 */
export const acceptPrivacy = () => {
    Wallet.acceptPrivacyPolicy();

    return {
        type: SettingsActionTypes.ACCEPT_PRIVACY,
    };
};

/**
 * Dispatch when a network call for fetching currency information (conversion rates) is about to be made
 *
 * @method currencyDataFetchRequest
 *
 * @returns {{type: {string} }}
 */
const currencyDataFetchRequest = () => ({
    type: SettingsActionTypes.CURRENCY_DATA_FETCH_REQUEST,
});

/**
 * Dispatch when currency information (conversion rates) is about to be fetched
 *
 * @method currencyDataFetchSuccess
 * @param {object} payload
 *
 * @returns {{type: {string}, payload: {object} }}
 */
export const currencyDataFetchSuccess = (payload) => {
    Wallet.updateCurrencyData(payload);

    return {
        type: SettingsActionTypes.CURRENCY_DATA_FETCH_SUCCESS,
        payload,
    };
};

/**
 * Dispatch when there is an error fetching currency information
 *
 * @method currencyDataFetchError
 *
 * @returns {{type: {string} }}
 */
const currencyDataFetchError = () => ({
    type: SettingsActionTypes.CURRENCY_DATA_FETCH_ERROR,
});

/**
 * Dispatch when a network call is about to be made for checking node's health during node change operation
 *
 * @method setNodeRequest
 *
 * @returns {{type: {string} }}
 */
const setNodeRequest = () => ({
    type: SettingsActionTypes.SET_NODE_REQUEST,
});

/**
 * Dispatch when an error occurs while checking node's health during node change operation
 *
 * @method setNodeError
 *
 * @returns {{type: {string} }}
 */
const setNodeError = () => ({
    type: SettingsActionTypes.SET_NODE_ERROR,
});

/**
 * Dispatch when a network call is about to be made for checking health of newly added IRI node
 *
 * @method addCustomNodeRequest
 *
 * @returns {{type: {string} }}
 */
const addCustomNodeRequest = () => ({
    type: SettingsActionTypes.ADD_CUSTOM_NODE_REQUEST,
});

/**
 * Dispatch when the newly added custom node is healthy (synced)
 *
 * @method addCustomNodeSuccess
 * @param {string} payload
 *
 * @returns {{type: {string}, payload: {string} }}
 */
const addCustomNodeSuccess = (node, remotePow) => {
    // Add custom node.
    Node.addCustomNode(node, remotePow);

    return {
        type: SettingsActionTypes.ADD_CUSTOM_NODE_SUCCESS,
        payload: node,
    };
};

/**
 * Dispatch when an error occurs during health check for newly added custom node
 *
 * @method addCustomNodeError
 *
 * @returns {{type: {string} }}
 */
const addCustomNodeError = () => ({
    type: SettingsActionTypes.ADD_CUSTOM_NODE_ERROR,
});

/**
 * Dispatch to set a randomly selected node as the active node for wallet
 *
 * @method setRandomlySelectedNode
 * @param {string} payload
 *
 * @returns {{type: {string}, payload: {string} }}
 */
export const setRandomlySelectedNode = (payload) => {
    Wallet.setRandomlySelectedNode(payload);

    return {
        type: SettingsActionTypes.SET_RANDOMLY_SELECTED_NODE,
        payload,
    };
};

/**
 * Dispatch to change wallet's mode
 *
 * @method setMode
 * @param {string} payload
 *
 * @returns {{type: {string}, payload: {string} }}
 */
export const setMode = (payload) => {
    Wallet.updateMode(payload);

    return {
        type: SettingsActionTypes.SET_MODE,
        payload,
    };
};

/**
 * Dispatch to change wallet's active IRI node
 *
 * @method setNode
 * @param {object} payload
 *
 * @returns {{type: {string}, payload: {string} }}
 */
export const setNode = (payload) => {
    Wallet.updateNode(payload);

    return {
        type: SettingsActionTypes.SET_NODE,
        payload: payload,
    };
};

/**
 * Dispatch to set updated list of IRI nodes for wallet
 *
 * @method setNodeList
 * @param {array} payload
 *
 * @returns {{type: {string}, payload: {array} }}
 */
export const setNodeList = (payload) => {
    Node.addNodes(payload);

    return {
        type: SettingsActionTypes.SET_NODELIST,
        payload,
    };
};

/**
 * Dispatch to remove an added custom node from wallet
 *
 * @method removeCustomNode
 * @param {string} payload
 *
 * @returns {{type: {string}, payload: {string} }}
 */
export const removeCustomNode = (payload) => {
    Node.delete(payload);

    return {
        type: SettingsActionTypes.REMOVE_CUSTOM_NODE,
        payload,
    };
};

/**
 * Dispatch to update proof of work configuration for wallet
 *
 * @method setRemotePoW
 * @param {boolean} payload
 *
 * @returns {{type: {string}, payload: {boolean} }}
 */
export const setRemotePoW = (payload) => {
    Wallet.updateRemotePowSetting(payload);

    return {
        type: SettingsActionTypes.SET_REMOTE_POW,
        payload,
    };
};

/**
 * Dispatch to update auto promotion configuration for wallet
 *
 * @method setAutoPromotion
 * @param {boolean} payload
 *
 * @returns {{type: {string}, payload: {boolean} }}
 */
export const setAutoPromotion = (payload) => {
    Wallet.updateAutoPromotionSetting(payload);

    return {
        type: SettingsActionTypes.SET_AUTO_PROMOTION,
        payload,
    };
};

/**
<<<<<<< HEAD
=======
 * Dispatch to update auto node switching configuration for wallet
 *
 * @method updateAutoNodeSwitching
 * @param {boolean} payload
 *
 * @returns {{type: {string}, payload: {boolean} }}
 */
export const updateAutoNodeSwitching = (payload) => {
    Wallet.updateAutoNodeSwitchingSetting(payload);

    return {
        type: SettingsActionTypes.UPDATE_AUTO_NODE_SWITCHING,
        payload,
    };
};

/**
>>>>>>> 1985fc60
 * Dispatch to set lock screen time for wallet
 *
 * @method setLockScreenTimeout
 * @param {number} payload
 *
 * @returns {{type: {string}, payload: {number} }}
 */
export const setLockScreenTimeout = (payload) => {
    Wallet.updateLockScreenTimeout(payload);

    return {
        type: SettingsActionTypes.SET_LOCK_SCREEN_TIMEOUT,
        payload,
    };
};

/**
 * Change wallet's active language
 *
 * @method setLocale
 * @param {string} locale
 *
 * @returns {function} dispatch
 */
export function setLocale(locale) {
    return (dispatch) => {
        i18next.changeLanguage(locale);
        Wallet.updateLocale(locale);

        return dispatch({
            type: SettingsActionTypes.SET_LOCALE,
            payload: locale,
        });
    };
}

/**
 * Dispatch to change selected IRI node
 *
 * @method changeNode
 *
 * @param {object} payload
 *
 * @returns {{type: {string}, payload: {string} }}
 */
export const changeNode = (payload) => (dispatch, getState) => {
    const selectedNode = getSelectedNodeFromState(getState());

    if (selectedNode.url !== payload.url) {
        dispatch(setNode(payload));
        // Change provider on global iota instance
        changeIotaNode(assign({}, payload, { provider: payload.url }));
    }
};

/**
 * Fetch currency information (conversion rates) for wallet
 *
 * @method getCurrencyData
 *
 * @param {string} currency
 * @param {boolean} withAlerts
 *
 * @returns {function(*): Promise<any>}
 */
export function getCurrencyData(currency, withAlerts = false) {
    const url = 'https://trinity-exchange-rates.herokuapp.com/api/latest?base=USD';
    return (dispatch) => {
        dispatch(currencyDataFetchRequest());

        return fetch(url)
            .then(
                (response) => response.json(),
                () => {
                    dispatch(currencyDataFetchError());

                    if (withAlerts) {
                        dispatch(
                            generateAlert(
                                'error',
                                i18next.t('settings:couldNotFetchRates'),
                                i18next.t('settings:couldNotFetchRatesExplanation', { currency: currency }),
                            ),
                        );
                    }
                },
            )
            .then((json) => {
                const conversionRate = get(json, `rates.${currency}`) || 1;
                const availableCurrencies = keys(get(json, 'rates'));

                const payload = { conversionRate, currency, availableCurrencies };

                // Update redux
                dispatch(currencyDataFetchSuccess(payload));

                if (withAlerts) {
                    dispatch(
                        generateAlert(
                            'success',
                            i18next.t('settings:fetchedConversionRates'),
                            i18next.t('settings:fetchedConversionRatesExplanation', { currency: currency }),
                        ),
                    );
                }
            });
    };
}

/**
 * Dispatch to change wallet's active language
 *
 * @method setLanguage
 * @param {string} language
 *
 * @returns {{type: {string}, payload: {string} }}
 */
export function setLanguage(language) {
    Wallet.updateLanguage(language);

    return {
        type: SettingsActionTypes.SET_LANGUAGE,
        payload: language,
    };
}

/**
 * Makes an API call to check if a node is healthy/active and then changes the selected node for wallet
 *
 * @method setFullNode
 *
 * @param {object} node - { url, token }
 * @param {boolean} addingCustomNode
 *
 * @returns {function}
 */
export function setFullNode(node, addingCustomNode = false) {
    const dispatcher = {
        request: addingCustomNode ? addCustomNodeRequest : setNodeRequest,
        success: addingCustomNode ? addCustomNodeSuccess : setNode,
        error: addingCustomNode ? addCustomNodeError : setNodeError,
        alerts: {
            defaultError: (err) =>
                addingCustomNode
                    ? generateAlert(
                          'error',
                          i18next.t('addCustomNode:customNodeCouldNotBeAdded'),
                          i18next.t('addCustomNode:invalidNodeResponse'),
                          7000,
                      )
                    : generateAlert(
                          'error',
                          i18next.t('settings:nodeChangeError'),
                          i18next.t('settings:nodeChangeErrorExplanation'),
                          7000,
                          err,
                      ),
        },
    };

    return (dispatch) => {
        dispatch(dispatcher.request());
        throwIfNodeNotHealthy(node)
            .then(() => allowsRemotePow(node))
            .then((hasRemotePow) => {
                // Change IOTA provider on the global iota instance
                if (!addingCustomNode) {
                    changeIotaNode(assign({}, node, { provider: node.url }));
                }

                // Update node in redux store
                dispatch(
                    dispatcher.success(
                        assign({}, node, {
                            pow: hasRemotePow,
                        }),
                        hasRemotePow,
                    ),
                );

                if (addingCustomNode) {
                    return dispatch(
                        generateAlert(
                            'success',
                            i18next.t('global:customNodeAdded'),
                            i18next.t('global:customNodeAddedExplanation', { node: node.url }),
                            10000,
                        ),
                    );
                }

                if (hasRemotePow) {
                    dispatch(
                        generateAlert(
                            'success',
                            i18next.t('settings:nodeChangeSuccess'),
                            i18next.t('settings:nodeChangeSuccessExplanation', { node: node.url }),
                            10000,
                        ),
                    );
                } else {
                    // Automatically default to local PoW if this node has no attach to tangle available
                    dispatch(setRemotePoW(false));
                    dispatch(setAutoPromotion(false));

                    dispatch(
                        generateAlert(
                            'success',
                            i18next.t('settings:nodeChangeSuccess'),
                            i18next.t('settings:nodeChangeSuccessNoRemotePow', { node: node.url }),
                            10000,
                        ),
                    );
                }
            })
            .catch((err) => {
                dispatch(dispatcher.error());

                if (get(err, 'message') === Errors.NODE_NOT_SYNCED) {
                    dispatch(generateNodeOutOfSyncErrorAlert(err));
                } else if (get(err, 'message') === Errors.NODE_NOT_SYNCED_BY_TIMESTAMP) {
                    dispatch(generateNodeOutOfSyncErrorAlert(err, true));
                } else if (get(err, 'message') === Errors.UNSUPPORTED_NODE) {
                    dispatch(generateUnsupportedNodeErrorAlert(err));
                } else {
                    dispatch(dispatcher.alerts.defaultError(err));
                }
            });
    };
}

/**
 * Change wallet's active theme
 *
 * @method updateTheme
 *
 * @param {string} payload
 *
 * @returns {function} dispatch
 */
export function updateTheme(payload) {
    Wallet.updateTheme(payload);

    return (dispatch) => {
        dispatch({
            type: SettingsActionTypes.UPDATE_THEME,
            payload,
        });
    };
}

/**
 * Makes an API call for checking if attachToTangle is enabled on the selected IRI node
 * and changes proof of work configuration for wallet
 *
 * @method changePowSettings
 *
 * @returns {function}
 */
export function changePowSettings() {
    return (dispatch, getState) => {
        const settings = getState().settings;
        if (!settings.remotePoW) {
            allowsRemotePow(settings.node).then((hasRemotePow) => {
                if (!hasRemotePow) {
                    return dispatch(
                        generateAlert(
                            'error',
                            i18next.t('global:attachToTangleUnavailable'),
                            i18next.t('global:attachToTangleUnavailableExplanationShort'),
                            10000,
                        ),
                    );
                }
                dispatch(setRemotePoW(!settings.remotePoW));
                dispatch(generateAlert('success', i18next.t('pow:powUpdated'), i18next.t('pow:powUpdatedExplanation')));
            });
        } else {
            dispatch(setRemotePoW(!settings.remotePoW));
            dispatch(generateAlert('success', i18next.t('pow:powUpdated'), i18next.t('pow:powUpdatedExplanation')));
        }
    };
}

/**
 * Makes an API call for checking if attachToTangle is enabled on the selected IRI node
 * and changes auto promotion configuration for wallet
 *
 * @method changeAutoPromotionSettings
 *
 * @returns {function}
 */
export function changeAutoPromotionSettings() {
    return (dispatch, getState) => {
        const settings = getState().settings;
        if (!settings.autoPromotion) {
            allowsRemotePow(settings.node).then((hasRemotePow) => {
                if (!hasRemotePow) {
                    return dispatch(
                        generateAlert(
                            'error',
                            i18next.t('global:attachToTangleUnavailable'),
                            i18next.t('global:attachToTangleUnavailableExplanationShort'),
                            10000,
                        ),
                    );
                }
                dispatch(setAutoPromotion(!settings.autoPromotion));
                dispatch(
                    generateAlert(
                        'success',
                        i18next.t('autoPromotion:autoPromotionUpdated'),
                        i18next.t('autoPromotion:autoPromotionUpdatedExplanation'),
                    ),
                );
            });
        } else {
            dispatch(setAutoPromotion(!settings.autoPromotion));
            dispatch(
                generateAlert(
                    'success',
                    i18next.t('autoPromotion:autoPromotionUpdated'),
                    i18next.t('autoPromotion:autoPromotionUpdatedExplanation'),
                ),
            );
        }
    };
}

/**
 * Dispatch to reset wallet's state
 *
 * @method resetWallet
 *
 * @returns {{type: {string} }}
 */
export function resetWallet() {
    return {
        type: SettingsActionTypes.WALLET_RESET,
    };
}

/**
 * Dispatch to show/hide empty transactions in transactions history
 *
 * @method toggleEmptyTransactions
 *
 * @returns {{type: {string} }}
 */
export const toggleEmptyTransactions = () => {
    Wallet.toggleEmptyTransactionsDisplay();

    return {
        type: SettingsActionTypes.TOGGLE_EMPTY_TRANSACTIONS,
    };
};

/**
 * Dispatch to update wallet's fingerprint authentication configuration
 *
 * @method setFingerprintStatus
 * @param {boolean} payload
 *
 * @returns {{type: {string}, payload: {boolean} }}
 */
export const setFingerprintStatus = (payload) => {
    Wallet.updateFingerprintAuthenticationSetting(payload);

    return {
        type: SettingsActionTypes.SET_FINGERPRINT_STATUS,
        payload,
    };
};

// FIXME: Temporarily needed for password migration
export const setCompletedForcedPasswordUpdate = () => {
    Wallet.completeForcedPasswordUpdate();

    return {
        type: SettingsActionTypes.SET_COMPLETED_FORCED_PASSWORD_UPDATE,
    };
};

// FIXME: Temporarily needed for byte-trit check
export const setCompletedByteTritSweep = (payload) => {
    Wallet.updateByteTritSweepSetting(payload);

    return {
        type: SettingsActionTypes.SET_BYTETRIT_STATUS,
        payload,
    };
};

// FIXME: Temporarily needed for byte-trit check
export const setByteTritSweepInfo = (payload) => ({
    type: SettingsActionTypes.SET_BYTETRIT_INFO,
    payload,
});

/**
 * Dispatch to set if tray application is enabled
 *
 * @method setTray
 * @param {boolean} payload
 *
 * @returns {{type: {string}, payload: {boolean} }}
 */
export const setTray = (payload) => {
    Wallet.updateTraySetting(payload);

    return {
        type: SettingsActionTypes.SET_TRAY,
        payload,
    };
};

/**
 * Dispatch to set if native notifications are enabled
 *
 * @method setNotifications
 * @param {{type: {string}, enabled: {boolean}}}} payload
 *
 * @returns {{type: {string}, payload: {object} }}
 */
export const setNotifications = (payload) => {
    Wallet.updateNotificationsSetting(payload);

    return {
        type: SettingsActionTypes.SET_NOTIFICATIONS,
        payload,
    };
};

/**
 * Dispatch to update proxy settings
 *
 * @method setProxy
 * @param {boolean} payload
 *
 * @returns {{type: {string}, payload: {boolean} }}
 */
export const setProxy = (payload) => ({
    type: SettingsActionTypes.SET_PROXY,
    payload,
});

/**
 * Changes deep linking setting and generates alert
 *
 * @method changeDeepLinkingSettings
 */
export const changeDeepLinkingSettings = () => {
    return (dispatch, getState) => {
        const settings = getState().settings;
        dispatch(setDeepLinking());
        dispatch(
            generateAlert(
                'success',
                i18next.t('deepLink:deepLinkingUpdated'),
                settings.deepLinking
                    ? i18next.t('deepLink:deepLinkingDisabled')
                    : i18next.t('deepLink:deepLinkingEnabled'),
            ),
        );
    };
};

/**
 * Dispatch to update deep linking settings
 *
 * @method setDeepLinking
 * @param {boolean} payload
 *
 * @returns {{type: {string}, payload: {boolean} }}
 */
export const setDeepLinking = () => {
    Wallet.updateDeepLinkingSetting();
    return {
        type: SettingsActionTypes.SET_DEEP_LINKING,
    };
};

/**
 * Dispatch to reset nodes list
 *
 * @method resetNodesList
 *
 * @returns {{type: {string} }}
 */
export const resetNodesList = () => ({
    type: SettingsActionTypes.RESET_NODES_LIST,
});

/**
 * Reinitialise (clear existing and fetch latest) nodes
 *
 * @method reinitialiseNodesList
 *
 * @returns {function} dispatch
 */
export const reinitialiseNodesList = () => (dispatch) => {
    // First reset the existing nodes in the state
    dispatch(resetNodesList());

    // Fetch latest nodes
    dispatch(fetchNodeList());
};

/**
 * Dispatch to update quorum configuration
 *
 * @method updateQuorumConfig
 * @param {object} payload
 *
 * @returns {{type: {string}, payload: {object} }}
 */
export const updateQuorumConfig = (payload) => {
    // Update quorum configuration in realm
    Wallet.updateQuorumConfig(payload);

    // Check if this update aims to update quorum size
    const quorumSize = get(payload, 'size');

    // If this update aims to update quorum size, also update global quorum parameter
    if (quorumSize) {
        quorum.setSize(quorumSize);
    }

    // Finally, update it in redux store
    return {
        type: SettingsActionTypes.UPDATE_QUORUM_CONFIG,
        payload,
    };
};

/**
 * Dispatch to update node auto-switch setting
 *
 * @method updateNodeAutoSwitchSetting
 * @param {boolean} payload
 *
 * @returns {{type: {string}, payload: {boolean} }}
 */
export const updateNodeAutoSwitchSetting = (payload) => {
    // Update auto node switching setting in realm
    Wallet.updateNodeAutoSwitchSetting(payload);

    // Update auto node switching setting in redux store
    return {
        type: SettingsActionTypes.UPDATE_NODE_AUTO_SWITCH_SETTING,
        payload,
    };
};

/**
 * Dispatch to update autoNodeList setting
 *
 * @method updateAutoNodeListSetting
 * @param {boolean} payload
 *
 * @returns {{type: {string}, payload: {boolean} }}
 */
export const updateAutoNodeListSetting = (payload) => {
    // Update autoNodeList setting in realm
    Wallet.updateAutoNodeListSetting(payload);

    // Update autoNodeList setting in redux
    return {
        type: SettingsActionTypes.UPDATE_AUTO_NODE_LIST_SETTING,
        payload,
    };
};

/**
 * Dispatch to change autoNodeList setting
 *
 * @method changeAutoNodeListSetting
 *
 * @param {boolean} payload
 *
 * @returns {function} dispatch
 */
export const changeAutoNodeListSetting = (payload) => (dispatch, getState) => {
    dispatch(updateAutoNodeListSetting(payload));

    // `autoNodeList` active -> use all nodes for quorum
    // `autoNodeList` inactive -> use custom nodes for quorum
    const remoteNodes = getNodesFromState(getState());
    const customNodes = getCustomNodesFromState(getState());
    const nodes = payload ? unionBy(remoteNodes, customNodes, 'url') : customNodes;

    quorum.setNodes(nodes);
};<|MERGE_RESOLUTION|>--- conflicted
+++ resolved
@@ -281,26 +281,6 @@
 };
 
 /**
-<<<<<<< HEAD
-=======
- * Dispatch to update auto node switching configuration for wallet
- *
- * @method updateAutoNodeSwitching
- * @param {boolean} payload
- *
- * @returns {{type: {string}, payload: {boolean} }}
- */
-export const updateAutoNodeSwitching = (payload) => {
-    Wallet.updateAutoNodeSwitchingSetting(payload);
-
-    return {
-        type: SettingsActionTypes.UPDATE_AUTO_NODE_SWITCHING,
-        payload,
-    };
-};
-
-/**
->>>>>>> 1985fc60
  * Dispatch to set lock screen time for wallet
  *
  * @method setLockScreenTimeout
