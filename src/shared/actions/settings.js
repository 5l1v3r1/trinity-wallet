--- conflicted
+++ resolved
@@ -17,13 +17,10 @@
     CURRENCY_DATA_FETCH_SUCCESS: 'IOTA/SETTINGS/CURRENCY_DATA_FETCH_SUCCESS',
     CURRENCY_DATA_FETCH_ERROR: 'IOTA/SETTINGS/CURRENCY_DATA_FETCH_ERROR',
     SET_RANDOMLY_SELECTED_NODE: 'IOTA/SETTINGS/SET_RANDOMLY_SELECTED_NODE',
-<<<<<<< HEAD
     SET_UPDATE_ERROR: 'IOTA/SETTINGS/SET_UPDATE_ERROR',
     SET_UPDATE_SUCCESS: 'IOTA/SETTINGS/UPDATE_SUCCESS',
     SET_UPDATE_DONE: 'IOTA/SETTINGS/UPDATE_DONE',
-=======
     UPDATE_POW_SETTINGS: 'IOTA/SETTINGS/UPDATE_POW_SETTINGS',
->>>>>>> 93332d79
 };
 
 const currencyDataFetchRequest = () => ({
