import get from 'lodash/get';
import keys from 'lodash/keys';
import map from 'lodash/map';
import { changeIotaNode } from '../libs/iota';
import { generateAlert } from './alerts';
import i18next from '../libs/i18next';
<<<<<<< HEAD
import { isNodeSynced, checkAttachToTangleAsync } from '../libs/iota/extendedApi';
import { getSelectedNodeFromState } from '../selectors/global';
=======
import { checkAttachToTangleAsync } from '../libs/iota/extendedApi';
import { getSelectedNodeFromState } from '../selectors/accounts';
import { throwIfNodeNotSynced } from '../libs/utils';
>>>>>>> c48f04ae
import Errors from '../libs/errors';
import { Wallet, Node } from '../storage';

export const ActionTypes = {
    SET_LOCALE: 'IOTA/SETTINGS/LOCALE',
    SET_NODE: 'IOTA/SETTINGS/FULLNODE',
    SET_NODE_REQUEST: 'IOTA/SETTINGS/SET_NODE_REQUEST',
    SET_NODE_ERROR: 'IOTA/SETTINGS/SET_NODE_ERROR',
    ADD_CUSTOM_NODE_REQUEST: 'IOTA/SETTINGS/ADD_CUSTOM_NODE_REQUEST',
    ADD_CUSTOM_NODE_SUCCESS: 'IOTA/SETTINGS/ADD_CUSTOM_NODE_SUCCESS',
    ADD_CUSTOM_NODE_ERROR: 'IOTA/SETTINGS/ADD_CUSTOM_NODE_ERROR',
    REMOVE_CUSTOM_NODE: 'IOTA/SETTINGS/REMOVE_CUSTOM_NODE',
    SET_MODE: 'IOTA/SETTINGS/SET_MODE',
    SET_THEME: 'IOTA/SETTINGS/SET_THEME',
    SET_LANGUAGE: 'IOTA/SETTINGS/SET_LANGUAGE',
    SET_CURRENCY_DATA: 'IOTA/SETTINGS/SET_CURRENCY',
    UPDATE_THEME: 'IOTA/SETTINGS/UPDATE_THEME',
    CURRENCY_DATA_FETCH_REQUEST: 'IOTA/SETTINGS/CURRENCY_DATA_FETCH_REQUEST',
    CURRENCY_DATA_FETCH_SUCCESS: 'IOTA/SETTINGS/CURRENCY_DATA_FETCH_SUCCESS',
    CURRENCY_DATA_FETCH_ERROR: 'IOTA/SETTINGS/CURRENCY_DATA_FETCH_ERROR',
    SET_RANDOMLY_SELECTED_NODE: 'IOTA/SETTINGS/SET_RANDOMLY_SELECTED_NODE',
    SET_NODELIST: 'IOTA/SETTINGS/SET_NODELIST',
    SET_REMOTE_POW: 'IOTA/SETTINGS/SET_REMOTE_POW',
    SET_AUTO_PROMOTION: 'IOTA/SETTINGS/SET_AUTO_PROMOTION',
    UPDATE_AUTO_NODE_SWITCHING: 'IOTA/SETTINGS/UPDATE_AUTO_NODE_SWITCHING',
    SET_LOCK_SCREEN_TIMEOUT: 'IOTA/SETTINGS/SET_LOCK_SCREEN_TIMEOUT',
    SET_VERSIONS: 'IOTA/SETTINGS/WALLET/SET_VERSIONS',
    WALLET_RESET: 'IOTA/SETTINGS/WALLET/RESET',
    SET_2FA_STATUS: 'IOTA/SETTINGS/SET_2FA_STATUS',
    SET_FINGERPRINT_STATUS: 'IOTA/SETTINGS/SET_FINGERPRINT_STATUS',
    ACCEPT_TERMS: 'IOTA/SETTINGS/ACCEPT_TERMS',
    ACCEPT_PRIVACY: 'IOTA/SETTINGS/ACCEPT_PRIVACY',
    TOGGLE_EMPTY_TRANSACTIONS: 'IOTA/SETTINGS/TOGGLE_EMPTY_TRANSACTIONS',
    SET_COMPLETED_FORCED_PASSWORD_UPDATE: 'IOTA/SETTINGS/SET_COMPLETED_FORCED_PASSWORD_UPDATE',
    SET_BYTETRIT_STATUS: 'IOTA/SETTINGS/SET_BYTETRIT_STATUS',
    SET_BYTETRIT_INFO: 'IOTA/SETTINGS/SET_BYTETRIT_INFO',
    SET_TRAY: 'IOTA/SETTINGS/SET_TRAY',
    SET_NOTIFICATIONS: 'IOTA/SETTINGS/SET_NOTIFICATIONS',
};

/**
 * Dispatch to set latest app versions in state
 *
 * @method setAppVersions
 *
 * @param {object} payload
 * @returns {{type: {string}, payload: {object} }}
 */
export const setAppVersions = (payload) => {
    Wallet.setVersions(payload);

    return {
        type: ActionTypes.SET_VERSIONS,
        payload,
    };
};

/**
 * Dispatch when user has accepted wallet's terms and conditions
 *
 * @method acceptTerms
 *
 * @returns {{type: {string} }}
 */
export const acceptTerms = () => {
    Wallet.acceptTerms();

    return {
        type: ActionTypes.ACCEPT_TERMS,
    };
};

/**
 * Dispatch when user has accepted wallet's privacy agreement
 *
 * @method acceptPrivacy
 *
 * @returns {{type: {string} }}
 */
export const acceptPrivacy = () => {
    Wallet.acceptPrivacyPolicy();

    return {
        type: ActionTypes.ACCEPT_PRIVACY,
    };
};

/**
 * Dispatch when a network call for fetching currency information (conversion rates) is about to be made
 *
 * @method currencyDataFetchRequest
 *
 * @returns {{type: {string} }}
 */
const currencyDataFetchRequest = () => ({
    type: ActionTypes.CURRENCY_DATA_FETCH_REQUEST,
});

/**
 * Dispatch when currency information (conversion rates) is about to be fetched
 *
 * @method currencyDataFetchSuccess
 * @param {object} payload
 *
 * @returns {{type: {string}, payload: {object} }}
 */
export const currencyDataFetchSuccess = (payload) => {
    Wallet.updateCurrencyData(payload);

    return {
        type: ActionTypes.CURRENCY_DATA_FETCH_SUCCESS,
        payload,
    };
};

/**
 * Dispatch when there is an error fetching currency information
 *
 * @method currencyDataFetchError
 *
 * @returns {{type: {string} }}
 */
const currencyDataFetchError = () => ({
    type: ActionTypes.CURRENCY_DATA_FETCH_ERROR,
});

/**
 * Dispatch when a network call is about to be made for checking node's health during node change operation
 *
 * @method setNodeRequest
 *
 * @returns {{type: {string} }}
 */
const setNodeRequest = () => ({
    type: ActionTypes.SET_NODE_REQUEST,
});

/**
 * Dispatch when an error occurs while checking node's health during node change operation
 *
 * @method setNodeError
 *
 * @returns {{type: {string} }}
 */
const setNodeError = () => ({
    type: ActionTypes.SET_NODE_ERROR,
});

/**
 * Dispatch when a network call is about to be made for checking health of newly added IRI node
 *
 * @method addCustomNodeRequest
 *
 * @returns {{type: {string} }}
 */
const addCustomNodeRequest = () => ({
    type: ActionTypes.ADD_CUSTOM_NODE_REQUEST,
});

/**
 * Dispatch when the newly added custom node is healthy (synced)
 *
 * @method addCustomNodeSuccess
 * @param {string} payload
 *
 * @returns {{type: {string}, url: {string}, remotePow: {string} }}
 */
const addCustomNodeSuccess = (url, remotePow) => {
    // Add custom node.
    Node.addCustomNode(url, remotePow);
    // Update wallet's active node.
    Wallet.updateNode(url);

    return {
        type: ActionTypes.ADD_CUSTOM_NODE_SUCCESS,
        payload: url,
    };
};

/**
 * Dispatch when an error occurs during health check for newly added custom node
 *
 * @method addCustomNodeError
 *
 * @returns {{type: {string} }}
 */
const addCustomNodeError = () => ({
    type: ActionTypes.ADD_CUSTOM_NODE_ERROR,
});

/**
 * Dispatch to set a randomly selected node as the active node for wallet
 *
 * @method setRandomlySelectedNode
 * @param {string} payload
 *
 * @returns {{type: {string}, payload: {string} }}
 */
export const setRandomlySelectedNode = (payload) => {
    Wallet.setRandomlySelectedNode(payload);

    return {
        type: ActionTypes.SET_RANDOMLY_SELECTED_NODE,
        payload,
    };
};

/**
 * Dispatch to change wallet's mode
 *
 * @method setMode
 * @param {string} payload
 *
 * @returns {{type: {string}, payload: {string} }}
 */
export const setMode = (payload) => {
    Wallet.updateMode(payload);

    return {
        type: ActionTypes.SET_MODE,
        payload,
    };
};

/**
 * Dispatch to change wallet's active IRI node
 *
 * @method setNode
 * @param {string} payload
 *
 * @returns {{type: {string}, payload: {string} }}
 */
export const setNode = (payload) => {
    Wallet.updateNode(payload);

    return {
        type: ActionTypes.SET_NODE,
        payload,
    };
};

/**
 * Dispatch to set updated list of IRI nodes for wallet
 *
 * @method setNodeList
 * @param {array} payload
 *
 * @returns {{type: {string}, payload: {array} }}
 */
export const setNodeList = (payload) => {
    Node.addNodes(payload);

    return {
        type: ActionTypes.SET_NODELIST,
        payload: map(payload, (node) => node.url),
    };
};

/**
 * Dispatch to remove an added custom node from wallet
 *
 * @method removeCustomNode
 * @param {string} payload
 *
 * @returns {{type: {string}, payload: {string} }}
 */
export const removeCustomNode = (payload) => {
    Node.delete(payload);

    return {
        type: ActionTypes.REMOVE_CUSTOM_NODE,
        payload,
    };
};

/**
 * Dispatch to update proof of work configuration for wallet
 *
 * @method setRemotePoW
 * @param {boolean} payload
 *
 * @returns {{type: {string}, payload: {boolean} }}
 */
export const setRemotePoW = (payload) => {
    Wallet.updateRemotePowSetting(payload);

    return {
        type: ActionTypes.SET_REMOTE_POW,
        payload,
    };
};

/**
 * Dispatch to update auto promotion configuration for wallet
 *
 * @method setAutoPromotion
 * @param {boolean} payload
 *
 * @returns {{type: {string}, payload: {boolean} }}
 */
export const setAutoPromotion = (payload) => {
    Wallet.updateAutoPromotionSetting(payload);

    return {
        type: ActionTypes.SET_AUTO_PROMOTION,
        payload,
    };
};

/**
 * Dispatch to update auto node switching configuration for wallet
 *
 * @method updateAutoNodeSwitching
 * @param {boolean} payload
 *
 * @returns {{type: {string}, payload: {boolean} }}
 */
export const updateAutoNodeSwitching = (payload) => {
    Wallet.updateAutoNodeSwitchingSetting(payload);

    return {
        type: ActionTypes.UPDATE_AUTO_NODE_SWITCHING,
        payload,
    };
};

/**
 * Dispatch to set lock screen time for wallet
 *
 * @method setLockScreenTimeout
 * @param {number} payload
 *
 * @returns {{type: {string}, payload: {number} }}
 */
export const setLockScreenTimeout = (payload) => {
    Wallet.updateLockScreenTimeout(payload);

    return {
        type: ActionTypes.SET_LOCK_SCREEN_TIMEOUT,
        payload,
    };
};

/**
 * Change wallet's active language
 *
 * @method setLocale
 * @param {string} locale
 *
 * @returns {function} dispatch
 */
export function setLocale(locale) {
    return (dispatch) => {
        i18next.changeLanguage(locale);
        Wallet.updateLocale(locale);

        return dispatch({
            type: ActionTypes.SET_LOCALE,
            payload: locale,
        });
    };
}

/**
 * Dispatch to change selected IRI node
 *
 * @method changeNode
 * @param {string} payload
 *
 * @returns {{type: {string}, payload: {string} }}
 */
export const changeNode = (payload) => (dispatch, getState) => {
    if (getSelectedNodeFromState(getState()) !== payload) {
        dispatch(setNode(payload));
        // Change provider on global iota instance
        changeIotaNode(payload);
    }
};

/**
 * Fetch currency information (conversion rates) for wallet
 *
 * @method getCurrencyData
 *
 * @param {string} currency
 * @param {boolean} withAlerts
 *
 * @returns {function(*): Promise<any>}
 */
export function getCurrencyData(currency, withAlerts = false) {
    const url = 'https://trinity-exchange-rates.herokuapp.com/api/latest?base=USD';
    return (dispatch) => {
        dispatch(currencyDataFetchRequest());

        return fetch(url)
            .then(
                (response) => response.json(),
                () => {
                    dispatch(currencyDataFetchError());

                    if (withAlerts) {
                        dispatch(
                            generateAlert(
                                'error',
                                i18next.t('settings:couldNotFetchRates'),
                                i18next.t('settings:couldNotFetchRatesExplanation', { currency: currency }),
                            ),
                        );
                    }
                },
            )
            .then((json) => {
                const conversionRate = get(json, `rates.${currency}`) || 1;
                const availableCurrencies = keys(get(json, 'rates'));

                const payload = { conversionRate, currency, availableCurrencies };

                // Update redux
                dispatch(currencyDataFetchSuccess(payload));

                if (withAlerts) {
                    dispatch(
                        generateAlert(
                            'success',
                            i18next.t('settings:fetchedConversionRates'),
                            i18next.t('settings:fetchedConversionRatesExplanation', { currency: currency }),
                        ),
                    );
                }
            });
    };
}

/**
 * Dispatch to change wallet's active language
 *
 * @method setLanguage
 * @param {string} language
 *
 * @returns {{type: {string}, payload: {string} }}
 */
export function setLanguage(language) {
    Wallet.updateLanguage(language);

    return {
        type: ActionTypes.SET_LANGUAGE,
        payload: language,
    };
}

/**
 * Makes an API call to check if a node is healthy/active and then changes the selected node for wallet
 *
 * @method setFullNode
 *
 * @param {string} node
 * @param {boolean} addingCustomNode
 *
 * @returns {function}
 */
export function setFullNode(node, addingCustomNode = false) {
    const dispatcher = {
        request: addingCustomNode ? addCustomNodeRequest : setNodeRequest,
        success: addingCustomNode ? addCustomNodeSuccess : setNode,
        error: addingCustomNode ? addCustomNodeError : setNodeError,
        alerts: {
            defaultError: (err) =>
                addingCustomNode
                    ? generateAlert(
                          'error',
                          i18next.t('addCustomNode:customNodeCouldNotBeAdded'),
                          i18next.t('addCustomNode:invalidNodeResponse'),
                          7000,
                      )
                    : generateAlert(
                          'error',
                          i18next.t('settings:nodeChangeError'),
                          i18next.t('settings:nodeChangeErrorExplanation'),
                          7000,
                          err,
                      ),
        },
    };

    return (dispatch) => {
        dispatch(dispatcher.request());

        throwIfNodeNotSynced(node)
            .then(() => checkAttachToTangleAsync(node))
            .then((res) => {
                const isAttachToTangleAvailable = res.error.includes(Errors.INVALID_PARAMETERS);

                // Update node in redux store
                dispatch(dispatcher.success(node, isAttachToTangleAvailable));

                // Change IOTA provider on the global iota instance
                changeIotaNode(node);

                if (isAttachToTangleAvailable) {
                    dispatch(
                        generateAlert(
                            'success',
                            i18next.t('settings:nodeChangeSuccess'),
                            i18next.t('settings:nodeChangeSuccessExplanation', { node }),
                            10000,
                        ),
                    );
                } else {
                    // Automatically default to local PoW if this node has no attach to tangle available
                    dispatch(setRemotePoW(false));
                    dispatch(setAutoPromotion(false));

                    dispatch(
                        generateAlert(
                            'success',
                            i18next.t('settings:nodeChangeSuccess'),
                            i18next.t('settings:nodeChangeSuccessNoRemotePow', { node }),
                            10000,
                        ),
                    );
                }
            })
            .catch((err) => {
                dispatch(dispatcher.error());

                if (err.message === Errors.NODE_NOT_SYNCED) {
                    dispatch(
                        generateAlert(
                            'error',
                            i18next.t('settings:nodeChangeError'),
                            i18next.t('settings:thisNodeOutOfSync'),
                            7000,
                        ),
                    );
                } else {
                    dispatch(dispatcher.alerts.defaultError(err));
                }
            });
    };
}

/**
 * Change wallet's active theme
 *
 * @method updateTheme
 *
 * @param {string} payload
 *
 * @returns {function} dispatch
 */
export function updateTheme(payload) {
    Wallet.updateTheme(payload);

    return (dispatch) => {
        dispatch({
            type: ActionTypes.UPDATE_THEME,
            payload,
        });
    };
}

/**
 * Makes an API call for checking if attachToTangle is enabled on the selected IRI node
 * and changes proof of work configuration for wallet
 *
 * @method changePowSettings
 *
 * @returns {function}
 */
export function changePowSettings() {
    return (dispatch, getState) => {
        const settings = getState().settings;
        if (!settings.remotePoW) {
            checkAttachToTangleAsync(settings.node).then((res) => {
                if (res.error.includes(Errors.ATTACH_TO_TANGLE_UNAVAILABLE)) {
                    return dispatch(
                        generateAlert(
                            'error',
                            i18next.t('global:attachToTangleUnavailable'),
                            i18next.t('global:attachToTangleUnavailableExplanationShort'),
                            10000,
                        ),
                    );
                }
                dispatch(setRemotePoW(!settings.remotePoW));
                dispatch(generateAlert('success', i18next.t('pow:powUpdated'), i18next.t('pow:powUpdatedExplanation')));
            });
        } else {
            dispatch(setRemotePoW(!settings.remotePoW));
            dispatch(generateAlert('success', i18next.t('pow:powUpdated'), i18next.t('pow:powUpdatedExplanation')));
        }
    };
}

/**
 * Makes an API call for checking if attachToTangle is enabled on the selected IRI node
 * and changes auto promotion configuration for wallet
 *
 * @method changeAutoPromotionSettings
 *
 * @returns {function}
 */
export function changeAutoPromotionSettings() {
    return (dispatch, getState) => {
        const settings = getState().settings;
        if (!settings.autoPromotion) {
            checkAttachToTangleAsync(settings.node).then((res) => {
                if (res.error.includes(Errors.ATTACH_TO_TANGLE_UNAVAILABLE)) {
                    return dispatch(
                        generateAlert(
                            'error',
                            i18next.t('global:attachToTangleUnavailable'),
                            i18next.t('global:attachToTangleUnavailableExplanationShort'),
                            10000,
                        ),
                    );
                }
                dispatch(setAutoPromotion(!settings.autoPromotion));
                dispatch(
                    generateAlert(
                        'success',
                        i18next.t('autoPromotion:autoPromotionUpdated'),
                        i18next.t('autoPromotion:autoPromotionUpdatedExplanation'),
                    ),
                );
            });
        } else {
            dispatch(setAutoPromotion(!settings.autoPromotion));
            dispatch(
                generateAlert(
                    'success',
                    i18next.t('autoPromotion:autoPromotionUpdated'),
                    i18next.t('autoPromotion:autoPromotionUpdatedExplanation'),
                ),
            );
        }
    };
}

/**
 * Dispatch to reset wallet's state
 *
 * @method resetWallet
 *
 * @returns {{type: {string} }}
 */
export function resetWallet() {
    return {
        type: ActionTypes.WALLET_RESET,
    };
}

/**
 * Dispatch to update wallet's two factor authentication configuration
 *
 * @method set2FAStatus
 * @param {boolean} payload
 *
 * @returns {{type: {string}, payload: {boolean} }}
 */
export const set2FAStatus = (payload) => {
    Wallet.update2FASetting(payload);

    return {
        type: ActionTypes.SET_2FA_STATUS,
        payload,
    };
};

/**
 * Dispatch to show/hide empty transactions in transactions history
 *
 * @method toggleEmptyTransactions
 *
 * @returns {{type: {string} }}
 */
export const toggleEmptyTransactions = () => {
    Wallet.toggleEmptyTransactionsDisplay();

    return {
        type: ActionTypes.TOGGLE_EMPTY_TRANSACTIONS,
    };
};

/**
 * Dispatch to update wallet's fingerprint authentication configuration
 *
 * @method setFingerprintStatus
 * @param {boolean} payload
 *
 * @returns {{type: {string}, payload: {boolean} }}
 */
export const setFingerprintStatus = (payload) => {
    Wallet.updateFingerPrintAuthenticationSetting(payload);

    return {
        type: ActionTypes.SET_FINGERPRINT_STATUS,
        payload,
    };
};

// FIXME: Temporarily needed for password migration
export const setCompletedForcedPasswordUpdate = () => {
    Wallet.completeForcedPasswordUpdate();

    return {
        type: ActionTypes.SET_COMPLETED_FORCED_PASSWORD_UPDATE,
    };
};

// FIXME: Temporarily needed for byte-trit check
export const setCompletedByteTritSweep = (payload) => {
    Wallet.updateByteTritSweepSetting(payload);

    return {
        type: ActionTypes.SET_BYTETRIT_STATUS,
        payload,
    };
};

// FIXME: Temporarily needed for byte-trit check
export const setByteTritSweepInfo = (payload) => ({
    type: ActionTypes.SET_BYTETRIT_INFO,
    payload,
});

/**
 * Dispatch to set if tray application is enabled
 *
 * @method setTray
 * @param {boolean} payload
 *
 * @returns {{type: {string}, payload: {boolean} }}
 */
export const setTray = (payload) => {
    Wallet.updateTraySetting(payload);

    return {
        type: ActionTypes.SET_TRAY,
        payload,
    };
};

/**
 * Dispatch to set if native notifications are enabled
 *
 * @method setNotifications
 * @param {{type: {string}, enabled: {boolean}}}} payload
 *
 * @returns {{type: {string}, payload: {object} }}
 */
export const setNotifications = (payload) => {
    Wallet.updateNotificationsSetting(payload);

    return {
        type: ActionTypes.SET_NOTIFICATIONS,
        payload,
    };
};<|MERGE_RESOLUTION|>--- conflicted
+++ resolved
@@ -4,14 +4,9 @@
 import { changeIotaNode } from '../libs/iota';
 import { generateAlert } from './alerts';
 import i18next from '../libs/i18next';
-<<<<<<< HEAD
-import { isNodeSynced, checkAttachToTangleAsync } from '../libs/iota/extendedApi';
-import { getSelectedNodeFromState } from '../selectors/global';
-=======
 import { checkAttachToTangleAsync } from '../libs/iota/extendedApi';
 import { getSelectedNodeFromState } from '../selectors/accounts';
 import { throwIfNodeNotSynced } from '../libs/utils';
->>>>>>> c48f04ae
 import Errors from '../libs/errors';
 import { Wallet, Node } from '../storage';
 
