--- conflicted
+++ resolved
@@ -367,11 +367,7 @@
  *
  * @returns {function} dispatch
  */
-<<<<<<< HEAD
-export const getFullAccountInfo = (vault, accountName) => {
-=======
-export const getFullAccountInfo = (seedStore, accountName, navigator = null) => {
->>>>>>> 02b64e8a
+export const getFullAccountInfo = (seedStore, accountName) => {
     return (dispatch, getState) => {
         dispatch(fullAccountInfoFetchRequest());
 
@@ -405,17 +401,8 @@
                 if (existingAccountNames.length === 0) {
                     setTimeout(dispatchErrors, 500);
                 } else {
-<<<<<<< HEAD
-                    dispatchErrors();
-                    vault.removeAccount(accountName);
-=======
-                    // If adding additional seed
-                    if (navigator) {
-                        navigator.pop({ animated: false });
-                    }
                     dispatchErrors();
                     seedStore.removeAccount(accountName);
->>>>>>> 02b64e8a
                 }
             });
     };
@@ -468,11 +455,7 @@
  *
  * @returns {function} dispatch
  */
-<<<<<<< HEAD
-export const getAccountInfo = (vault, accountName, notificationFn) => {
-=======
-export const getAccountInfo = (seedStore, accountName, navigator = null, notificationFn) => {
->>>>>>> 02b64e8a
+export const getAccountInfo = (seedStore, accountName, notificationFn) => {
     return (dispatch, getState) => {
         dispatch(accountInfoFetchRequest());
         const existingAccountState = selectedAccountStateFactory(accountName)(getState());
