import {
    selectedAccountStateFactory,
    getAccountNamesFromState,
    getNodesFromState,
    getSelectedNodeFromState,
} from '../selectors/accounts';
import { syncAccount, getAccountData } from '../libs/iota/accounts';
import { setSeedIndex } from './wallet';
import {
    generateAccountInfoErrorAlert,
    generateSyncingCompleteAlert,
    generateSyncingErrorAlert,
    generateAccountDeletedAlert,
    generateNodeOutOfSyncErrorAlert,
    generateAccountSyncRetryAlert,
} from '../actions/alerts';
import { changeNode } from '../actions/settings';
import { withRetriesOnDifferentNodes, getRandomNodes } from '../libs/iota/utils';
import Errors from '../libs/errors';
import { DEFAULT_RETRIES } from '../config';
import { mapAccountToAccountInfo } from '../libs/storageToStateMappers';
import { Account, Wallet } from '../storage';

export const ActionTypes = {
    UPDATE_ACCOUNT_INFO_AFTER_SPENDING: 'IOTA/ACCOUNTS/UPDATE_ACCOUNT_INFO_AFTER_SPENDING',
    UPDATE_ACCOUNT_AFTER_REATTACHMENT: 'IOTA/ACCOUNTS/UPDATE_ACCOUNT_AFTER_REATTACHMENT',
    UPDATE_ADDRESSES: 'IOTA/ACCOUNTS/UPDATE_ADDRESSES',
    CHANGE_ACCOUNT_NAME: 'IOTA/ACCOUNTS/CHANGE_ACCOUNT_NAME',
    REMOVE_ACCOUNT: 'IOTA/ACCOUNTS/REMOVE_ACCOUNT',
    SET_ONBOARDING_COMPLETE: 'IOTA/ACCOUNTS/SET_ONBOARDING_COMPLETE',
    UPDATE_ACCOUNT_AFTER_TRANSITION: 'IOTA/ACCOUNTS/UPDATE_ACCOUNT_AFTER_TRANSITION',
    SET_NEW_UNCONFIRMED_BUNDLE_TAILS: 'IOTA/ACCOUNTS/SET_NEW_UNCONFIRMED_BUNDLE_TAILS',
    UPDATE_UNCONFIRMED_BUNDLE_TAILS: 'IOTA/ACCOUNTS/UPDATE_UNCONFIRMED_BUNDLE_TAILS',
    REMOVE_BUNDLE_FROM_UNCONFIRMED_BUNDLE_TAILS: 'IOTA/ACCOUNTS/REMOVE_BUNDLE_FROM_UNCONFIRMED_BUNDLE_TAILS',
    FULL_ACCOUNT_INFO_FETCH_REQUEST: 'IOTA/ACCOUNTS/FULL_ACCOUNT_INFO_FETCH_REQUEST',
    FULL_ACCOUNT_INFO_FETCH_SUCCESS: 'IOTA/ACCOUNTS/FULL_ACCOUNT_INFO_FETCH_SUCCESS',
    FULL_ACCOUNT_INFO_FETCH_ERROR: 'IOTA/ACCOUNTS/FULL_ACCOUNT_INFO_FETCH_ERROR',
    MANUAL_SYNC_REQUEST: 'IOTA/ACCOUNTS/MANUAL_SYNC_REQUEST',
    MANUAL_SYNC_SUCCESS: 'IOTA/ACCOUNTS/MANUAL_SYNC_SUCCESS',
    MANUAL_SYNC_ERROR: 'IOTA/ACCOUNTS/MANUAL_SYNC_ERROR',
    ACCOUNT_INFO_FETCH_REQUEST: 'IOTA/ACCOUNTS/ACCOUNT_INFO_FETCH_REQUEST',
    ACCOUNT_INFO_FETCH_SUCCESS: 'IOTA/ACCOUNTS/ACCOUNT_INFO_FETCH_SUCCESS',
    ACCOUNT_INFO_FETCH_ERROR: 'IOTA/ACCOUNTS/ACCOUNT_INFO_FETCH_ERROR',
    SYNC_ACCOUNT_BEFORE_MANUAL_PROMOTION: 'IOTA/ACCOUNTS/SYNC_ACCOUNT_BEFORE_MANUAL_PROMOTION',
    SET_BASIC_ACCOUNT_INFO: 'IOTA/ACCOUNTS/SET_BASIC_ACCOUNT_INFO',
    MARK_TASK_AS_DONE: 'IOTA/ACCOUNTS/MARK_TASK_AS_DONE',
    MARK_BUNDLE_BROADCAST_STATUS_PENDING: 'IOTA/ACCOUNTS/MARK_BUNDLE_BROADCAST_STATUS_PENDING',
    MARK_BUNDLE_BROADCAST_STATUS_COMPLETE: 'IOTA/ACCOUNTS/MARK_BUNDLE_BROADCAST_STATUS_COMPLETE',
    SYNC_ACCOUNT_BEFORE_SWEEPING: 'IOTA/ACCOUNTS/SYNC_ACCOUNT_BEFORE_SWEEPING',
    OVERRIDE_ACCOUNT_INFO: 'IOTA/ACCOUNTS/OVERRIDE_ACCOUNT_INFO',
};

/**
 * Dispatch to update account state before manually promoting a transaction
 *
 * @method syncAccountBeforeManualPromotion
 *
 * @param {object} payload
 * @returns {{type: {string}, payload: {object} }}
 */
export const syncAccountBeforeManualPromotion = (payload) => ({
    type: ActionTypes.SYNC_ACCOUNT_BEFORE_MANUAL_PROMOTION,
    payload,
});

/**
 * Dispatch to update account state after sending a transaction*
 *
 * @method updateAccountInfoAfterSpending
 *
 * @param {object} payload
 * @returns {{type: {string}, payload: {object} }}
 */
export const updateAccountInfoAfterSpending = (payload) => ({
    type: ActionTypes.UPDATE_ACCOUNT_INFO_AFTER_SPENDING,
    payload,
});

/**
 * Dispatch to update account state after a transaction reattachment
 *
 * @method updateAccountAfterReattachment
 *
 * @param {object} payload
 * @returns {{type: {string}, payload: {object} }}
 */
export const updateAccountAfterReattachment = (payload) => ({
    type: ActionTypes.UPDATE_ACCOUNT_AFTER_REATTACHMENT,
    payload,
});

/**
 * Dispatch to update address data for provided account
 *
 * @method updateAddresses
 * @param {string} accountName
 * @param {object} addresses
 * @returns {{type: string, accountName: string, addresses: object }}
 */
export const updateAddresses = (accountName, addresses) => ({
    type: ActionTypes.UPDATE_ADDRESSES,
    accountName,
    addresses,
});

/**
 * Dispatch to update account name in state
 *
 * @method changeAccountName
 * @param {object} payload
 *
 * @returns {{type: {string}, payload: {object} }}
 */
export const changeAccountName = (payload) => {
    const { oldAccountName, newAccountName } = payload;
    Account.migrate(oldAccountName, newAccountName);

    return {
        type: ActionTypes.CHANGE_ACCOUNT_NAME,
        payload,
    };
};


/**
 * Dispatch to remove an account and its associated data from state
 *
 * @method removeAccount
 * @param {string} payload
 *
 * @returns {{type: {string}, payload: {string} }}
 */
export const removeAccount = (payload) => {
    Account.delete(payload);

    return {
        type: ActionTypes.REMOVE_ACCOUNT,
        payload,
    };
};

/**
 * Dispatch to set onboarding as completed
 *
 * @method setOnboardingComplete
 * @param {boolean} payload
 *
 * @returns {{type: {string}, payload: {boolean} }}
 */
export const setOnboardingComplete = (payload) => {
    Wallet.setOnboardingComplete();

    return {
        type: ActionTypes.SET_ONBOARDING_COMPLETE,
        payload,
    };
};

/**
 * Dispatch to update account state after snapshot transition
 *
 * @method updateAccountAfterTransition
 * @param {object} payload
 *
 * @returns {{type: {string}, payload: {object} }}
 */
export const updateAccountAfterTransition = (payload) => ({
    type: ActionTypes.UPDATE_ACCOUNT_AFTER_TRANSITION,
    payload,
});

/**
 * Dispatch to store unconfirmed transaction tails in state for auto promotion
 *
 * @method setNewUnconfirmedBundleTails
 * @param {object} payload
 *
 * @returns {{type: {string}, payload: {object} }}
 */
export const setNewUnconfirmedBundleTails = (payload) => ({
    type: ActionTypes.SET_NEW_UNCONFIRMED_BUNDLE_TAILS,
    payload,
});

/**
 * Dispatch to update unconfirmed transaction tails in state with new unconfirmed transactions
 *
 * @method updateUnconfirmedBundleTails
 * @param {object} payload
 *
 * @returns {{type: {string}, payload: {object} }}
 */
export const updateUnconfirmedBundleTails = (payload) => ({
    type: ActionTypes.UPDATE_UNCONFIRMED_BUNDLE_TAILS,
    payload,
});

/**
 * Dispatch to remove bundle hash (payload) from unconfirmed transaction tails for auto promotion
 *
 * @method removeBundleFromUnconfirmedBundleTails
 * @param {string} payload
 *
 * @returns {{type: {string}, payload: {string} }}
 */
export const removeBundleFromUnconfirmedBundleTails = (payload) => ({
    type: ActionTypes.REMOVE_BUNDLE_FROM_UNCONFIRMED_BUNDLE_TAILS,
    payload,
});

/**
 * Dispatch when information for an additional account is about to be fetched
 *
 * @method fullAccountInfoFetchRequest
 *
 * @returns {{type: {string} }}
 */
export const fullAccountInfoFetchRequest = () => ({
    type: ActionTypes.FULL_ACCOUNT_INFO_FETCH_REQUEST,
});

/**
 * Dispatch when account information for an additional account is successfully fetched
 *
 * @method fullAccountInfoFetchSuccess
 * @param {object} payload
 *
 * @returns {{type: {string}, payload: {object} }}
 */
<<<<<<< HEAD
export const fullAccountInfoSeedFetchSuccess = (payload) => {
    Account.create(payload);

    return {
        type: ActionTypes.FULL_ACCOUNT_INFO_FETCH_SUCCESS,
        payload: {
            accountName: payload.accountName,
            ...mapAccountToAccountInfo(payload),
        },
    };
};
=======
export const fullAccountInfoFetchSuccess = (payload) => ({
    type: ActionTypes.FULL_ACCOUNT_INFO_FETCH_SUCCESS,
    payload,
});
>>>>>>> 050a1cee

/**
 * Dispatch when an error occurs during the process of fetching information for an additional account
 *
 * @method fullAccountInfoFetchError
 *
 * @returns {{type: {string} }}
 */
export const fullAccountInfoFetchError = () => ({
    type: ActionTypes.FULL_ACCOUNT_INFO_FETCH_ERROR,
});

/**
 * Dispatch when account is about to be manually synced
 *
 * @method manualSyncRequest
 *
 * @returns {{type: {string} }}
 */
export const manualSyncRequest = () => ({
    type: ActionTypes.MANUAL_SYNC_REQUEST,
});

/**
 * Dispatch when account is successfully synced
 *
 * @method manualSyncSuccess
 * @param {object} payload
 *
 * @returns {{type: {string}, payload: {object} }}
 */
export const manualSyncSuccess = (payload) => ({
    type: ActionTypes.MANUAL_SYNC_SUCCESS,
    payload,
});

/**
 * Dispatch when an error occurs during manual sync
 *
 * @method manualSyncError
 *
 * @returns {{type: {string} }}
 */
export const manualSyncError = () => ({
    type: ActionTypes.MANUAL_SYNC_ERROR,
});

/**
 * Dispatch when account information is about to be fetched on login
 *
 * @method accountInfoFetchRequest
 *
 * @returns {{type: {string} }}
 */
export const accountInfoFetchRequest = () => ({
    type: ActionTypes.ACCOUNT_INFO_FETCH_REQUEST,
});

/**
 * Dispatch when account information is successfully synced on login
 *
 * @method accountInfoFetchSuccess
 * @param {object} payload
 *
 * @returns {{type: {string}, payload: {object} }}
 */
export const accountInfoFetchSuccess = (payload) => ({
    type: ActionTypes.ACCOUNT_INFO_FETCH_SUCCESS,
    payload,
});

/**
 * Dispatch when an error occurs during account sync on login
 *
 * @method accountInfoFetchError
 *
 * @returns {{type: {string} }}
 */
export const accountInfoFetchError = () => ({
    type: ActionTypes.ACCOUNT_INFO_FETCH_ERROR,
});

/**
 * Dispatch to set basic account info in state
 *
 * For example: To keep track of whether a seed was generated within Trinity
 *
 * @method setBasicAccountInfo
 * @param {object} payload
 *
 * @returns {{type: {string}, payload: {object} }}
 */
export const setBasicAccountInfo = (payload) => ({
    type: ActionTypes.SET_BASIC_ACCOUNT_INFO,
    payload,
});

/**
 * Dispatch to mark a task as completed in state
 *
 * For example: to display a modal if the user's balance on initial login is zero
 *
 *
 * @method markTaskAsDone
 *
 * @param {object} payload
 * @returns {{type: {string}, payload: {object} }}
 */
export const markTaskAsDone = (payload) => ({
    type: ActionTypes.MARK_TASK_AS_DONE,
    payload,
});

/**
 * Dispatch to mark broadcast status of a failed transaction as pending
 *
 * During a transaction, after the inputs are signed, if there is a network error during broadcast
 * we need to store the signed trytes in state so a user could broadcast them afterwards
 *
 * @method markBundleBroadcastStatusPending
 *
 * @param {object} payload
 * @returns {{type: {string}, payload: {object} }}
 */
export const markBundleBroadcastStatusPending = (payload) => ({
    type: ActionTypes.MARK_BUNDLE_BROADCAST_STATUS_PENDING,
    payload,
});

/**
 * Dispatch to mark broadcast status of a failed transaction as complete
 *
 * When a failed transaction is successfully broadcast,
 * dispatching this action will remove locally stored signed trytes for the provided bundle hash
 *
 * @method markBundleBroadcastStatusPending
 *
 * @param {object} payload
 * @returns {{type: {string}, payload: {object} }}
 */
export const markBundleBroadcastStatusComplete = (payload) => ({
    type: ActionTypes.MARK_BUNDLE_BROADCAST_STATUS_COMPLETE,
    payload,
});

/**
 * Dispatch to update account state before recovering/sweeping
 *
 * @method syncAccountBeforeSweeping
 *
 * @param {object} payload
 * @returns {{type: {string}, payload: {object} }}
 */
export const syncAccountBeforeSweeping = (payload) => ({
    type: ActionTypes.SYNC_ACCOUNT_BEFORE_SWEEPING,
    payload,
});

/**
 * Dispatch to override account state
 *
 * @method overrideAccountInfo
 *
 * @param {object} payload
 * @returns {{type: {string}, payload: {object} }}
 */
export const overrideAccountInfo = (payload) => ({
    type: ActionTypes.OVERRIDE_ACCOUNT_INFO,
    payload,
});

/**
 * Gets full account information for the first seed added to the wallet.
 *
 * @method getFullAccountInfo
 * @param  {object} seedStore - SeedStore class object
 * @param  {string} accountName
 *
 * @returns {function} dispatch
 */
export const getFullAccountInfo = (seedStore, accountName) => {
    return (dispatch, getState) => {
        dispatch(fullAccountInfoFetchRequest());

        const selectedNode = getSelectedNodeFromState(getState());
        const existingAccountNames = getAccountNamesFromState(getState());
        const usedExistingSeed = getState().wallet.usedExistingSeed;

        withRetriesOnDifferentNodes(
            [selectedNode, ...getRandomNodes(getNodesFromState(getState()), DEFAULT_RETRIES, [selectedNode])],
            () => dispatch(generateAccountSyncRetryAlert()),
        )(getAccountData)(seedStore, accountName)
            .then(({ node, result }) => {
                dispatch(changeNode(node));

                dispatch(setSeedIndex(existingAccountNames.length));
                dispatch(setBasicAccountInfo({ accountName, usedExistingSeed }));

                result.accountType = getState().wallet.additionalAccountType;

                dispatch(fullAccountInfoFetchSuccess(result));
            })
            .catch((err) => {
                const dispatchErrors = () => {
                    if (err.message === Errors.NODE_NOT_SYNCED) {
                        dispatch(generateNodeOutOfSyncErrorAlert());
                    } else {
                        dispatch(generateAccountInfoErrorAlert(err));
                    }
                };
                dispatch(fullAccountInfoFetchError());
                if (existingAccountNames.length === 0) {
                    setTimeout(dispatchErrors, 500);
                } else {
                    dispatchErrors();
                    seedStore.removeAccount(accountName);
                }
            });
    };
};

/**
 * Performs a manual sync for an account. Syncs full account information with the ledger.
 *
 * @method manuallySyncAccount
 * @param {object} seedStore - SeedStore class object
 * @param {string} accountName
 * @param {function} genFn
 *
 * @returns {function} dispatch
 */
export const manuallySyncAccount = (seedStore, accountName) => {
    return (dispatch, getState) => {
        dispatch(manualSyncRequest());

        const selectedNode = getSelectedNodeFromState(getState());

        withRetriesOnDifferentNodes(
            [selectedNode, ...getRandomNodes(getNodesFromState(getState()), DEFAULT_RETRIES, [selectedNode])],
            () => dispatch(generateAccountSyncRetryAlert()),
        )(getAccountData)(seedStore, accountName)
            .then(({ node, result }) => {
                dispatch(changeNode(node));
                dispatch(generateSyncingCompleteAlert());
                dispatch(manualSyncSuccess(result));
            })
            .catch((err) => {
                if (err.message === Errors.NODE_NOT_SYNCED) {
                    dispatch(generateNodeOutOfSyncErrorAlert());
                } else {
                    dispatch(generateSyncingErrorAlert(err));
                }

                dispatch(manualSyncError());
            });
    };
};

/**
 * Gets latest account information: including transfers, balance and spend status information.
 *
 * @method getAccountInfo
 * @param  {object} seedStore - SeedStore class object
 * @param  {string} accountName
 * @param  {function} notificationFn - New transaction callback function
 *
 * @returns {function} dispatch
 */
export const getAccountInfo = (seedStore, accountName, notificationFn) => {
    return (dispatch, getState) => {
        dispatch(accountInfoFetchRequest());
        const existingAccountState = selectedAccountStateFactory(accountName)(getState());
        const selectedNode = getSelectedNodeFromState(getState());

        return withRetriesOnDifferentNodes(
            [selectedNode, ...getRandomNodes(getNodesFromState(getState()), DEFAULT_RETRIES, [selectedNode])],
            () => dispatch(generateAccountSyncRetryAlert()),
        )(syncAccount)(existingAccountState, seedStore, notificationFn)
            .then(({ node, result }) => {
                dispatch(changeNode(node));
                dispatch(accountInfoFetchSuccess(result));
            })
            .catch((err) => {
                dispatch(accountInfoFetchError());
                setTimeout(() => dispatch(generateAccountInfoErrorAlert(err)), 500);
            });
    };
};

/**
 * Deletes an account.
 *
 * @method deleteAccount
 * @param {string} accountName
 *
 * @returns {function} dispatch
 */
export const deleteAccount = (accountName) => (dispatch) => {
    dispatch(removeAccount(accountName));
    dispatch(generateAccountDeletedAlert());
};

/**
 * Gets latest account information for provided account and override existing account state
 *
 * @method cleanUpAccountState
 * @param {object} seedStore
 * @param {string} accountName
 * @param {function} genFn
 *
 * @returns {function(*, *): Promise<object>}
 */
export const cleanUpAccountState = (seedStore, accountName) => (dispatch, getState) => {
    const selectedNode = getSelectedNodeFromState(getState());

    return withRetriesOnDifferentNodes(
        [selectedNode, ...getRandomNodes(getNodesFromState(getState()), DEFAULT_RETRIES, [selectedNode])],
        () => dispatch(generateAccountSyncRetryAlert()),
    )(getAccountData)(seedStore, accountName).then(({ node, result }) => {
        dispatch(changeNode(node));
        dispatch(overrideAccountInfo(result));

        // Resolve new account state
        return result;
    });
};<|MERGE_RESOLUTION|>--- conflicted
+++ resolved
@@ -121,7 +121,6 @@
     };
 };
 
-
 /**
  * Dispatch to remove an account and its associated data from state
  *
@@ -227,24 +226,14 @@
  *
  * @returns {{type: {string}, payload: {object} }}
  */
-<<<<<<< HEAD
-export const fullAccountInfoSeedFetchSuccess = (payload) => {
+export const fullAccountInfoFetchSuccess = (payload) => {
     Account.create(payload);
 
     return {
         type: ActionTypes.FULL_ACCOUNT_INFO_FETCH_SUCCESS,
-        payload: {
-            accountName: payload.accountName,
-            ...mapAccountToAccountInfo(payload),
-        },
-    };
-};
-=======
-export const fullAccountInfoFetchSuccess = (payload) => ({
-    type: ActionTypes.FULL_ACCOUNT_INFO_FETCH_SUCCESS,
-    payload,
-});
->>>>>>> 050a1cee
+        payload,
+    };
+};
 
 /**
  * Dispatch when an error occurs during the process of fetching information for an additional account
