--- conflicted
+++ resolved
@@ -17,30 +17,21 @@
 import { getBalancesAsync } from '../libs/iota/extendedApi';
 import { withRetriesOnDifferentNodes, getRandomNodes, throwIfNodeNotSynced } from '../libs/iota/utils';
 import Errors from '../libs/errors';
-<<<<<<< HEAD
-import { selectedAccountStateFactory } from '../selectors/accounts';
-import { getRemotePoWFromState } from '../selectors/global';
-import { DEFAULT_SECURITY } from '../config';
-import { Account } from '../storage';
-=======
 import {
     selectedAccountStateFactory,
     getRemotePoWFromState,
     getSelectedNodeFromState,
     getNodesFromState,
 } from '../selectors/accounts';
+import { Account } from '../storage';
 import { DEFAULT_SECURITY, DEFAULT_RETRIES } from '../config';
->>>>>>> c48f04ae
 
 export const ActionTypes = {
     GENERATE_NEW_ADDRESS_REQUEST: 'IOTA/WALLET/GENERATE_NEW_ADDRESS_REQUEST',
     GENERATE_NEW_ADDRESS_SUCCESS: 'IOTA/WALLET/GENERATE_NEW_ADDRESS_SUCCESS',
     GENERATE_NEW_ADDRESS_ERROR: 'IOTA/WALLET/GENERATE_NEW_ADDRESS_ERROR',
-<<<<<<< HEAD
     SET_ACCOUNT_NAME: 'IOTA/WALLET/SET_ACCOUNT_NAME',
-=======
     SET_RECEIVE_ADDRESS: 'IOTA/WALLET/SET_RECEIVE_ADDRESS',
->>>>>>> c48f04ae
     SET_PASSWORD: 'IOTA/WALLET/SET_PASSWORD',
     CLEAR_WALLET_DATA: 'IOTA/WALLET/CLEAR_WALLET_DATA',
     SET_SEED_INDEX: 'IOTA/WALLET/SET_SEED_INDEX',
@@ -59,12 +50,9 @@
     CONNECTION_CHANGED: 'IOTA/WALLET/CONNECTION_CHANGED',
     SET_DEEP_LINK: 'IOTA/APP/WALLET/SET_DEEP_LINK',
     SET_DEEP_LINK_INACTIVE: 'IOTA/APP/WALLET/SET_DEEP_LINK_INACTIVE',
-<<<<<<< HEAD
     MAP_STORAGE_TO_STATE: 'IOTA/SETTINGS/MAP_STORAGE_TO_STATE',
-=======
     ADDRESS_VALIDATION_REQUEST: 'IOTA/APP/WALLET/ADDRESS_VALIDATION_REQUEST',
     ADDRESS_VALIDATION_SUCCESS: 'IOTA/APP/WALLET/ADDRESS_VALIDATION_SUCCESS',
->>>>>>> c48f04ae
 };
 
 /**
@@ -338,14 +326,6 @@
 export const generateNewAddress = (seedStore, accountName, existingAccountData) => {
     return (dispatch, getState) => {
         dispatch(generateNewAddressRequest());
-<<<<<<< HEAD
-        return syncAddresses()(seedStore, existingAccountData.addressData, existingAccountData.transactions)
-            .then((addressData) => {
-                // Update address data in storage (realm)
-                Account.update(accountName, { addressData });
-
-                dispatch(updateAddresses(accountName, addressData));
-=======
 
         const syncAddressesWithSyncedNode = (provider) => {
             return (...args) => throwIfNodeNotSynced(provider).then(() => syncAddresses(provider)(...args));
@@ -362,8 +342,11 @@
         )
             .then(({ node, result }) => {
                 dispatch(changeNode(node));
+
+                // Update address data in storage (realm)
+                Account.update(accountName, { addressData: result });
+
                 dispatch(updateAddresses(accountName, result));
->>>>>>> c48f04ae
                 dispatch(generateNewAddressSuccess());
             })
             .catch(() => {
