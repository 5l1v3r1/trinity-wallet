import extend from 'lodash/extend';
import map from 'lodash/map';
import noop from 'lodash/noop';
import findLastIndex from 'lodash/findLastIndex';
import reduce from 'lodash/reduce';
import { updateAddressData, updateAccountAfterTransition } from '../actions/accounts';
import {
    generateAlert,
    generateTransitionErrorAlert,
    generateAddressesSyncRetryAlert,
    generateNodeOutOfSyncErrorAlert,
    generateUnsupportedNodeErrorAlert,
} from '../actions/alerts';
import { setActiveStepIndex, startTrackingProgress, reset as resetProgress } from '../actions/progress';
import { changeNode } from '../actions/settings';
import { accumulateBalance, attachAndFormatAddress, syncAddresses } from '../libs/iota/addresses';
import i18next from '../libs/i18next';
import { syncAccountDuringSnapshotTransition } from '../libs/iota/accounts';
import { getBalancesAsync } from '../libs/iota/extendedApi';
import { withRetriesOnDifferentNodes, getRandomNodes } from '../libs/iota/utils';
import Errors from '../libs/errors';
import { selectedAccountStateFactory } from '../selectors/accounts';
import { getSelectedNodeFromState, getNodesFromState, getRemotePoWFromState } from '../selectors/global';
import { Account } from '../storage';
import { DEFAULT_SECURITY, DEFAULT_RETRIES } from '../config';

export const ActionTypes = {
    GENERATE_NEW_ADDRESS_REQUEST: 'IOTA/WALLET/GENERATE_NEW_ADDRESS_REQUEST',
    GENERATE_NEW_ADDRESS_SUCCESS: 'IOTA/WALLET/GENERATE_NEW_ADDRESS_SUCCESS',
    GENERATE_NEW_ADDRESS_ERROR: 'IOTA/WALLET/GENERATE_NEW_ADDRESS_ERROR',
    SET_ACCOUNT_NAME: 'IOTA/WALLET/SET_ACCOUNT_NAME',
    SET_RECEIVE_ADDRESS: 'IOTA/WALLET/SET_RECEIVE_ADDRESS',
    SET_PASSWORD: 'IOTA/WALLET/SET_PASSWORD',
    CLEAR_WALLET_DATA: 'IOTA/WALLET/CLEAR_WALLET_DATA',
    SET_SEED_INDEX: 'IOTA/WALLET/SET_SEED_INDEX',
    SET_READY: 'IOTA/WALLET/SET_READY',
    CLEAR_SEED: 'IOTA/WALLET/CLEAR_SEED',
    SET_SETTING: 'IOTA/WALLET/SET_SETTING',
    SNAPSHOT_TRANSITION_REQUEST: 'IOTA/WALLET/SNAPSHOT_TRANSITION_REQUEST',
    SNAPSHOT_TRANSITION_SUCCESS: 'IOTA/WALLET/SNAPSHOT_TRANSITION_SUCCESS',
    SNAPSHOT_TRANSITION_ERROR: 'IOTA/WALLET/SNAPSHOT_TRANSITION_ERROR',
    SNAPSHOT_ATTACH_TO_TANGLE_REQUEST: 'IOTA/WALLET/SNAPSHOT_ATTACH_TO_TANGLE_REQUEST',
    SNAPSHOT_ATTACH_TO_TANGLE_COMPLETE: 'IOTA/WALLET/SNAPSHOT_ATTACH_TO_TANGLE_COMPLETE',
    UPDATE_TRANSITION_BALANCE: 'IOTA/WALLET/UPDATE_TRANSITION_BALANCE',
    UPDATE_TRANSITION_ADDRESSES: 'IOTA/WALLET/UPDATE_TRANSITION_ADDRESSES',
    SET_BALANCE_CHECK_FLAG: 'IOTA/WALLET/SET_BALANCE_CHECK_FLAG',
    CANCEL_SNAPSHOT_TRANSITION: 'IOTA/WALLET/CANCEL_SNAPSHOT_TRANSITION',
    CONNECTION_CHANGED: 'IOTA/WALLET/CONNECTION_CHANGED',
    SHOULD_UPDATE: 'IOTA/APP/WALLET/SHOULD_UPDATE',
    FORCE_UPDATE: 'IOTA/APP/WALLET/FORCE_UPDATE',
    SET_DEEP_LINK: 'IOTA/APP/WALLET/SET_DEEP_LINK',
    SET_DEEP_LINK_INACTIVE: 'IOTA/APP/WALLET/SET_DEEP_LINK_INACTIVE',
    MAP_STORAGE_TO_STATE: 'IOTA/SETTINGS/MAP_STORAGE_TO_STATE',
    ADDRESS_VALIDATION_REQUEST: 'IOTA/APP/WALLET/ADDRESS_VALIDATION_REQUEST',
    ADDRESS_VALIDATION_SUCCESS: 'IOTA/APP/WALLET/ADDRESS_VALIDATION_SUCCESS',
    PUSH_ROUTE: 'IOTA/APP/WALLET/PUSH_ROUTE',
    POP_ROUTE: 'IOTA/APP/WALLET/POP_ROUTE',
    RESET_ROUTE: 'IOTA/APP/WALLET/RESET_ROUTE',
};

/**
 * Dispatch when new addresses are about to be generated
 *
 * @method generateNewAddressRequest
 *
 * @returns {{type: {string} }}
 */
export const generateNewAddressRequest = () => ({
    type: ActionTypes.GENERATE_NEW_ADDRESS_REQUEST,
});

/**
 * Dispatch when new addresses are successfully generated
 *
 * @method generateNewAddressSuccess
 *
 * @returns {{type: {string} }}
 */
export const generateNewAddressSuccess = () => ({
    type: ActionTypes.GENERATE_NEW_ADDRESS_SUCCESS,
});

/**
 * Dispatch in case an error occurs during new addresses generation
 *
 * @method generateNewAddressError
 *
 * @returns {{type: {string} }}
 */
export const generateNewAddressError = () => ({
    type: ActionTypes.GENERATE_NEW_ADDRESS_ERROR,
});

/**
 * Dispatch to set password hash on login
 *
 * @method setPassword
 * @param {string} payload
 *
 * @returns {{type: {string}, payload: {string} }}
 */
export const setPassword = (payload) => ({
    type: ActionTypes.SET_PASSWORD,
    payload,
});

/**
 * Dispatch to clear "wallet" reducer state
 *
 * @method setPassword
 *
 * @returns {{type: {string} }}
 */
export const clearWalletData = () => ({
    type: ActionTypes.CLEAR_WALLET_DATA,
});

/**
 * Dispatch to set active seed (account) index in state
 *
 * @method setSeedIndex
 * @param {number} payload
 *
 * @returns {{type: {string}, payload: {number} }}
 */
export const setSeedIndex = (payload) => ({
    type: ActionTypes.SET_SEED_INDEX,
    payload,
});

/**
 * Dispatch to complete loading of account information for newly added account
 *
 * @method setReady
 *
 * @returns {{type: {string}, payload: {boolean} }}
 */
export const setReady = () => ({
    type: ActionTypes.SET_READY,
    payload: true,
});

/**
 * Dispatch to clear temporarily stored seed from state
 *
 * @method clearSeed
 *
 * @returns {{type: {string} }}
 */
export const clearSeed = () => ({
    type: ActionTypes.CLEAR_SEED,
    payload: Array(82).join(' '),
});

/**
 * Dispatch to set active setting page mobile in state
 *
 * @method setSetting
 * @param {string} payload
 *
 * @returns {{type: {string}, payload: {string} }}
 */
export const setSetting = (payload) => ({
    type: ActionTypes.SET_SETTING,
    payload,
});

/**
 * Dispatch when snapshot transition is about to be performed
 *
 * @method snapshotTransitionRequest
 *
 * @returns {{type: {string} }}
 */
export const snapshotTransitionRequest = () => ({
    type: ActionTypes.SNAPSHOT_TRANSITION_REQUEST,
});

/**
 * Dispatch when snapshot transition is successfully completed
 *
 * @method snapshotTransitionSuccess
 *
 * @returns {{type: {string} }}
 */
export const snapshotTransitionSuccess = () => ({
    type: ActionTypes.SNAPSHOT_TRANSITION_SUCCESS,
});

/**
 * Dispatch if an error occurs during snapshot transition
 *
 * @method snapshotTransitionError
 *
 * @returns {{type: {string} }}
 */
export const snapshotTransitionError = () => ({
    type: ActionTypes.SNAPSHOT_TRANSITION_ERROR,
});

/**
 * Cancels a snapshot transition
 *
 * @method cancelSnapshotTransition
 *
 * @returns {{type: {string} }}
 */
export const cancelSnapshotTransition = () => ({
    type: ActionTypes.CANCEL_SNAPSHOT_TRANSITION,
});

/**
 * Dispatch when addresses are about to be attached to tangle during snapshot transition
 *
 * @method snapshotAttachToTangleRequest
 *
 * @returns {{type: {string} }}
 */
export const snapshotAttachToTangleRequest = () => ({
    type: ActionTypes.SNAPSHOT_ATTACH_TO_TANGLE_REQUEST,
});

/**
 * Dispatch when addresses are successfully attached to tangle during snapshot transition
 *
 * @method snapshotAttachToTangleComplete
 *
 * @returns {{type: {string} }}
 */
export const snapshotAttachToTangleComplete = () => ({
    type: ActionTypes.SNAPSHOT_ATTACH_TO_TANGLE_COMPLETE,
});

/**
 * Dispatch to update detected balance during snapshot transition
 *
 * @method updateTransitionBalance
 * @param {number} payload
 *
 * @returns {{type: {string}, payload: {number} }}
 */
export const updateTransitionBalance = (payload) => ({
    type: ActionTypes.UPDATE_TRANSITION_BALANCE,
    payload,
});

/**
 * Dispatch to update generated addresses during snapshot transition
 *
 * @method updateTransitionAddresses
 * @param {array} payload
 *
 * @returns {{type: {string}, payload: {array} }}
 */
export const updateTransitionAddresses = (payload) => ({
    type: ActionTypes.UPDATE_TRANSITION_ADDRESSES,
    payload,
});

/**
 * Dispatch to show/hide ('Is your balance correct?') during snapshot transition
 *
 * @method setBalanceCheckFlag
 * @param {boolean} payload

 * @returns {{type: {string}, payload: {boolean} }}
 */
export const setBalanceCheckFlag = (payload) => ({
    type: ActionTypes.SET_BALANCE_CHECK_FLAG,
    payload,
});

/**
 * Dispatch to set parsed data from link (amount, address and message) in state
 *
 * @method setDeepLink
 * @param {string} amount
 * @param {string} address
 * @param {string} message
 *
 * @returns {{type: {string}, amount: {string}, address: {string}, message: {string} }}
 */
export const setDeepLink = (amount, address, message) => {
    return {
        type: ActionTypes.SET_DEEP_LINK,
        amount,
        address,
        message,
    };
};

/**
 * Dispatch to disable deep linking for wallet
 *
 * @method setDeepLinkInactive
 *
 * @returns {{type: {string} }}
 */
export const setDeepLinkInactive = () => {
    return {
        type: ActionTypes.SET_DEEP_LINK_INACTIVE,
    };
};

/**
 * Dispatch to map storage (persisted) data to redux state
 *
 * @method mapStorageToState
 * @param {object} payload

 * @returns {{type: {string}, payload: {object} }}
 */
export const mapStorageToState = (payload) => ({
    type: ActionTypes.MAP_STORAGE_TO_STATE,
    payload,
});

/**
 * Generate new receive address for wallet
 *
 * @method generateNewAddress
 *
 * @param {object} seedStore - SeedStore class object
 * @param {string} accountName
 * @param {object} existingAccountData
 *
 * @returns {function(*): Promise<any>}
 */
export const generateNewAddress = (seedStore, accountName, existingAccountData) => {
    return (dispatch, getState) => {
        dispatch(generateNewAddressRequest());

        const selectedNode = getSelectedNodeFromState(getState());
        return withRetriesOnDifferentNodes(
            [selectedNode, ...getRandomNodes(getNodesFromState(getState()), DEFAULT_RETRIES, [selectedNode])],
            () => dispatch(generateAddressesSyncRetryAlert()),
        )(syncAddresses)(seedStore, existingAccountData.addressData, existingAccountData.transactions)
            .then(({ node, result }) => {
                dispatch(changeNode(node));

                // Update address data in storage (realm)
                Account.update(accountName, { addressData: result });

                dispatch(updateAddressData(accountName, result));
                dispatch(generateNewAddressSuccess());
            })
            .catch(() => {
                dispatch(
                    generateAlert(
                        'error',
                        i18next.t('global:somethingWentWrong'),
                        i18next.t('global:somethingWentWrongTryAgain'),
                        10000,
                    ),
                );
                dispatch(generateNewAddressError());
            });
    };
};

/**
 * Checks for balance against generated addresses for transition
 * In case there are no addresses generated yet, it will generate a batch of addresses
 * and will fetch balance against those
 *
 * @method transitionForSnapshot
 *
 * @param {object} seedStore - SeedStore class object
 * @param {array} addresses
 * @param {function} genFn
 *
 * @returns {function} - dispatch
 */
export const transitionForSnapshot = (seedStore, addresses) => {
    return (dispatch) => {
        dispatch(snapshotTransitionRequest());
        if (addresses.length > 0) {
            dispatch(getBalanceForCheck(addresses));
            dispatch(updateTransitionAddresses(addresses));
        } else {
            setTimeout(() => {
                dispatch(generateAddressesAndGetBalance(seedStore, 0));
            });
        }
    };
};

/**
 * Completes snapshot transition by sequentially attaching addresses to tangle
 *
 * @method completeSnapshotTransition
 *
 * @param {object} seedStore - SeedStore class object
 * @param {string} accountName
 * @param {array} addresses
 *
 * @returns {function}
 */
export const completeSnapshotTransition = (seedStore, accountName, addresses) => {
    return (dispatch, getState) => {
        dispatch(
            generateAlert(
                'info',
                i18next.t('snapshotTransition:attaching'),
                i18next.t('global:deviceMayBecomeUnresponsive'),
            ),
        );

        dispatch(snapshotAttachToTangleRequest());

        getBalancesAsync()(addresses)
            // Find balance on all addresses
            .then((balances) => {
                const allBalances = map(balances.balances, Number);
                const totalBalance = accumulateBalance(allBalances);
                const hasZeroBalance = totalBalance === 0;

                // If accumulated balance is zero, terminate the snapshot process
                if (hasZeroBalance) {
                    throw new Error(Errors.CANNOT_TRANSITION_ADDRESSES_WITH_ZERO_BALANCE);
                }

                const lastIndexWithBalance = findLastIndex(allBalances, (balance) => balance > 0);
                const relevantBalances = allBalances.slice(0, lastIndexWithBalance + 1);
                const relevantAddresses = addresses.slice(0, lastIndexWithBalance + 1);

                dispatch(startTrackingProgress(relevantAddresses));

                return reduce(
                    relevantAddresses,
                    (promise, address, index) => {
                        return promise.then((result) => {
                            dispatch(setActiveStepIndex(index));

                            const existingAccountState = selectedAccountStateFactory(accountName)(getState());

                            return attachAndFormatAddress()(
                                address,
                                index,
                                relevantBalances[index],
<<<<<<< HEAD
                                seedStore,
                                existingAccountState,
                                // Pass proof of work function as null, if configuration is set to remote
                                getRemotePoWFromState(getState()) ? null : powFn,
=======
                                getRemotePoWFromState(getState())
                                    ? extend(
                                          {
                                              __proto__: seedStore.__proto__,
                                          },
                                          seedStore,
                                          { offloadPow: true },
                                      )
                                    : seedStore,
                                map(existingAccountState.transfers, (tx) => tx),
                                existingAccountState.addresses,
>>>>>>> b1ee00e0
                            )
                                .then(({ attachedAddressObject, attachedTransactions }) => {
                                    const newState = syncAccountDuringSnapshotTransition(
                                        attachedTransactions,
                                        attachedAddressObject,
                                        existingAccountState,
                                    );

                                    // Update storage (realm)
                                    Account.update(accountName, newState);
                                    // Update redux store
                                    dispatch(updateAccountAfterTransition(newState));

                                    return result;
                                })
                                .catch(noop);
                        });
                    },
                    Promise.resolve(),
                );
            })
            .then(() => {
                dispatch(snapshotTransitionSuccess());
                dispatch(snapshotAttachToTangleComplete());
                dispatch(
                    generateAlert(
                        'success',
                        i18next.t('snapshotTransition:transitionComplete'),
                        i18next.t('snapshotTransition:transitionCompleteExplanation'),
                        20000,
                    ),
                );

                dispatch(resetProgress());
            })
            .catch((error) => {
                if (error.message === Errors.NODE_NOT_SYNCED) {
                    dispatch(generateNodeOutOfSyncErrorAlert());
                } else if (error.message === Errors.UNSUPPORTED_NODE) {
                    dispatch(generateUnsupportedNodeErrorAlert());
                } else {
                    dispatch(generateTransitionErrorAlert(error));
                }

                dispatch(snapshotTransitionError());
                dispatch(snapshotAttachToTangleComplete());
            });
    };
};

/**
 * Generates a batch of addresses from a seed and grabs balances for those addresses
 *
 * @method generateAddressesAndGetBalance
 *
 * @param {string | array} seed
 * @param {number} index
 * @param {function} genFn
 *
 * @returns {function}
 */
export const generateAddressesAndGetBalance = (seedStore, index) => {
    return (dispatch) => {
        const options = {
            index,
            security: DEFAULT_SECURITY,
            total: 20,
        };

        seedStore
            .generateAddress(options)
            .then((addresses) => {
                dispatch(updateTransitionAddresses(addresses));
                dispatch(getBalanceForCheck(addresses));
            })
            .catch((error) => {
                dispatch(snapshotTransitionError());
                dispatch(generateTransitionErrorAlert(error));
            });
    };
};

/**
 * Fetch balances against addresses and update total transition balance
 *
 * @method getBalanceForCheck
 *
 * @param {array} addresses
 *
 * @returns {function}
 */
export const getBalanceForCheck = (addresses) => {
    return (dispatch) => {
        getBalancesAsync()(addresses)
            .then((balances) => {
                const balanceOnAddresses = accumulateBalance(map(balances.balances, Number));

                dispatch(updateTransitionBalance(balanceOnAddresses));
                dispatch(setBalanceCheckFlag(true));
            })
            .catch((error) => {
                dispatch(snapshotTransitionError());
                dispatch(generateTransitionErrorAlert(error));
            });
    };
};

/**
 * Dispatch when validating an address
 *
 * @method addressValidationRequest
 *
 * @returns {{type: {string} }}
 */
export const addressValidationRequest = () => ({
    type: ActionTypes.ADDRESS_VALIDATION_REQUEST,
});

/**
 * Dispatch when an address has been successfully validated
 *
 * @method addressValidationSuccess
 *
 * @returns {{type: {string} }}
 */
export const addressValidationSuccess = () => ({
    type: ActionTypes.ADDRESS_VALIDATION_SUCCESS,
});

/**
 * Dispatch to push to navigation stack
 *
 * @method pushRoute
 * @param {string} payload
 *
 * @returns {{ type: {string}, payload: {string} }}
 */
export const pushRoute = (payload) => {
    return {
        type: ActionTypes.PUSH_ROUTE,
        payload,
    };
};

/**
 * Dispatch to pop from navigation stack
 *
 * @method popRoute
 *
 * @returns {{type: {string}}}
 */
export const popRoute = () => {
    return {
        type: ActionTypes.POP_ROUTE,
    };
};

/**
 * Dispatch to set navigation root
 *
 * @method resetRoute
 * @param {string} payload
 *
 * @returns {{ type: {string}, payload: {string} }}
 */
export const resetRoute = (payload) => {
    return {
        type: ActionTypes.RESET_ROUTE,
        payload,
    };
};

/**
 * Dispatch to suggest that user should update
 *
 * @method shouldUpdate
 *
 * @returns {{type: {string} }}
 */
export const shouldUpdate = () => ({
    type: ActionTypes.SHOULD_UPDATE,
});

/**
 * Dispatch to force user to update
 *
 * @method forceUpdate
 *
 * @returns {{type: {string} }}
 */
export const forceUpdate = () => ({
    type: ActionTypes.FORCE_UPDATE,
});<|MERGE_RESOLUTION|>--- conflicted
+++ resolved
@@ -438,12 +438,6 @@
                                 address,
                                 index,
                                 relevantBalances[index],
-<<<<<<< HEAD
-                                seedStore,
-                                existingAccountState,
-                                // Pass proof of work function as null, if configuration is set to remote
-                                getRemotePoWFromState(getState()) ? null : powFn,
-=======
                                 getRemotePoWFromState(getState())
                                     ? extend(
                                           {
@@ -453,9 +447,7 @@
                                           { offloadPow: true },
                                       )
                                     : seedStore,
-                                map(existingAccountState.transfers, (tx) => tx),
-                                existingAccountState.addresses,
->>>>>>> b1ee00e0
+                                existingAccountState,
                             )
                                 .then(({ attachedAddressObject, attachedTransactions }) => {
                                     const newState = syncAccountDuringSnapshotTransition(
