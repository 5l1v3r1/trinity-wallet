--- conflicted
+++ resolved
@@ -325,16 +325,7 @@
 export const generateNewAddress = (seedStore, accountName, existingAccountData) => {
     return (dispatch) => {
         dispatch(generateNewAddressRequest());
-<<<<<<< HEAD
-        return syncAddresses()(seedStore, existingAccountData.addresses)
-=======
-        return syncAddresses()(
-            seed,
-            existingAccountData.addresses,
-            map(existingAccountData.transfers, (tx) => tx),
-            genFn,
-        )
->>>>>>> efcc5dd2
+        return syncAddresses()(seedStore, existingAccountData.addresses, map(existingAccountData.transfers, (tx) => tx))
             .then((latestAddressData) => {
                 dispatch(updateAddresses(accountName, latestAddressData));
                 dispatch(generateNewAddressSuccess());
