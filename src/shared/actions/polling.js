import get from 'lodash/get';
import each from 'lodash/each';
import map from 'lodash/map';
import union from 'lodash/union';
import { setPrice, setChartData, setMarketData } from './marketData';
import { setNodeList, setRandomlySelectedNode, setAutoPromotion } from './settings';
import { getRandomNode, changeIotaNode } from '../libs/iota';
import { fetchRemoteNodes } from '../libs/iota/utils';
import { formatChartData, getUrlTimeFormat, getUrlNumberFormat, rearrangeObjectKeys } from '../libs/utils';
import { generateAccountInfoErrorAlert, generateAlert } from './alerts';
import { setNewUnconfirmedBundleTails, removeBundleFromUnconfirmedBundleTails } from './accounts';
import { findPromotableTail, isStillAValidTransaction } from '../libs/iota/transfers';
import { selectedAccountStateFactory } from '../selectors/accounts';
import { syncAccount } from '../libs/iota/accounts';
import { forceTransactionPromotion } from './transfers';
import { nodes, nodesWithPoWEnabled } from '../config';
import Errors from '../libs/errors';
import i18next from '../i18next';

export const ActionTypes = {
    SET_POLL_FOR: 'IOTA/POLLING/SET_POLL_FOR',
    FETCH_PRICE_REQUEST: 'IOTA/POLLING/FETCH_PRICE_REQUEST',
    FETCH_PRICE_SUCCESS: 'IOTA/POLLING/FETCH_PRICE_SUCCESS',
    FETCH_PRICE_ERROR: 'IOTA/POLLING/FETCH_PRICE_ERROR',
    FETCH_NODELIST_REQUEST: 'IOTA/POLLING/FETCH_NODELIST_REQUEST',
    FETCH_NODELIST_SUCCESS: 'IOTA/POLLING/FETCH_NODELIST_SUCCESS',
    FETCH_NODELIST_ERROR: 'IOTA/POLLING/FETCH_NODELIST_ERROR',
    FETCH_CHART_DATA_REQUEST: 'IOTA/POLLING/FETCH_CHART_DATA_REQUEST',
    FETCH_CHART_DATA_SUCCESS: 'IOTA/POLLING/FETCH_CHART_DATA_SUCCESS',
    FETCH_CHART_DATA_ERROR: 'IOTA/POLLING/FETCH_CHART_DATA_ERROR',
    FETCH_MARKET_DATA_REQUEST: 'IOTA/POLLING/FETCH_MARKET_DATA_REQUEST',
    FETCH_MARKET_DATA_SUCCESS: 'IOTA/POLLING/FETCH_MARKET_DATA_SUCCESS',
    FETCH_MARKET_DATA_ERROR: 'IOTA/POLLING/FETCH_MARKET_DATA_ERROR',
    ACCOUNT_INFO_FETCH_REQUEST: 'IOTA/POLLING/ACCOUNT_INFO_FETCH_REQUEST',
    ACCOUNT_INFO_FETCH_SUCCESS: 'IOTA/POLLING/ACCOUNT_INFO_FETCH_SUCCESS',
    ACCOUNT_INFO_FETCH_ERROR: 'IOTA/POLLING/ACCOUNT_INFO_FETCH_ERROR',
    PROMOTE_TRANSACTION_REQUEST: 'IOTA/POLLING/PROMOTE_TRANSACTION_REQUEST',
    PROMOTE_TRANSACTION_SUCCESS: 'IOTA/POLLING/PROMOTE_TRANSACTION_SUCCESS',
    PROMOTE_TRANSACTION_ERROR: 'IOTA/POLLING/PROMOTE_TRANSACTION_ERROR',
    SYNC_ACCOUNT_BEFORE_AUTO_PROMOTION: 'IOTA/POLLING/SYNC_ACCOUNT_BEFORE_AUTO_PROMOTION',
};

/**
 * Dispatch when IOTA price information is about to be fetched
 *
 * @method fetchPriceRequest
 *
 * @returns {{type: {string} }}
 */
const fetchPriceRequest = () => ({
    type: ActionTypes.FETCH_PRICE_REQUEST,
});

/**
 * Dispatch when IOTA price information is successfully fetched
 *
 * @method fetchPriceSuccess
 *
 * @returns {{type: {string} }}
 */
const fetchPriceSuccess = () => ({
    type: ActionTypes.FETCH_PRICE_SUCCESS,
});

/**
 * Dispatch when an error occurs when fetching IOTA price information
 *
 * @method fetchPriceError
 *
 * @returns {{type: {string} }}
 */
const fetchPriceError = () => ({
    type: ActionTypes.FETCH_PRICE_ERROR,
});

/**
 * Dispatch when list of IRI nodes are about to be fetched from a remote server
 *
 * @method fetchNodeListRequest
 *
 * @returns {{type: {string} }}
 */
const fetchNodeListRequest = () => ({
    type: ActionTypes.FETCH_NODELIST_REQUEST,
});

/**
 * Dispatch when list of IRI nodes are successfully fetched from remote server
 *
 * @method fetchNodeListSuccess
 *
 * @returns {{type: {string} }}
 */
const fetchNodeListSuccess = () => ({
    type: ActionTypes.FETCH_NODELIST_SUCCESS,
});

/**
 * Dispatch if an error occurs while fetching list of IRI nodes from remote server
 *
 * @method fetchNodeListError
 *
 * @returns {{type: {string} }}
 */
const fetchNodeListError = () => ({
    type: ActionTypes.FETCH_NODELIST_ERROR,
});

/**
 * Dispatch when data points for IOTA time series price information are about to be fetched
 *
 * @method fetchChartDataRequest
 *
 * @returns {{type: {string} }}
 */
const fetchChartDataRequest = () => ({
    type: ActionTypes.FETCH_CHART_DATA_REQUEST,
});

/**
 * Dispatch when data points for IOTA time series price information are successfully fetched
 *
 * @method fetchChartDataSuccess
 *
 * @returns {{type: {string} }}
 */
const fetchChartDataSuccess = () => ({
    type: ActionTypes.FETCH_CHART_DATA_SUCCESS,
});

/**
 * Dispatch when an error occurs while fetching IOTA time series price information
 *
 * @method fetchChartDataError
 *
 * @returns {{type: {string} }}
 */
const fetchChartDataError = () => ({
    type: ActionTypes.FETCH_CHART_DATA_ERROR,
});

/**
 * Dispatch when IOTA market information is about to be fetched
 *
 * @method fetchMarketDataRequest
 *
 * @returns {{type: {string} }}
 */
const fetchMarketDataRequest = () => ({
    type: ActionTypes.FETCH_MARKET_DATA_REQUEST,
});

/**
 * Dispatch when IOTA market information is successfully fetched
 *
 * @method fetchMarketDataSuccess
 *
 * @returns {{type: {string} }}
 */
const fetchMarketDataSuccess = () => ({
    type: ActionTypes.FETCH_MARKET_DATA_SUCCESS,
});

/**
 * Dispatch if an error occurs while fetching IOTA market information
 *
 * @method fetchMarketDataError
 *
 * @returns {{type: {string} }}
 */
const fetchMarketDataError = () => ({
    type: ActionTypes.FETCH_MARKET_DATA_ERROR,
});

/**
 * Dispatch when account information is about to be fetched during polling
 *
 * @method accountInfoFetchRequest
 *
 * @returns {{type: {string} }}
 */
const accountInfoFetchRequest = () => ({
    type: ActionTypes.ACCOUNT_INFO_FETCH_REQUEST,
});

/**
 * Dispatch when account information is successfully fetched during polling
 *
 * @method accountInfoFetchSuccess
 * @param {object} payload
 *
 * @returns {{type: {string}, payload: {object} }}
 */
const accountInfoFetchSuccess = (payload) => ({
    type: ActionTypes.ACCOUNT_INFO_FETCH_SUCCESS,
    payload,
});

/**
 * Dispatch when an error occurs during account sync
 *
 * @method accountInfoFetchError
 *
 * @returns {{type: {string} }}
 */
const accountInfoFetchError = () => ({
    type: ActionTypes.ACCOUNT_INFO_FETCH_ERROR,
});

/**
 * Dispatch when a transaction is about to be auto promoted
 *
 * @method promoteTransactionRequest
 * @param {string} payload
 *
 * @returns {{type: {string}, payload: {string} }}
 */
const promoteTransactionRequest = (payload) => ({
    type: ActionTypes.PROMOTE_TRANSACTION_REQUEST,
    payload,
});

/**
 * Dispatch when a transaction is successfully auto promoted
 *
 * @method promoteTransactionSuccess
 *
 * @returns {{type: {string} }}
 */
const promoteTransactionSuccess = () => ({
    type: ActionTypes.PROMOTE_TRANSACTION_SUCCESS,
});

/**
 * Dispatch when an error occurs during auto promotion
 *
 * @method promoteTransactionError
 *
 * @returns {{type: {string} }}
 */
const promoteTransactionError = () => ({
    type: ActionTypes.PROMOTE_TRANSACTION_ERROR,
});

/**
 * Dispatch to set active polling service
 *
 * @method setPollFor
 * @param {string} payload
 *
 * @returns {{type: {string}, payload: {string} }}
 */
export const setPollFor = (payload) => ({
    type: ActionTypes.SET_POLL_FOR,
    payload,
});

/**
 * Dispatch to update account state before auto promoting a transaction
 *
 * @method syncAccountBeforeAutoPromotion
 *
 * @param {object} payload
 * @returns {{type: {string}, payload: {object} }}
 */
export const syncAccountBeforeAutoPromotion = (payload) => ({
    type: ActionTypes.SYNC_ACCOUNT_BEFORE_AUTO_PROMOTION,
    payload,
});

/**
 *  Fetch IOTA market information
 *
 *   @method fetchMarketData
 *
 *   @returns {function} - dispatch
 **/
export const fetchMarketData = () => {
    return (dispatch) => {
        dispatch(fetchMarketDataRequest());
        fetch('https://min-api.cryptocompare.com/data/pricemultifull?fsyms=IOT&tsyms=USD')
            .then(
                (response) => response.json(),
                () => {
                    dispatch(fetchMarketDataError());
                },
            )
            .then((json) => {
                dispatch(setMarketData(json));
                dispatch(fetchMarketDataSuccess());
            });
    };
};

/**
 *  Fetch IOTA price information
 *
 *   @method fetchPrice
 *
 *   @returns {function} - dispatch
 **/
export const fetchPrice = () => {
    return (dispatch) => {
        dispatch(fetchPriceRequest());
        fetch('https://min-api.cryptocompare.com/data/pricemultifull?fsyms=IOT&tsyms=USD,EUR,BTC,ETH')
            .then((response) => response.json(), () => dispatch(fetchPriceError()))
            .then((json) => {
                dispatch(setPrice(json));
                dispatch(fetchPriceSuccess());
            });
    };
};

/**
 * Fetch list of IRI nodes from a remote server
 *
 * @method fetchNodeList
 *
 * @param {boolean} chooseRandomNode
 * @returns {function}
 */
export const fetchNodeList = (chooseRandomNode = false) => {
    return (dispatch) => {
        dispatch(fetchNodeListRequest());

        const setRandomNode = (nodesList) => {
            if (chooseRandomNode) {
                const node = getRandomNode(nodesList);
                changeIotaNode(node);
                dispatch(setRandomlySelectedNode(node));
            }
        };

        fetchRemoteNodes()
            .then((remoteNodes) => {
                if (remoteNodes.length) {
                    const remoteNodesWithPoWEnabled = remoteNodes
                        .filter((node) => node.pow)
                        .map((nodeWithPoWEnabled) => nodeWithPoWEnabled.node);

                    const unionNodes = union(nodes, remoteNodes.map((node) => node.node));

                    // A temporary addition
                    // Only choose a random node with PoW enabled.
                    setRandomNode(union(nodesWithPoWEnabled, remoteNodesWithPoWEnabled));
                    dispatch(setNodeList(unionNodes));
                }

                dispatch(fetchNodeListSuccess());
            })
            .catch(() => {
                setRandomNode(nodes);
                dispatch(fetchNodeListError());
            });
    };
};

/**
 * Fetch data points for time series price information
 *
 * @method fetchChartData
 *
 * @returns {function} - dispatch
 */
export const fetchChartData = () => {
    return (dispatch) => {
        dispatch(fetchChartDataRequest());

        const arrayCurrenciesTimeFrames = [];
        //If you want a new currency just add it in this array, the function will handle the rest.
        const currencies = ['USD', 'EUR', 'BTC', 'ETH'];
        const timeframes = ['24h', '7d', '1m', '1h'];
        const chartData = {};

        each(currencies, (itemCurrency) => {
            chartData[itemCurrency] = {};
            each(timeframes, (timeFrameItem) => {
                arrayCurrenciesTimeFrames.push({ currency: itemCurrency, timeFrame: timeFrameItem });
            });
        });

        const urls = [];
        const grabContent = (url) => fetch(url).then((response) => response.json());

        each(arrayCurrenciesTimeFrames, (currencyTimeFrameArrayItem) => {
            const url = `https://min-api.cryptocompare.com/data/histo${getUrlTimeFormat(
                currencyTimeFrameArrayItem.timeFrame,
            )}?fsym=IOT&tsym=${currencyTimeFrameArrayItem.currency}&limit=${getUrlNumberFormat(
                currencyTimeFrameArrayItem.timeFrame,
            )}`;

            urls.push(url);
        });

        Promise.all(map(urls, grabContent))
            .then((results) => {
                const chartData = { USD: {}, EUR: {}, BTC: {}, ETH: {} };
                let actualCurrency = '';
                let currentTimeFrame = '';
                let currentCurrency = '';

                each(results, (resultItem, index) => {
                    currentTimeFrame = arrayCurrenciesTimeFrames[index].timeFrame;
                    currentCurrency = arrayCurrenciesTimeFrames[index].currency;
                    const formattedData = formatChartData(resultItem, currentTimeFrame);

                    if (actualCurrency !== currentCurrency) {
                        actualCurrency = currentCurrency;
                    }
                    chartData[currentCurrency][currentTimeFrame] = formattedData;
                });

                dispatch(setChartData(chartData));
                dispatch(fetchChartDataSuccess());
            })
            .catch(() => dispatch(fetchChartDataError()));
    };
};

/**
 *   Accepts account name and syncs local account state with ledger's.
 *
 *   @method getAccountInfo
 *   @param {string} accountName
 *   @param {function} notificationFn - New transaction callback function
 *   @returns {function} dispatch
 **/
export const getAccountInfo = (accountName, notificationFn) => {
    return (dispatch, getState) => {
        dispatch(accountInfoFetchRequest());

        const existingAccountState = selectedAccountStateFactory(accountName)(getState());

<<<<<<< HEAD
        return syncAccount(existingAccountState, null, false, null, false, notificationFn)
=======
        return syncAccount()(existingAccountState)
>>>>>>> 5feeb114
            .then((newAccountData) => dispatch(accountInfoFetchSuccess(newAccountData)))
            .catch((err) => {
                dispatch(accountInfoFetchError());
                dispatch(generateAccountInfoErrorAlert(err));
            });
    };
};

/**
 *   Accepts a bundle hash and all tail transaction objects relevant to the bundle.
 *   Checks if a bundle is still valid.
 *   For cases where a bundle is invalid, it would remove the transaction for promotion.
 *   For cases where a bundle is valid, find first consistent tail and promote it.
 *
 *   @method promoteTransfer
 *   @param {string} bundleHash
 *   @param {array} seenTailTransactions
 *   @returns {function} - dispatch
 **/
export const promoteTransfer = (bundleHash, seenTailTransactions) => (dispatch, getState) => {
    dispatch(promoteTransactionRequest(bundleHash));

    const accountName = get(seenTailTransactions, '[0].account');
    let accountState = selectedAccountStateFactory(accountName)(getState());

    return syncAccount()(accountState)
        .then((newState) => {
            accountState = newState;
            dispatch(syncAccountBeforeAutoPromotion(accountState));

            const transaction = accountState.transfers[bundleHash];

            if (transaction.persistence) {
                dispatch(removeBundleFromUnconfirmedBundleTails(bundleHash));
                throw new Error(Errors.TRANSACTION_ALREADY_CONFIRMED);
            }

            return isStillAValidTransaction()(accountState.transfers[bundleHash], accountState.addresses);
        })
        .then((isValid) => {
            if (!isValid) {
                dispatch(removeBundleFromUnconfirmedBundleTails(bundleHash));

                throw new Error(Errors.BUNDLE_NO_LONGER_VALID);
            }

            return findPromotableTail()(accountState.unconfirmedBundleTails[bundleHash], 0);
        })
        .then((consistentTail) =>
            dispatch(
                forceTransactionPromotion(
                    accountName,
                    consistentTail,
                    accountState.unconfirmedBundleTails[bundleHash],
                    false,
                    // Auto promote does not support local proof of work
                    // Pass in null in replacement of proof of work function
                    null,
                ),
            ),
        )
        .then(() => {
            // Rearrange bundles so that the next cycle picks up a new bundle for promotion
            dispatch(
                setNewUnconfirmedBundleTails(rearrangeObjectKeys(accountState.unconfirmedBundleTails, bundleHash)),
            );

            return dispatch(promoteTransactionSuccess());
        })
        .catch((err) => {
            if (err.message.includes(Errors.ATTACH_TO_TANGLE_UNAVAILABLE)) {
                // FIXME: Temporary solution until local/remote PoW is reworked on auto-promotion
                dispatch(
                    generateAlert(
                        'error',
                        i18next.t('global:autopromotionError'),
                        i18next.t('global:autopromotionErrorExplanation'),
                    ),
                );
                dispatch(setAutoPromotion(false));
            }
            dispatch(promoteTransactionError());
        });
};<|MERGE_RESOLUTION|>--- conflicted
+++ resolved
@@ -431,11 +431,7 @@
 
         const existingAccountState = selectedAccountStateFactory(accountName)(getState());
 
-<<<<<<< HEAD
-        return syncAccount(existingAccountState, null, false, null, false, notificationFn)
-=======
-        return syncAccount()(existingAccountState)
->>>>>>> 5feeb114
+        return syncAccount()(existingAccountState, null, null, notificationFn)
             .then((newAccountData) => dispatch(accountInfoFetchSuccess(newAccountData)))
             .catch((err) => {
                 dispatch(accountInfoFetchError());
