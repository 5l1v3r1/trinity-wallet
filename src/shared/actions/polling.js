--- conflicted
+++ resolved
@@ -1,19 +1,8 @@
 import get from 'lodash/get';
 import head from 'lodash/head';
-<<<<<<< HEAD
 import find from 'lodash/find';
-import { getUrlTimeFormat, getUrlNumberFormat, setPrice, setChartData, setMarketData } from './marketData';
-=======
-import clone from 'lodash/clone';
-import concat from 'lodash/concat';
-import merge from 'lodash/merge';
-import map from 'lodash/map';
-import filter from 'lodash/filter';
-import size from 'lodash/size';
-import some from 'lodash/some';
 import { setPrice, setChartData, setMarketData } from './marketData';
 import { formatChartData, getUrlTimeFormat, getUrlNumberFormat } from '../libs/marketData';
->>>>>>> ed5a1b10
 import { generateAlert, generateAccountInfoErrorAlert } from './alerts';
 import {
     setNewUnconfirmedBundleTails,
