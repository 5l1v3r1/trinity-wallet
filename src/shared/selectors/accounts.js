import each from 'lodash/each';
import get from 'lodash/get';
import isEmpty from 'lodash/isEmpty';
import isUndefined from 'lodash/isUndefined';
import map from 'lodash/map';
import orderBy from 'lodash/orderBy';
import pickBy from 'lodash/pickBy';
import reduce from 'lodash/reduce';
import filter from 'lodash/filter';
import assign from 'lodash/assign';
import every from 'lodash/every';
import transform from 'lodash/transform';
import uniq from 'lodash/uniq';
import { createSelector } from 'reselect';
import { getSeedIndexFromState } from './global';
import { getSelectedAccountName as getSelectedAccountNameForMoonPay } from './exchanges/MoonPay';
import { accumulateBalance, getLatestAddress } from '../libs/iota/addresses';
import { categoriseInclusionStatesByBundleHash, mapNormalisedTransactions } from '../libs/iota/transfers';

/**
 *   Selects accounts prop from state.
 *
 *   @method getAccountsFromState
 *   @param {object} state
 *   @returns {object}
 **/
export const getAccountsFromState = (state) => state.accounts || {};

/**
 *   Selects accountInfo prop from accounts reducer state object.
 *   Uses getAccountFromState selector for slicing accounts state from the whole state object.
 *
 *   @method getAccountInfoFromState
 *   @param {object} state
 *   @returns {object}
 **/
export const getAccountInfoFromState = createSelector(getAccountsFromState, (state) => state.accountInfo || {});

/**
 *   Selects accountNames prop from accounts reducer state object.
 *   Uses getAccountFromState selector for slicing accounts state from the whole state object.
 *
 *   @method getAccountNamesFromState
 *   @param {object} state
 *   @returns {array}
 **/
export const getAccountNamesFromState = createSelector(getAccountsFromState, (state) => {
    // Get [{ index, name }] for all accounts
    const accountNames = map(state.accountInfo, ({ index }, name) => ({ index, name }));

    // Order them by (account) index
    const getAccountName = ({ name }) => name;
    return map(orderBy(accountNames, ['index']), getAccountName);
});

/**
 *   Selects account name for currently selected account.
 *
 *   @method getSelectedAccountName
 *   @param {object} state
 *   @returns {string}
 **/
export const getSelectedAccountName = createSelector(
    getAccountNamesFromState,
    getSeedIndexFromState,
    (accountNames, seedIndex) => {
        return get(accountNames, seedIndex);
    },
);

/**
 *   Selects account information (balance, addresses, transfers) from accounts reducer state object.
 *
 *   @method selectAccountInfo
 *   @param {object} state
 *   @returns {object}
 **/
export const selectAccountInfo = createSelector(
    getAccountInfoFromState,
    getSelectedAccountName,
    (accountInfo, accountName) => {
        const account = get(accountInfo, accountName);
        return account || {};
    },
);

/**
 *   Selects latest address from account info state partial.
 *
 *   @method selectLatestAddressFromAccountFactory
 *   @param {object} accountName
 *   @returns {string}
 **/
export const selectLatestAddressFromAccountFactory = (withChecksum = true) =>
    createSelector(selectAccountInfo, (state) => getLatestAddress(state.addressData, withChecksum));

/**
 *   Selects account meta from account info state partial.
 *
 *   @method getSelectedAccountMeta
 *   @param {object} state
 *   @returns {object}
 **/
export const getSelectedAccountMeta = createSelector(selectAccountInfo, (account) => get(account, 'meta'));

/**
 *   Selects account name for currently selected account.
 *
 *   @method getSelectedAccountType
 *   @param {object} state
 *   @returns {string}
 **/
export const getSelectedAccountType = createSelector(
    selectAccountInfo,
    (account) => get(account, 'meta.type') || 'keychain',
);

/**
 *   Selects transfers from accountInfo object.
 *
 *   @method getTransactionsForSelectedAccount
 *   @param {object} state
 *   @returns {array}
 **/
export const getTransactionsForSelectedAccount = createSelector(selectAccountInfo, ({ transactions, addressData }) =>
    mapNormalisedTransactions(transactions, addressData),
);

/**
 *   Selects addresses from accountInfo object.
 *
 *   @method getAddressesForSelectedAccount
 *   @param {object} state
 *   @returns {array}
 **/
export const getAddressesForSelectedAccount = createSelector(selectAccountInfo, (account) =>
    map(account.addressData, (addressObject) => addressObject.address),
);

/**
 *   Selects balance from accountInfo object.
 *
 *   @method getBalanceForSelectedAccount
 *   @param {object} state
 *   @returns {number}
 **/
export const getBalanceForSelectedAccount = createSelector(selectAccountInfo, (account) =>
    accumulateBalance(map(account.addressData, (addressObject) => addressObject.balance)),
);

/**
 *   Selects available balance from accountInfo object i.e. balance at unused addresses.
 *
 *   @method getAvailableBalanceForSelectedAccount
 *   @param {object} state
 *   @returns {number}
 **/
export const getAvailableBalanceForSelectedAccount = createSelector(selectAccountInfo, (account) => {
    const unspentAddresses = filter(account.addressData, { spent: { local: false } });
    return reduce(unspentAddresses, (res, item) => res + item.balance, 0);
});

/**
 *   Selects getSetupInfoFromAccounts prop from accounts reducer state object.
 *   Uses getAccountFromState selector for slicing accounts state from the state object.
 *
 *   @method getSetupInfoFromAccounts
 *   @param {object} state
 *   @returns {object}
 **/
export const getSetupInfoFromAccounts = createSelector(getAccountsFromState, (state) => state.setupInfo || {});

/**
 *   Selects getAccountInfoDuringSetup prop from accounts reducer state object.
 *
 *   @method getAccountInfoDuringSetup
 *   @param {object} state
 *   @returns {object}
 **/
export const getAccountInfoDuringSetup = createSelector(
    getAccountsFromState,
    (state) => state.accountInfoDuringSetup || {},
);

/**
 *   Selects getTasksFromAccounts prop from accounts reducer state object.
 *   Uses getAccountFromState selector for slicing accounts state from the state object.
 *
 *   @method getTasksFromAccounts
 *   @param {object} state
 *   @returns {object}
 **/
export const getTasksFromAccounts = createSelector(getAccountsFromState, (state) => state.tasks || {});

/**
 *   Selects tasks for selected account
 *
 *   @method getTasksForSelectedAccount
 *   @param {object} state
 *   @returns {object}
 **/
export const getTasksForSelectedAccount = createSelector(
    getSelectedAccountName,
    getTasksFromAccounts,
    (accountName, tasks) => get(tasks, accountName) || {},
);

/**
 *   Selects setupInfo for selected account
 *
 *   @method getSetupInfoForSelectedAccount
 *   @param {object} state
 *   @returns {object}
 **/
export const getSetupInfoForSelectedAccount = createSelector(
    getSelectedAccountName,
    getSetupInfoFromAccounts,
    (accountName, setupInfo) => {
        return get(setupInfo, accountName) || {};
    },
);

/**
 * Factory function for selecting account related tasks from state
 * @method selectedAccountTasksFactory
 *
 * @param {string} accountName
 * @returns {function}
 */
export const selectedAccountTasksFactory = (accountName) => {
    return createSelector(getTasksFromAccounts, (tasks) => tasks[accountName] || {});
};

/**
 * Factory function for selecting account setup information from state
 * @method selectedAccountSetupInfoFactory
 *
 * @param {string} accountName
 * @returns {function}
 */
export const selectedAccountSetupInfoFactory = (accountName) => {
    return createSelector(getSetupInfoFromAccounts, (setupInfo) => setupInfo[accountName] || {});
};

/**
 *   Determines if snapshot transition info modal should be displayed
 *   Criteria for determining that is if a user used existing seed i.e. not generated from Trinity
 *   and the balance on the seed is zero.
 *
 *   @method
 *   @param {object} state
 *   @returns {string}
 **/
export const shouldTransitionForSnapshot = createSelector(
    getSetupInfoForSelectedAccount,
    getBalanceForSelectedAccount,
    (setupInfo, balance) => {
        return get(setupInfo, 'usedExistingSeed') && balance === 0;
    },
);

/**
 *   Determines if the snapshot transition modal guide should be displayed to the user.
 *
 *   @method hasDisplayedSnapshotTransitionGuide
 *   @param {object} state
 *   @returns {string}
 **/
export const hasDisplayedSnapshotTransitionGuide = createSelector(getTasksForSelectedAccount, (tasks) => {
    const hasDisplayedTransitionGuide = get(tasks, 'displayedSnapshotTransitionGuide');

    return isUndefined(hasDisplayedTransitionGuide) ? true : hasDisplayedTransitionGuide;
});

/**
 *   Selects promotable (unconfirmed & value) bundles from accounts reducer state object.
 *   Uses getAccountInfoFromState selector for slicing accounts state from the state object.
 *
 *   @method getPromotableBundlesFromState
 *   @param {object} state
 *   @returns {object}
 **/
export const getPromotableBundlesFromState = createSelector(
    // Select information about all stored accounts
    getAccountInfoFromState,
    (state) => {
        return transform(
            state,
            (acc, accountState, accountName) => {
                const promotableTailTransactions = filter(
                    accountState.transactions,
                    (transaction) =>
                        transaction.currentIndex === 0 &&
                        // Ignore zero value transactions for auto promotion
                        transaction.value !== 0 &&
                        // Ignore failed transactions for auto promotion because they weren't successully broadcasted
                        transaction.broadcasted === true,
                );

                // Pick unconfirmed bundle hashes
                const promotableBundleHashes = pickBy(
                    categoriseInclusionStatesByBundleHash(
                        promotableTailTransactions,
                        map(promotableTailTransactions, (transaction) => transaction.persistence),
                    ),
                    (state) => state === false,
                );

                // Set each bundle hash with account name for auto promotion
                each(promotableBundleHashes, (_, bundleHash) => {
                    acc[bundleHash] = { accountName };
                });
            },
            {},
        );
    },
);

/**
 *   Selects all relevant account information from the state object.
 *   When returned function (createSelector) is called with the whole state object,
 *   it slices off state partials for the accountName.
 *
 *   @method selectedAccountStateFactory
 *   @param {string} accountName
 *   @returns {function}
 **/
export const selectedAccountStateFactory = (accountName) => {
    return createSelector(getAccountInfoFromState, (accountInfo) => {
        if (accountName in accountInfo) {
            return { ...accountInfo[accountName], accountName };
        }

        return {};
    });
};

/**
 *   Determines if a new account is being setup.
 *
 *   @method isSettingUpNewAccount
 *   @param {object} state
 *   @returns {boolean}
 **/
export const isSettingUpNewAccount = createSelector(
    getAccountInfoDuringSetup,
    (accountInfoDuringSetup) =>
        accountInfoDuringSetup.completed === true &&
        !isEmpty(accountInfoDuringSetup.name) &&
        !isEmpty(accountInfoDuringSetup.meta),
);

/**
 *   Gets bundle hashes for failed transactions and categorises them by account name & type
 *
 *   @method getFailedBundleHashes
 *   @param {object} state
 *   @returns {object}
 **/
export const getFailedBundleHashes = createSelector(getAccountInfoFromState, (accountInfo) =>
    transform(
        accountInfo,
        (acc, info, accountName) => {
            const failedTransactions = filter(
                info.transactions,
                (transaction) => transaction.broadcasted === false && !transaction.fatalErrorOnRetry,
            );

            each(failedTransactions, (transaction) => {
                acc[transaction.bundle] = {
                    name: accountName,
                    type: info.meta.type,
                };
            });
        },
        {},
    ),
);

/**
<<<<<<< HEAD
 * Filters spent address data with balance for currently selected account
 *
 * @method getSpentAddressDataWithBalanceForSelectedAccount
 * @param {object} state
 *
 * @returns {array}
 **/
export const getSpentAddressDataWithBalanceForSelectedAccount = createSelector(selectAccountInfo, (account) => {
    return filter(account.addressData, (addressObject) => {
        const isSpent = addressObject.spent.local === true || addressObject.spent.remote === true;

        return isSpent && addressObject.balance > 0;
    });
});

/**
 * Filters broadcasted transactions for currently selected account
 *
 * @method getBroadcastedTransactions
 * @param {object} state
 *
 * @returns {array}
 **/
export const getBroadcastedTransactionsForSelectedAccount = createSelector(selectAccountInfo, (account) => {
    return filter(account.transactions, (transaction) => transaction.broadcasted === true);
});

/**
 * Filters spent address data, removing addresses for which there is no outgoing broadcasted bundle hash
 *
 * @method getFilteredSpentAddressDataForSelectedAccount
 * @param {object} state
 *
 * @returns {array}
 **/
export const getFilteredSpentAddressDataForSelectedAccount = createSelector(
    getSpentAddressDataWithBalanceForSelectedAccount,
    getBroadcastedTransactionsForSelectedAccount,
    (spentAddressDataWithBalance, broadcastedTransactions) => {
        const inputTransactions = filter(broadcastedTransactions, (transaction) => transaction.value < 0);

        const spentAddressData = map(spentAddressDataWithBalance, (addressObject) =>
            assign({}, addressObject, {
                bundleHashes: uniq(
                    map(
                        filter(inputTransactions, (transaction) => transaction.address === addressObject.address),
                        (transaction) => transaction.bundle,
                    ),
                ),
            }),
        );

        const persistenceByBundleHash = transform(
            inputTransactions,
            (acc, transaction) => {
                if (transaction.bundle in acc) {
                    acc[transaction.bundle] = acc[transaction.bundle] || transaction.persistence;
                } else {
                    acc[transaction.bundle] = transaction.persistence;
                }
            },
            {},
        );

        return filter(spentAddressData, (addressObject) => {
            const associatedTransactions = filter(
                inputTransactions,
                (transaction) => transaction.address === addressObject.address,
            );

            return (
                !isEmpty(addressObject.bundleHashes) &&
                !isEmpty(associatedTransactions) &&
                every(associatedTransactions, (transaction) => persistenceByBundleHash[transaction.bundle] === true)
            );
        });
=======
 * Selects latest address for MoonPay selected account
 *
 * @method getLatestAddressForMoonPaySelectedAccount
 *
 * @param {string} accountName
 *
 * @returns {function}
 */
export const getLatestAddressForMoonPaySelectedAccount = createSelector(
    getAccountInfoFromState,
    getSelectedAccountNameForMoonPay,
    (accountInfo, accountName) => {
        return getLatestAddress(get(accountInfo[accountName], 'addressData'), true);
>>>>>>> 208a67b6
    },
);<|MERGE_RESOLUTION|>--- conflicted
+++ resolved
@@ -378,7 +378,6 @@
 );
 
 /**
-<<<<<<< HEAD
  * Filters spent address data with balance for currently selected account
  *
  * @method getSpentAddressDataWithBalanceForSelectedAccount
@@ -455,8 +454,10 @@
                 every(associatedTransactions, (transaction) => persistenceByBundleHash[transaction.bundle] === true)
             );
         });
-=======
- * Selects latest address for MoonPay selected account
+    },
+);
+
+/* Selects latest address for MoonPay selected account
  *
  * @method getLatestAddressForMoonPaySelectedAccount
  *
@@ -469,6 +470,5 @@
     getSelectedAccountNameForMoonPay,
     (accountInfo, accountName) => {
         return getLatestAddress(get(accountInfo[accountName], 'addressData'), true);
->>>>>>> 208a67b6
     },
 );